# SPDX-License-Identifier: GPL-2.0+
#
# (C) Copyright 2000-2006
# Wolfgang Denk, DENX Software Engineering, wd@denx.de.

# Enable all the config-independent tools
ifneq ($(HOST_TOOLS_ALL),)
CONFIG_KIRKWOOD = y
CONFIG_LCD_LOGO = y
CONFIG_CMD_LOADS = y
CONFIG_CMD_NET = y
CONFIG_XWAY_SWAP_BYTES = y
CONFIG_NETCONSOLE = y
CONFIG_SHA1_CHECK_UB_IMG = y
CONFIG_ARCH_SUNXI = y
endif

subdir-$(HOST_TOOLS_ALL) += easylogo
subdir-$(HOST_TOOLS_ALL) += gdb

# Merge all the different vars for envcrc into one
ENVCRC-$(CONFIG_ENV_IS_EMBEDDED) = y
ENVCRC-$(CONFIG_ENV_IS_IN_EEPROM) = y
ENVCRC-$(CONFIG_ENV_IS_IN_FLASH) = y
ENVCRC-$(CONFIG_ENV_IS_IN_ONENAND) = y
ENVCRC-$(CONFIG_ENV_IS_IN_NAND) = y
ENVCRC-$(CONFIG_ENV_IS_IN_NVRAM) = y
ENVCRC-$(CONFIG_ENV_IS_IN_SPI_FLASH) = y
CONFIG_BUILD_ENVCRC ?= $(ENVCRC-y)

hostprogs-$(CONFIG_SPL_GENERATE_ATMEL_PMECC_HEADER) += atmel_pmecc_params

hostprogs-$(CONFIG_LCD_LOGO) += bmp_logo
hostprogs-$(CONFIG_VIDEO_LOGO) += bmp_logo
HOSTCFLAGS_bmp_logo.o := -pedantic

hostprogs-$(CONFIG_BUILD_ENVCRC) += envcrc
envcrc-objs := envcrc.o lib/crc32.o env/embedded.o lib/sha1.o

hostprogs-$(CONFIG_CMD_NET) += gen_eth_addr
HOSTCFLAGS_gen_eth_addr.o := -pedantic

hostprogs-$(CONFIG_CMD_NET) += gen_ethaddr_crc
gen_ethaddr_crc-objs := gen_ethaddr_crc.o lib/crc8.o
HOSTCFLAGS_gen_ethaddr_crc.o := -pedantic

hostprogs-$(CONFIG_CMD_LOADS) += img2srec
HOSTCFLAGS_img2srec.o := -pedantic

hostprogs-$(CONFIG_XWAY_SWAP_BYTES) += xway-swap-bytes
HOSTCFLAGS_xway-swap-bytes.o := -pedantic

hostprogs-y += mkenvimage
mkenvimage-objs := mkenvimage.o os_support.o lib/crc32.o

hostprogs-y += dumpimage mkimage
hostprogs-$(CONFIG_FIT_SIGNATURE) += fit_info fit_check_sign

hostprogs-$(CONFIG_CMD_BOOTEFI_SELFTEST) += file2include

FIT_SIG_OBJS-$(CONFIG_FIT_SIGNATURE) := common/image-sig.o

S32_GEN1_IMAGE-$(CONFIG_S32_GEN1) := s32gen1image.o

# The following files are synced with upstream DTC.
# Use synced versions from scripts/dtc/libfdt/.
LIBFDT_SRCS_SYNCED := fdt.c fdt_wip.c fdt_sw.c fdt_rw.c \
		fdt_strerror.c fdt_empty_tree.c fdt_addresses.c fdt_overlay.c
# The following files are locally modified for U-Boot (unfotunately).
# Use U-Boot own versions from lib/libfdt/.
LIBFDT_SRCS_UNSYNCED := fdt_ro.c fdt_region.c

LIBFDT_OBJS := $(addprefix libfdt/, $(patsubst %.c, %.o, $(LIBFDT_SRCS_SYNCED))) \
	       $(addprefix lib/libfdt/, $(patsubst %.c, %.o, $(LIBFDT_SRCS_UNSYNCED)))

RSA_OBJS-$(CONFIG_FIT_SIGNATURE) := $(addprefix lib/rsa/, \
					rsa-sign.o rsa-verify.o rsa-checksum.o \
					rsa-mod-exp.o)

ROCKCHIP_OBS = lib/rc4.o rkcommon.o rkimage.o rksd.o rkspi.o

# common objs for dumpimage and mkimage
dumpimage-mkimage-objs := aisimage.o \
			atmelimage.o \
			$(FIT_SIG_OBJS-y) \
			common/bootm.o \
			lib/crc32.o \
			default_image.o \
			lib/fdtdec_common.o \
			lib/fdtdec.o \
			fit_common.o \
			fit_image.o \
			common/image-fit.o \
			image-host.o \
			common/image.o \
			imagetool.o \
			imximage.o \
<<<<<<< HEAD
			$(S32_GEN1_IMAGE-y) \
=======
			imx8image.o \
			imx8mimage.o \
>>>>>>> 3c991664
			kwbimage.o \
			lib/md5.o \
			lpc32xximage.o \
			mxsimage.o \
			omapimage.o \
			os_support.o \
			pblimage.o \
			pbl_crc32.o \
			vybridimage.o \
			stm32image.o \
			$(ROCKCHIP_OBS) \
			socfpgaimage.o \
			lib/crc16.o \
			lib/sha1.o \
			lib/sha256.o \
			common/hash.o \
			ublimage.o \
			zynqimage.o \
			zynqmpimage.o \
			zynqmpbif.o \
			$(LIBFDT_OBJS) \
			gpimage.o \
			gpimage-common.o \
			mtk_image.o \
			$(RSA_OBJS-y)

dumpimage-objs := $(dumpimage-mkimage-objs) dumpimage.o
mkimage-objs   := $(dumpimage-mkimage-objs) mkimage.o
fit_info-objs   := $(dumpimage-mkimage-objs) fit_info.o
fit_check_sign-objs   := $(dumpimage-mkimage-objs) fit_check_sign.o
file2include-objs := file2include.o

ifneq ($(CONFIG_MX23)$(CONFIG_MX28)$(CONFIG_FIT_SIGNATURE),)
# Add CONFIG_MXS into host CFLAGS, so we can check whether or not register
# the mxsimage support within tools/mxsimage.c .
HOSTCFLAGS_mxsimage.o += -DCONFIG_MXS
endif

ifdef CONFIG_FIT_SIGNATURE
# This affects include/image.h, but including the board config file
# is tricky, so manually define this options here.
HOST_EXTRACFLAGS	+= -DCONFIG_FIT_SIGNATURE
HOST_EXTRACFLAGS	+= -DCONFIG_FIT_SIGNATURE_MAX_SIZE=$(CONFIG_FIT_SIGNATURE_MAX_SIZE)
endif

ifdef CONFIG_SYS_U_BOOT_OFFS
HOSTCFLAGS_kwbimage.o += -DCONFIG_SYS_U_BOOT_OFFS=$(CONFIG_SYS_U_BOOT_OFFS)
endif

ifneq ($(CONFIG_ARMADA_38X)$(CONFIG_ARMADA_39X),)
HOSTCFLAGS_kwbimage.o += -DCONFIG_KWB_SECURE
endif

# MXSImage needs LibSSL
ifneq ($(CONFIG_MX23)$(CONFIG_MX28)$(CONFIG_ARMADA_38X)$(CONFIG_ARMADA_39X)$(CONFIG_FIT_SIGNATURE),)
HOSTLOADLIBES_mkimage += \
	$(shell pkg-config --libs libssl libcrypto 2> /dev/null || echo "-lssl -lcrypto")

# OS X deprecate openssl in favour of CommonCrypto, supress deprecation
# warnings on those systems
ifeq ($(HOSTOS),darwin)
HOSTCFLAGS_mxsimage.o += -Wno-deprecated-declarations
HOSTCFLAGS_image-sig.o += -Wno-deprecated-declarations
HOSTCFLAGS_rsa-sign.o += -Wno-deprecated-declarations
endif
endif

HOSTCFLAGS_fit_image.o += -DMKIMAGE_DTC=\"$(CONFIG_MKIMAGE_DTC_PATH)\"

HOSTLOADLIBES_dumpimage := $(HOSTLOADLIBES_mkimage)
HOSTLOADLIBES_fit_info := $(HOSTLOADLIBES_mkimage)
HOSTLOADLIBES_fit_check_sign := $(HOSTLOADLIBES_mkimage)

hostprogs-$(CONFIG_EXYNOS5250) += mkexynosspl
hostprogs-$(CONFIG_EXYNOS5420) += mkexynosspl
HOSTCFLAGS_mkexynosspl.o := -pedantic

ifdtool-objs := $(LIBFDT_OBJS) ifdtool.o
hostprogs-$(CONFIG_X86) += ifdtool

hostprogs-$(CONFIG_MX23) += mxsboot
hostprogs-$(CONFIG_MX28) += mxsboot
HOSTCFLAGS_mxsboot.o := -pedantic

hostprogs-$(CONFIG_ARCH_SUNXI) += mksunxiboot
hostprogs-$(CONFIG_ARCH_SUNXI) += sunxi-spl-image-builder
sunxi-spl-image-builder-objs := sunxi-spl-image-builder.o lib/bch.o

hostprogs-$(CONFIG_NETCONSOLE) += ncb
hostprogs-$(CONFIG_SHA1_CHECK_UB_IMG) += ubsha1

ubsha1-objs := os_support.o ubsha1.o lib/sha1.o

HOSTCFLAGS_ubsha1.o := -pedantic

hostprogs-$(CONFIG_KIRKWOOD) += kwboot
hostprogs-$(CONFIG_ARCH_MVEBU) += kwboot
hostprogs-y += proftool
hostprogs-$(CONFIG_STATIC_RELA) += relocate-rela
hostprogs-$(CONFIG_RISCV) += prelink-riscv

hostprogs-y += fdtgrep
fdtgrep-objs += $(LIBFDT_OBJS) fdtgrep.o

hostprogs-$(CONFIG_MIPS) += mips-relocs

# We build some files with extra pedantic flags to try to minimize things
# that won't build on some weird host compiler -- though there are lots of
# exceptions for files that aren't complaint.
HOSTCFLAGS_crc32.o := -pedantic
HOSTCFLAGS_crc8.o := -pedantic
HOSTCFLAGS_md5.o := -pedantic
HOSTCFLAGS_sha1.o := -pedantic
HOSTCFLAGS_sha256.o := -pedantic

quiet_cmd_wrap = WRAP    $@
cmd_wrap = echo "\#include <../$(patsubst $(obj)/%,%,$@)>" >$@

$(obj)/lib/%.c $(obj)/common/%.c $(obj)/env/%.c:
	$(call cmd,wrap)

clean-dirs := lib common

always := $(hostprogs-y)

# Generated LCD/video logo
LOGO_H = $(objtree)/include/bmp_logo.h
LOGO_DATA_H = $(objtree)/include/bmp_logo_data.h
LOGO-$(CONFIG_LCD_LOGO) += $(LOGO_H)
LOGO-$(CONFIG_LCD_LOGO) += $(LOGO_DATA_H)
LOGO-$(CONFIG_VIDEO_LOGO) += $(LOGO_H)
LOGO-$(CONFIG_VIDEO_LOGO) += $(LOGO_DATA_H)

# Generic logo
ifeq ($(LOGO_BMP),)
LOGO_BMP= $(srctree)/$(src)/logos/denx.bmp

# Use board logo and fallback to vendor
ifneq ($(wildcard $(srctree)/$(src)/logos/$(BOARD).bmp),)
LOGO_BMP= $(srctree)/$(src)/logos/$(BOARD).bmp
else
ifneq ($(wildcard $(srctree)/$(src)/logos/$(VENDOR).bmp),)
LOGO_BMP= $(srctree)/$(src)/logos/$(VENDOR).bmp
endif
endif

endif # !LOGO_BMP

#
# Use native tools and options
# Define __KERNEL_STRICT_NAMES to prevent typedef overlaps
# Define _GNU_SOURCE to obtain the getline prototype from stdio.h
#
HOST_EXTRACFLAGS += -include $(srctree)/include/compiler.h \
		$(patsubst -I%,-idirafter%, $(filter -I%, $(UBOOTINCLUDE))) \
		-I$(srctree)/scripts/dtc/libfdt \
		-I$(srctree)/tools \
		-DUSE_HOSTCC \
		-D__KERNEL_STRICT_NAMES \
		-D_GNU_SOURCE \
		-std=gnu99

__build:	$(LOGO-y)

$(LOGO_H):	$(obj)/bmp_logo $(LOGO_BMP)
	$(obj)/bmp_logo --gen-info $(LOGO_BMP) > $@

$(LOGO_DATA_H):	$(obj)/bmp_logo $(LOGO_BMP)
	$(obj)/bmp_logo --gen-data $(LOGO_BMP) > $@

# Let clean descend into subdirs
subdir- += env

ifneq ($(CROSS_BUILD_TOOLS),)
override HOSTCC = $(CC)

quiet_cmd_crosstools_strip = STRIP   $^
      cmd_crosstools_strip = $(STRIP) $^; touch $@
$(obj)/.strip: $(call objectify,$(filter $(always),$(hostprogs-y)))
	$(call cmd,crosstools_strip)

always += .strip
endif
clean-files += .strip<|MERGE_RESOLUTION|>--- conflicted
+++ resolved
@@ -95,12 +95,9 @@
 			common/image.o \
 			imagetool.o \
 			imximage.o \
-<<<<<<< HEAD
 			$(S32_GEN1_IMAGE-y) \
-=======
 			imx8image.o \
 			imx8mimage.o \
->>>>>>> 3c991664
 			kwbimage.o \
 			lib/md5.o \
 			lpc32xximage.o \
