--- conflicted
+++ resolved
@@ -74,7 +74,6 @@
 RSA_OBJS-$(CONFIG_FIT_SIGNATURE) := $(addprefix lib/rsa/, \
 					rsa-sign.o rsa-verify.o rsa-checksum.o \
 					rsa-mod-exp.o)
-CMAC_OBJS-$(CONFIG_FSL_CSE3) := lib/cmac.o
 
 ROCKCHIP_OBS = lib/rc4.o rkcommon.o rkimage.o rksd.o rkspi.o
 
@@ -114,14 +113,9 @@
 			zynqmpimage.o \
 			zynqmpbif.o \
 			$(LIBFDT_OBJS) \
-<<<<<<< HEAD
-			$(RSA_OBJS-y) \
-			$(CMAC_OBJS-y)
-=======
 			gpimage.o \
 			gpimage-common.o \
 			$(RSA_OBJS-y)
->>>>>>> 8c5d4fd0
 
 dumpimage-objs := $(dumpimage-mkimage-objs) dumpimage.o
 mkimage-objs   := $(dumpimage-mkimage-objs) mkimage.o
