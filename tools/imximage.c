--- conflicted
+++ resolved
@@ -826,10 +826,6 @@
 	 *
 	 * The remaining fraction of a block bytes would not be loaded!
 	 */
-<<<<<<< HEAD
-	*header_size_ptr = ROUND((sbuf->st_size + imximage_ivt_offset), 4096);
-=======
-
 	switch (imximage_version) {
 		case IMXIMAGE_V3: {
 			if (secure_callback_ptr && imximage_scc_size) {
@@ -846,7 +842,6 @@
 			*header_size_ptr = ROUND(sbuf->st_size, 4096);
 			break;
 	}
->>>>>>> f4cf9f05
 
 	if (csf_ptr && imximage_csf_size) {
 		*csf_ptr = params->ep - imximage_init_loadsize +
