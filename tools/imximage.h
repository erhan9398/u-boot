/*
 * (C) Copyright 2009
 * Stefano Babic, DENX Software Engineering, sbabic@denx.de.
 *
 * SPDX-License-Identifier:	GPL-2.0+
 */

#ifndef _IMXIMAGE_H_
#define _IMXIMAGE_H_

#define MAX_HW_CFG_SIZE_V3 220 /* Max number of registers imx can set for v3 */
#define MAX_HW_CFG_SIZE_V2 220 /* Max number of registers imx can set for v2 */
#define MAX_HW_CFG_SIZE_V1 60  /* Max number of registers imx can set for v1 */
#define APP_CODE_BARKER	0xB1
#define DCD_BARKER	0xB17219E9

/*
 * NOTE: This file must be kept in sync with arch/arm/include/asm/\
 *       imx-common/imximage.cfg because tools/imximage.c can not
 *       cross-include headers from arch/arm/ and vice-versa.
 */
#define CMD_DATA_STR	"DATA"

/* Initial Vector Table Offset */
#define FLASH_OFFSET_UNDEFINED	0xFFFFFFFF
#define FLASH_OFFSET_STANDARD	0x400
#define FLASH_OFFSET_STANDARD_V3	0x1000
#define FLASH_OFFSET_NAND	FLASH_OFFSET_STANDARD
#define FLASH_OFFSET_SD		FLASH_OFFSET_STANDARD
#define FLASH_OFFSET_SPI	FLASH_OFFSET_STANDARD
#define FLASH_OFFSET_ONENAND	0x100
#define FLASH_OFFSET_NOR	0x1000
#define FLASH_OFFSET_SATA	FLASH_OFFSET_STANDARD
#define FLASH_OFFSET_QSPI	0x1000

/* Initial Load Region Size */
#define FLASH_LOADSIZE_UNDEFINED	0xFFFFFFFF
#define FLASH_LOADSIZE_STANDARD		0x1000
#define FLASH_LOADSIZE_STANDARD_V3	0x2000
#define FLASH_LOADSIZE_NAND		FLASH_LOADSIZE_STANDARD
#define FLASH_LOADSIZE_SD		FLASH_LOADSIZE_STANDARD
#define FLASH_LOADSIZE_SPI		FLASH_LOADSIZE_STANDARD
#define FLASH_LOADSIZE_ONENAND		0x400
#define FLASH_LOADSIZE_NOR		0x0 /* entire image */
#define FLASH_LOADSIZE_SATA		FLASH_LOADSIZE_STANDARD
#define FLASH_LOADSIZE_QSPI		0x0 /* entire image */

<<<<<<< HEAD
#define IVT_HEADER_TAG 0xD1
#define IVT_VERSION 0x40
#define IVT_VERSION_V3	0x50
#define DCD_HEADER_TAG 0xD2
#define DCD_COMMAND_TAG 0xCC
#define DCD_VERSION 0x40
#define DCD_VERSION_V3 0x50
#define DCD_COMMAND_PARAM 0x4
=======
/* Command tags and parameters */
#define IVT_HEADER_TAG			0xD1
#define IVT_VERSION			0x40
#define DCD_HEADER_TAG			0xD2
#define DCD_VERSION			0x40
#define DCD_WRITE_DATA_COMMAND_TAG	0xCC
#define DCD_WRITE_DATA_PARAM		0x4
#define DCD_WRITE_CLR_BIT_PARAM	0xC
#define DCD_CHECK_DATA_COMMAND_TAG	0xCF
#define DCD_CHECK_BITS_SET_PARAM	0x14
#define DCD_CHECK_BITS_CLR_PARAM	0x04
>>>>>>> 5ec0003b

enum imximage_cmd {
	CMD_INVALID,
	CMD_IMAGE_VERSION,
	CMD_BOOT_FROM,
	CMD_BOOT_OFFSET,
	CMD_WRITE_DATA,
	CMD_WRITE_CLR_BIT,
	CMD_CHECK_BITS_SET,
	CMD_CHECK_BITS_CLR,
	CMD_CSF,
};

enum imximage_fld_types {
	CFG_INVALID = -1,
	CFG_COMMAND,
	CFG_REG_SIZE,
	CFG_REG_ADDRESS,
	CFG_REG_VALUE
};

enum imximage_version {
	IMXIMAGE_VER_INVALID = -1,
	IMXIMAGE_V1 = 1,
	IMXIMAGE_V2,
	IMXIMAGE_V3,
};

typedef struct {
	uint32_t type; /* Type of pointer (byte, halfword, word, wait/read) */
	uint32_t addr; /* Address to write to */
	uint32_t value; /* Data to write */
} dcd_type_addr_data_t;

typedef struct {
	uint32_t barker; /* Barker for sanity check */
	uint32_t length; /* Device configuration length (without preamble) */
} dcd_preamble_t;

typedef struct {
	dcd_preamble_t preamble;
	dcd_type_addr_data_t addr_data[MAX_HW_CFG_SIZE_V1];
} dcd_v1_t;

typedef struct {
	uint32_t app_code_jump_vector;
	uint32_t app_code_barker;
	uint32_t app_code_csf;
	uint32_t dcd_ptr_ptr;
	uint32_t super_root_key;
	uint32_t dcd_ptr;
	uint32_t app_dest_ptr;
} flash_header_v1_t;

typedef struct {
	uint32_t length; 	/* Length of data to be read from flash */
} flash_cfg_parms_t;

typedef struct {
	flash_header_v1_t fhdr;
	dcd_v1_t dcd_table;
	flash_cfg_parms_t ext_header;
} imx_header_v1_t;

typedef struct {
	uint32_t addr;
	uint32_t value;
} dcd_addr_data_t;

typedef struct {
	uint8_t tag;
	uint16_t length;
	uint8_t version;
} __attribute__((packed)) ivt_header_t;

typedef struct {
	uint8_t tag;
	uint16_t length;
	uint8_t param;
} __attribute__((packed)) write_dcd_command_t;

struct dcd_v2_cmd {
	write_dcd_command_t write_dcd_command;
	dcd_addr_data_t addr_data[MAX_HW_CFG_SIZE_V2];
};

typedef struct {
	ivt_header_t header;
	struct dcd_v2_cmd dcd_cmd;
	uint32_t padding[1]; /* end up on an 8-byte boundary */
} dcd_v2_t;

typedef struct {
	uint32_t start;
	uint32_t size;
	union {
		uint32_t plugin;
		uint32_t rsvd;
	};
} boot_data_t;

typedef struct {
	ivt_header_t header;
	uint32_t entry;
	uint32_t reserved1;
	uint32_t dcd_ptr;
	uint32_t boot_data_ptr;
	uint32_t self;
	uint32_t csf;
	uint32_t reserved2;
} flash_header_v2_t;

typedef struct {
	flash_header_v2_t fhdr;
	boot_data_t boot_data;
	dcd_v2_t dcd_table;
} imx_header_v2_t;

typedef struct {
	ivt_header_t header;
	uint32_t entry;
	uint32_t reserved1;
	uint32_t dcd_ptr;
	uint32_t boot_data_ptr;
	uint32_t self;
	uint32_t secure_callback;
	uint32_t self_test;
	uint32_t auth_length;
	uint32_t reserved2;
} flash_header_v3_t;

typedef struct {
	flash_header_v3_t fhdr;
	boot_data_t boot_data;
	dcd_v2_t dcd_table;
} imx_header_v3_t;


/* The header must be aligned to 4k on MX53 for NAND boot */
struct imx_header {
	union {
		imx_header_v1_t hdr_v1;
		imx_header_v2_t hdr_v2;
		imx_header_v3_t hdr_v3;
	} header;
};

typedef void (*set_dcd_val_t)(struct imx_header *imxhdr,
					char *name, int lineno,
					int fld, uint32_t value,
					uint32_t off);

typedef void (*set_dcd_param_t)(struct imx_header *imxhdr, uint32_t dcd_len,
					int32_t cmd);

typedef void (*set_dcd_rst_t)(struct imx_header *imxhdr,
					uint32_t dcd_len,
					char *name, int lineno);

typedef void (*set_imx_hdr_t)(struct imx_header *imxhdr, uint32_t dcd_len,
		uint32_t entry_point, uint32_t flash_offset);

#endif /* _IMXIMAGE_H_ */<|MERGE_RESOLUTION|>--- conflicted
+++ resolved
@@ -45,28 +45,19 @@
 #define FLASH_LOADSIZE_SATA		FLASH_LOADSIZE_STANDARD
 #define FLASH_LOADSIZE_QSPI		0x0 /* entire image */
 
-<<<<<<< HEAD
-#define IVT_HEADER_TAG 0xD1
-#define IVT_VERSION 0x40
-#define IVT_VERSION_V3	0x50
-#define DCD_HEADER_TAG 0xD2
-#define DCD_COMMAND_TAG 0xCC
-#define DCD_VERSION 0x40
-#define DCD_VERSION_V3 0x50
-#define DCD_COMMAND_PARAM 0x4
-=======
 /* Command tags and parameters */
 #define IVT_HEADER_TAG			0xD1
 #define IVT_VERSION			0x40
+#define IVT_VERSION_V3			0x50
 #define DCD_HEADER_TAG			0xD2
 #define DCD_VERSION			0x40
+#define DCD_VERSION_V3			0x50
 #define DCD_WRITE_DATA_COMMAND_TAG	0xCC
 #define DCD_WRITE_DATA_PARAM		0x4
 #define DCD_WRITE_CLR_BIT_PARAM	0xC
 #define DCD_CHECK_DATA_COMMAND_TAG	0xCF
 #define DCD_CHECK_BITS_SET_PARAM	0x14
 #define DCD_CHECK_BITS_CLR_PARAM	0x04
->>>>>>> 5ec0003b
 
 enum imximage_cmd {
 	CMD_INVALID,
@@ -122,7 +113,7 @@
 } flash_header_v1_t;
 
 typedef struct {
-	uint32_t length; 	/* Length of data to be read from flash */
+	uint32_t length;	/* Length of data to be read from flash */
 } flash_cfg_parms_t;
 
 typedef struct {
