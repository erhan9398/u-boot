--- conflicted
+++ resolved
@@ -111,16 +111,12 @@
 #define PAD_CTL_DSE_40ohm	(6 << 3)
 #define PAD_CTL_DSE_34ohm	(7 << 3)
 
-<<<<<<< HEAD
-#elif defined(CONFIG_VF610) || defined(CONFIG_SAC58R) || defined(CONFIG_MAC57D5XH)
-=======
 #if defined CONFIG_MX6SL
 #define PAD_CTL_LVE		(1 << 1)
 #define PAD_CTL_LVE_BIT		(1 << 22)
 #endif
 
-#elif defined(CONFIG_VF610)
->>>>>>> c43fd23c
+#elif defined(CONFIG_VF610) || defined(CONFIG_SAC58R) || defined(CONFIG_MAC57D5XH)
 
 #define PAD_MUX_MODE_SHIFT	20
 
@@ -128,19 +124,14 @@
 
 #define PAD_CTL_SPEED_MED	(1 << 12)
 #define PAD_CTL_SPEED_HIGH	(3 << 12)
-#define PAD_CTL_SRE			(1 << 11)
-
-<<<<<<< HEAD
+
+#define PAD_CTL_SRE		(1 << 11)
+
 #define PAD_CTL_ODE			(1 << 10)
 #define PAD_CTL_HYS			(1 << 9)
 
 #define PAD_CTL_DSE_150ohm	(1 << 6)
 #define PAD_CTL_DSE_75ohm	(2 << 6)
-=======
-#define PAD_CTL_SRE		(1 << 11)
-
-#define PAD_CTL_DSE_150ohm	(1 << 6)
->>>>>>> c43fd23c
 #define PAD_CTL_DSE_50ohm	(3 << 6)
 #define PAD_CTL_DSE_37ohm	(4 << 6)
 #define PAD_CTL_DSE_30ohm	(5 << 6)
@@ -154,13 +145,8 @@
 #define PAD_CTL_PUE		(1 << 2 | PAD_CTL_PKE)
 
 #define PAD_CTL_OBE_IBE_ENABLE	(3 << 0)
-<<<<<<< HEAD
-#define PAD_CTL_IBE_ENABLE	(1 << 0)
-#define PAD_CTL_OBE_ENABLE	(1 << 1)
-=======
 #define PAD_CTL_OBE_ENABLE	(1 << 1)
 #define PAD_CTL_IBE_ENABLE	(1 << 0)
->>>>>>> c43fd23c
 
 #else
 
