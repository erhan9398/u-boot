/*
 * Based on Linux i.MX iomux-v3.h file:
 * Copyright (C) 2009 by Jan Weitzel Phytec Messtechnik GmbH,
 *			<armlinux@phytec.de>
 *
 * Copyright (C) 2011 Freescale Semiconductor, Inc.
 *
 * SPDX-License-Identifier:	GPL-2.0+
 */

#ifndef __MACH_IOMUX_V3_H__
#define __MACH_IOMUX_V3_H__

#include <common.h>

/*
 *	build IOMUX_PAD structure
 *
 * This iomux scheme is based around pads, which are the physical balls
 * on the processor.
 *
 * - Each pad has a pad control register (IOMUXC_SW_PAD_CTRL_x) which controls
 *   things like driving strength and pullup/pulldown.
 * - Each pad can have but not necessarily does have an output routing register
 *   (IOMUXC_SW_MUX_CTL_PAD_x).
 * - Each pad can have but not necessarily does have an input routing register
 *   (IOMUXC_x_SELECT_INPUT)
 *
 * The three register sets do not have a fixed offset to each other,
 * hence we order this table by pad control registers (which all pads
 * have) and put the optional i/o routing registers into additional
 * fields.
 *
 * The naming convention for the pad modes is SOC_PAD_<padname>__<padmode>
 * If <padname> or <padmode> refers to a GPIO, it is named GPIO_<unit>_<num>
 *
 * IOMUX/PAD Bit field definitions
 *
 * MUX_CTRL_OFS:	    0..11 (12)
 * PAD_CTRL_OFS:	   12..23 (12)
 * SEL_INPUT_OFS:	   24..35 (12)
 * MUX_MODE + SION:	   36..40  (5)
 * PAD_CTRL + NO_PAD_CTRL: 41..58 (18)
 * SEL_INP:		   59..62  (4)
 * reserved:		     63    (1)
*/

typedef u64 iomux_v3_cfg_t;

#define MUX_CTRL_OFS_SHIFT	0
#define MUX_CTRL_OFS_MASK	((iomux_v3_cfg_t)0xfff << MUX_CTRL_OFS_SHIFT)
#define MUX_PAD_CTRL_OFS_SHIFT	12
#define MUX_PAD_CTRL_OFS_MASK	((iomux_v3_cfg_t)0xfff << \
	MUX_PAD_CTRL_OFS_SHIFT)
#define MUX_SEL_INPUT_OFS_SHIFT	24
#define MUX_SEL_INPUT_OFS_MASK	((iomux_v3_cfg_t)0xfff << \
	MUX_SEL_INPUT_OFS_SHIFT)

#define MUX_MODE_SHIFT		36
#define MUX_MODE_MASK		((iomux_v3_cfg_t)0x1f << MUX_MODE_SHIFT)
#define MUX_PAD_CTRL_SHIFT	41
#define MUX_PAD_CTRL_MASK	((iomux_v3_cfg_t)0x3ffff << MUX_PAD_CTRL_SHIFT)
#define MUX_SEL_INPUT_SHIFT	59
#define MUX_SEL_INPUT_MASK	((iomux_v3_cfg_t)0xf << MUX_SEL_INPUT_SHIFT)

#define MUX_MODE_SION		((iomux_v3_cfg_t)IOMUX_CONFIG_SION << \
	MUX_MODE_SHIFT)
#define MUX_PAD_CTRL(x)		((iomux_v3_cfg_t)(x) << MUX_PAD_CTRL_SHIFT)

#define IOMUX_PAD(pad_ctrl_ofs, mux_ctrl_ofs, mux_mode, sel_input_ofs,	\
		sel_input, pad_ctrl)					\
	(((iomux_v3_cfg_t)(mux_ctrl_ofs) << MUX_CTRL_OFS_SHIFT)     |	\
	((iomux_v3_cfg_t)(mux_mode)      << MUX_MODE_SHIFT)         |	\
	((iomux_v3_cfg_t)(pad_ctrl_ofs)  << MUX_PAD_CTRL_OFS_SHIFT) |	\
	((iomux_v3_cfg_t)(pad_ctrl)      << MUX_PAD_CTRL_SHIFT)     |	\
	((iomux_v3_cfg_t)(sel_input_ofs) << MUX_SEL_INPUT_OFS_SHIFT)|	\
	((iomux_v3_cfg_t)(sel_input)     << MUX_SEL_INPUT_SHIFT))

#define NEW_PAD_CTRL(cfg, pad)	(((cfg) & ~MUX_PAD_CTRL_MASK) | \
					MUX_PAD_CTRL(pad))

#define __NA_			0x000
#define NO_MUX_I		0
#define NO_PAD_I		0

#define NO_PAD_CTRL		(1 << 17)

#ifdef CONFIG_MX7

#define IOMUX_LPSR_SEL_INPUT_OFS 0x70000
#define IOMUX_CONFIG_LPSR       0x8
#define MUX_MODE_LPSR           ((iomux_v3_cfg_t)IOMUX_CONFIG_LPSR << \
				MUX_MODE_SHIFT)

#define PAD_CTL_DSE_1P8V_140OHM   (0x0<<0)
#define PAD_CTL_DSE_1P8V_35OHM    (0x1<<0)
#define PAD_CTL_DSE_1P8V_70OHM    (0x2<<0)
#define PAD_CTL_DSE_1P8V_23OHM    (0x3<<0)

#define PAD_CTL_DSE_3P3V_196OHM   (0x0<<0)
#define PAD_CTL_DSE_3P3V_49OHM    (0x1<<0)
#define PAD_CTL_DSE_3P3V_98OHM    (0x2<<0)
#define PAD_CTL_DSE_3P3V_32OHM    (0x3<<0)

#define PAD_CTL_SRE_FAST     (0 << 2)
#define PAD_CTL_SRE_SLOW     (0x1 << 2)

#define PAD_CTL_HYS       (0x1 << 3)
#define PAD_CTL_PUE       (0x1 << 4)

#define PAD_CTL_PUS_PD100KOHM  ((0x0 << 5) | PAD_CTL_PUE)
#define PAD_CTL_PUS_PU5KOHM    ((0x1 << 5) | PAD_CTL_PUE)
#define PAD_CTL_PUS_PU47KOHM   ((0x2 << 5) | PAD_CTL_PUE)
#define PAD_CTL_PUS_PU100KOHM  ((0x3 << 5) | PAD_CTL_PUE)

#else

#ifdef CONFIG_MX6

#define PAD_CTL_HYS		(1 << 16)

#define PAD_CTL_PUS_100K_DOWN	(0 << 14 | PAD_CTL_PUE)
#define PAD_CTL_PUS_47K_UP	(1 << 14 | PAD_CTL_PUE)
#define PAD_CTL_PUS_100K_UP	(2 << 14 | PAD_CTL_PUE)
#define PAD_CTL_PUS_22K_UP	(3 << 14 | PAD_CTL_PUE)
#define PAD_CTL_PUE		(1 << 13 | PAD_CTL_PKE)
#define PAD_CTL_PKE		(1 << 12)

#define PAD_CTL_ODE		(1 << 11)

#if defined(CONFIG_MX6SX) || defined(CONFIG_MX6UL)
#define PAD_CTL_SPEED_LOW	(0 << 6)
#else
#define PAD_CTL_SPEED_LOW	(1 << 6)
#endif
#define PAD_CTL_SPEED_MED	(2 << 6)
#define PAD_CTL_SPEED_HIGH	(3 << 6)

#define PAD_CTL_DSE_DISABLE	(0 << 3)
#define PAD_CTL_DSE_240ohm	(1 << 3)
#define PAD_CTL_DSE_120ohm	(2 << 3)
#define PAD_CTL_DSE_80ohm	(3 << 3)
#define PAD_CTL_DSE_60ohm	(4 << 3)
#define PAD_CTL_DSE_48ohm	(5 << 3)
#define PAD_CTL_DSE_40ohm	(6 << 3)
#define PAD_CTL_DSE_34ohm	(7 << 3)

#if defined CONFIG_MX6SL
#define PAD_CTL_LVE		(1 << 1)
#define PAD_CTL_LVE_BIT		(1 << 22)
#endif

#elif defined(CONFIG_VF610) || defined(CONFIG_SAC58R) || defined(CONFIG_MAC57D5XH)

#define PAD_MUX_MODE_SHIFT	20

#define PAD_CTL_INPUT_DIFFERENTIAL (1 << 16)

#define PAD_CTL_SPEED_MED	(1 << 12)
#define PAD_CTL_SPEED_HIGH	(3 << 12)

#define PAD_CTL_SRE		(1 << 11)

<<<<<<< HEAD
#define PAD_CTL_ODE			(1 << 10)
#define PAD_CTL_HYS			(1 << 9)
=======
#define PAD_CTL_ODE		(1 << 10)
>>>>>>> 5ec0003b

#define PAD_CTL_DSE_150ohm	(1 << 6)
#define PAD_CTL_DSE_75ohm	(2 << 6)
#define PAD_CTL_DSE_50ohm	(3 << 6)
#define PAD_CTL_DSE_37ohm	(4 << 6)
#define PAD_CTL_DSE_30ohm	(5 << 6)
#define PAD_CTL_DSE_25ohm	(6 << 6)
#define PAD_CTL_DSE_20ohm	(7 << 6)

#define PAD_CTL_PUS_47K_UP	(1 << 4 | PAD_CTL_PUE)
#define PAD_CTL_PUS_100K_UP	(2 << 4 | PAD_CTL_PUE)
#define PAD_CTL_PUS_22K_UP	(3 << 4 | PAD_CTL_PUE)
#define PAD_CTL_PKE		(1 << 3)
#define PAD_CTL_PUE		(1 << 2 | PAD_CTL_PKE)

#define PAD_CTL_OBE_IBE_ENABLE	(3 << 0)
#define PAD_CTL_OBE_ENABLE	(1 << 1)
#define PAD_CTL_IBE_ENABLE	(1 << 0)

#else

#define PAD_CTL_DVS		(1 << 13)
#define PAD_CTL_INPUT_DDR	(1 << 9)
#define PAD_CTL_HYS		(1 << 8)

#define PAD_CTL_PKE		(1 << 7)
#define PAD_CTL_PUE		(1 << 6 | PAD_CTL_PKE)
#define PAD_CTL_PUS_100K_DOWN	(0 << 4 | PAD_CTL_PUE)
#define PAD_CTL_PUS_47K_UP	(1 << 4 | PAD_CTL_PUE)
#define PAD_CTL_PUS_100K_UP	(2 << 4 | PAD_CTL_PUE)
#define PAD_CTL_PUS_22K_UP	(3 << 4 | PAD_CTL_PUE)

#define PAD_CTL_ODE		(1 << 3)

#define PAD_CTL_DSE_LOW		(0 << 1)
#define PAD_CTL_DSE_MED		(1 << 1)
#define PAD_CTL_DSE_HIGH	(2 << 1)
#define PAD_CTL_DSE_MAX		(3 << 1)

#endif

#define PAD_CTL_SRE_SLOW	(0 << 0)
#define PAD_CTL_SRE_FAST	(1 << 0)

#endif

#define IOMUX_CONFIG_SION	0x10

#define GPIO_PIN_MASK		0x1f
#define GPIO_PORT_SHIFT		5
#define GPIO_PORT_MASK		(0x7 << GPIO_PORT_SHIFT)
#define GPIO_PORTA		(0 << GPIO_PORT_SHIFT)
#define GPIO_PORTB		(1 << GPIO_PORT_SHIFT)
#define GPIO_PORTC		(2 << GPIO_PORT_SHIFT)
#define GPIO_PORTD		(3 << GPIO_PORT_SHIFT)
#define GPIO_PORTE		(4 << GPIO_PORT_SHIFT)
#define GPIO_PORTF		(5 << GPIO_PORT_SHIFT)

void imx_iomux_v3_setup_pad(iomux_v3_cfg_t pad);
void imx_iomux_v3_setup_multiple_pads(iomux_v3_cfg_t const *pad_list,
				     unsigned count);
/*
* Set bits for general purpose registers
*/
void imx_iomux_set_gpr_register(int group, int start_bit,
					 int num_bits, int value);
#ifdef CONFIG_IOMUX_SHARE_CONF_REG
void imx_iomux_gpio_set_direction(unsigned int gpio,
				unsigned int direction);
void imx_iomux_gpio_get_function(unsigned int gpio,
				u32 *gpio_state);
#endif

/* macros for declaring and using pinmux array */
#if defined(CONFIG_MX6QDL)
#define IOMUX_PADS(x) (MX6Q_##x), (MX6DL_##x)
#define SETUP_IOMUX_PAD(def)					\
if (is_cpu_type(MXC_CPU_MX6Q)) {				\
	imx_iomux_v3_setup_pad(MX6Q_##def);			\
} else {							\
	imx_iomux_v3_setup_pad(MX6DL_##def);			\
}
#define SETUP_IOMUX_PADS(x)					\
	imx_iomux_v3_setup_multiple_pads(x, ARRAY_SIZE(x)/2)
#elif defined(CONFIG_MX6Q) || defined(CONFIG_MX6D)
#define IOMUX_PADS(x) MX6Q_##x
#define SETUP_IOMUX_PAD(def)					\
	imx_iomux_v3_setup_pad(MX6Q_##def);
#define SETUP_IOMUX_PADS(x)					\
	imx_iomux_v3_setup_multiple_pads(x, ARRAY_SIZE(x))
#else
#define IOMUX_PADS(x) MX6DL_##x
#define SETUP_IOMUX_PAD(def)					\
	imx_iomux_v3_setup_pad(MX6DL_##def);
#define SETUP_IOMUX_PADS(x)					\
	imx_iomux_v3_setup_multiple_pads(x, ARRAY_SIZE(x))
#endif

#endif	/* __MACH_IOMUX_V3_H__*/<|MERGE_RESOLUTION|>--- conflicted
+++ resolved
@@ -161,12 +161,8 @@
 
 #define PAD_CTL_SRE		(1 << 11)
 
-<<<<<<< HEAD
 #define PAD_CTL_ODE			(1 << 10)
 #define PAD_CTL_HYS			(1 << 9)
-=======
-#define PAD_CTL_ODE		(1 << 10)
->>>>>>> 5ec0003b
 
 #define PAD_CTL_DSE_150ohm	(1 << 6)
 #define PAD_CTL_DSE_75ohm	(2 << 6)
