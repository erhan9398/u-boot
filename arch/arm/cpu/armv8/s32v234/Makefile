#
# Copyright 2013-2015 Freescale Semiconductor, Inc.
#
# This program is free software; you can redistribute it and/or
# modify it under the terms of the GNU General Public License as
# published by the Free Software Foundation; either version 2 of
# the License, or (at your option) any later version.
#
# This program is distributed in the hope that it will be useful,
# but WITHOUT ANY WARRANTY; without even the implied warranty of
# MERCHANTABILITY or FITNESS FOR A PARTICULAR PURPOSE.  See the
# GNU General Public License for more details.
#
# You should have received a copy of the GNU General Public License
# along with this program; if not, write to the Free Software
# Foundation, Inc., 59 Temple Place, Suite 330, Boston,
# MA 02111-1307 USA
#

<<<<<<< HEAD
obj-y   += generic.o
obj-y   += cse.o
obj-$(CONFIG_SYS_PIT_TIMER)	+= timer.o
=======
obj-y				+= generic.o
obj-$(CONFIG_SYS_PIT_TIMER)	+= timer.o
obj-$(CONFIG_S32V234_LPDDR2)	+= lpddr2.o
obj-$(CONFIG_S32V234_DDR3)	+= ddr3.o
>>>>>>> 2b3769e0
<|MERGE_RESOLUTION|>--- conflicted
+++ resolved
@@ -17,13 +17,8 @@
 # MA 02111-1307 USA
 #
 
-<<<<<<< HEAD
 obj-y   += generic.o
 obj-y   += cse.o
 obj-$(CONFIG_SYS_PIT_TIMER)	+= timer.o
-=======
-obj-y				+= generic.o
-obj-$(CONFIG_SYS_PIT_TIMER)	+= timer.o
 obj-$(CONFIG_S32V234_LPDDR2)	+= lpddr2.o
-obj-$(CONFIG_S32V234_DDR3)	+= ddr3.o
->>>>>>> 2b3769e0
+obj-$(CONFIG_S32V234_DDR3)	+= ddr3.o