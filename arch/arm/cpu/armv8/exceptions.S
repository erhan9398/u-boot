--- conflicted
+++ resolved
@@ -1,7 +1,6 @@
 /* SPDX-License-Identifier: GPL-2.0+ */
 /*
  * (C) Copyright 2013
- * (C) Copyright 2017 NXP
  * David Feng <fenghua@phytium.com.cn>
  */
 
@@ -99,102 +98,9 @@
 0:
 	stp	x2, x0, [sp, #-16]!
 	mov	x0, sp
-<<<<<<< HEAD
-.endm
-
-/* Return from the exception in a benign fashion */
-#ifdef CONFIG_S32
-.macro	exception_exit
-	ldp	x2, x0, [sp], #16
-
-	ldp	x1, x2, [sp], #16
-	ldp	x3, x4, [sp], #16
-	ldp	x5, x6, [sp], #16
-	ldp	x7, x8, [sp], #16
-	ldp	x9, x10, [sp], #16
-	ldp	x11, x12, [sp], #16
-	ldp	x13, x14, [sp], #16
-	ldp	x15, x16, [sp], #16
-	ldp	x17, x18, [sp], #16
-	ldp	x19, x20, [sp], #16
-	ldp	x21, x22, [sp], #16
-	ldp	x23, x24, [sp], #16
-	ldp	x25, x26, [sp], #16
-	ldp	x27, x28, [sp], #16
-	ldp	x29, x30, [sp], #16
-        eret
-.endm
-#endif
-/*
- * Exception vectors.
- */
-	.align	11
-	.globl	vectors
-vectors:
-	.align	7
-	b	_do_bad_sync	/* Current EL Synchronous Thread */
-
-	.align	7
-	b	_do_bad_irq	/* Current EL IRQ Thread */
-
-	.align	7
-	b	_do_bad_fiq	/* Current EL FIQ Thread */
-=======
 	ret
->>>>>>> 8c5d4fd0
 
 
-<<<<<<< HEAD
-	.align	7
-	b	_do_sync	/* Current EL Synchronous Handler */
-
-	.align	7
-	b	_do_irq		/* Current EL IRQ Handler */
-
-	.align	7
-	b	_do_fiq		/* Current EL FIQ Handler */
-
-	.align	7
-	b	_do_error	/* Current EL Error Handler */
-
-
-_do_bad_sync:
-	exception_entry
-	bl	do_bad_sync
-
-_do_bad_irq:
-	exception_entry
-	bl	do_bad_irq
-
-_do_bad_fiq:
-	exception_entry
-	bl	do_bad_fiq
-
-_do_bad_error:
-	exception_entry
-	bl	do_bad_error
-
-_do_sync:
-	exception_entry
-	bl	do_sync
-
-_do_irq:
-	exception_entry
-	bl	do_irq
-#ifdef CONFIG_S32V234
-	exception_exit
-#endif
-_do_fiq:
-	exception_entry
-	bl	do_fiq
-#ifdef CONFIG_S32V234
-	exception_exit
-#endif
-
-_do_error:
-	exception_entry
-	bl	do_error
-=======
 exception_exit:
 	ldp	x2, x0, [sp],#16
 	switch_el x11, 3f, 2f, 1f
@@ -219,5 +125,4 @@
 	ldp	x25, x26, [sp],#16
 	ldp	x27, x28, [sp],#16
 	ldp	x29, x30, [sp],#16
-	eret
->>>>>>> 8c5d4fd0
+	eret