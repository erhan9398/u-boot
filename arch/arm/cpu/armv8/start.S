/*
 * (C) Copyright 2013
 * David Feng <fenghua@phytium.com.cn>
 *
 * SPDX-License-Identifier:	GPL-2.0+
 */

#include <asm-offsets.h>
#include <config.h>
#include <linux/linkage.h>
#include <asm/macro.h>
#include <asm/armv8/mmu.h>

/*************************************************************************
 *
 * Startup Code (reset vector)
 *
 *************************************************************************/

.globl	_start
_start:

	b	reset

	.align 3

.globl	_TEXT_BASE
_TEXT_BASE:
	.quad	CONFIG_SYS_TEXT_BASE

/*
 * These are defined in the linker script.
 */
.globl	_end_ofs
_end_ofs:
	.quad	_end - _start

.globl	_bss_start_ofs
_bss_start_ofs:
	.quad	__bss_start - _start

.globl	_bss_end_ofs
_bss_end_ofs:
	.quad	__bss_end - _start

reset:
	/*
	 * Could be EL3/EL2/EL1, Initial State:
	 * Little Endian, MMU Disabled, i/dCache Disabled
	 */
	adr	x0, vectors
	switch_el x1, 3f, 2f, 1f
3:	msr	vbar_el3, x0
	mrs	x0, scr_el3
	orr	x0, x0, #0xf			/* SCR_EL3.NS|IRQ|FIQ|EA */
	msr	scr_el3, x0
	msr	cptr_el3, xzr			/* Enable FP/SIMD */
#ifdef COUNTER_FREQUENCY
	ldr	x0, =COUNTER_FREQUENCY
	msr	cntfrq_el0, x0			/* Initialize CNTFRQ */
#endif
	b	0f
2:	msr	vbar_el2, x0
	mov	x0, #0x33ff
	msr	cptr_el2, x0			/* Enable FP/SIMD */
	b	0f
1:	msr	vbar_el1, x0
	mov	x0, #3 << 20
	msr	cpacr_el1, x0			/* Enable FP/SIMD */
0:

	/* Apply ARM core specific erratas */
	bl	apply_core_errata

	/*
	 * Cache/BPB/TLB Invalidate
	 * i-cache is invalidated before enabled in icache_enable()
	 * tlb is invalidated before mmu is enabled in dcache_enable()
	 * d-cache is invalidated before enabled in dcache_enable()
	 */

	/* Processor specific initialization */
	bl	lowlevel_init

<<<<<<< HEAD
#ifdef CONFIG_ARMV8_MULTIENTRY
=======

>>>>>>> aa65923a
	branch_if_master x0, x1, master_cpu

	/*
	 * Slave CPUs
	 */
slave_cpu:
	wfe
	ldr	x1, =CPU_RELEASE_ADDR
	ldr	x0, [x1]
	cbz	x0, slave_cpu
	br	x0			/* branch to the given address */
master_cpu:
	/* On the master CPU */
#endif /* CONFIG_ARMV8_MULTIENTRY */

	bl	_main

/*-----------------------------------------------------------------------*/

WEAK(apply_core_errata)

	mov	x29, lr			/* Save LR */
	/* For now, we support Cortex-A57 specific errata only */

	/* Check if we are running on a Cortex-A57 core */
	branch_if_a57_core x0, apply_a57_core_errata
0:
	mov	lr, x29			/* Restore LR */
	ret

apply_a57_core_errata:

#ifdef CONFIG_ARM_ERRATA_828024
	mrs	x0, S3_1_c15_c2_0	/* cpuactlr_el1 */
	/* Disable non-allocate hint of w-b-n-a memory type */
	orr	x0, x0, #1 << 49
	/* Disable write streaming no L1-allocate threshold */
	orr	x0, x0, #3 << 25
	/* Disable write streaming no-allocate threshold */
	orr	x0, x0, #3 << 27
	msr	S3_1_c15_c2_0, x0	/* cpuactlr_el1 */
#endif

#ifdef CONFIG_ARM_ERRATA_826974
	mrs	x0, S3_1_c15_c2_0	/* cpuactlr_el1 */
	/* Disable speculative load execution ahead of a DMB */
	orr	x0, x0, #1 << 59
	msr	S3_1_c15_c2_0, x0	/* cpuactlr_el1 */
#endif

#ifdef CONFIG_ARM_ERRATA_833069
	mrs	x0, S3_1_c15_c2_0	/* cpuactlr_el1 */
	/* Disable Enable Invalidates of BTB bit */
	and	x0, x0, #0xE
	msr	S3_1_c15_c2_0, x0	/* cpuactlr_el1 */
#endif
	b 0b
ENDPROC(apply_core_errata)

/*-----------------------------------------------------------------------*/

WEAK(lowlevel_init)
	mov	x29, lr			/* Save LR */

#ifndef CONFIG_ARMV8_MULTIENTRY
	/*
	 * For single-entry systems the lowlevel init is very simple.
	 */
	ldr	x0, =GICD_BASE
	bl	gic_init_secure

#else /* CONFIG_ARMV8_MULTIENTRY is set */

#if defined(CONFIG_GICV2) || defined(CONFIG_GICV3)
	branch_if_slave x0, 1f
	ldr	x0, =GICD_BASE
	bl	gic_init_secure
1:
#if defined(CONFIG_GICV3)
	ldr	x0, =GICR_BASE
	bl	gic_init_secure_percpu
#elif defined(CONFIG_GICV2)
	ldr	x0, =GICD_BASE
	ldr	x1, =GICC_BASE
	bl	gic_init_secure_percpu
#endif
#endif

	branch_if_master x0, x1, 2f

	/*
	 * Slave should wait for master clearing spin table.
	 * This sync prevent salves observing incorrect
	 * value of spin table and jumping to wrong place.
	 */
#if defined(CONFIG_GICV2) || defined(CONFIG_GICV3)
#ifdef CONFIG_GICV2
	ldr	x0, =GICC_BASE
#endif
	bl	gic_wait_for_interrupt
#endif

	/*
	 * All slaves will enter EL2 and optionally EL1.
	 */
	bl	armv8_switch_to_el2
#ifdef CONFIG_ARMV8_SWITCH_TO_EL1
	bl	armv8_switch_to_el1
#endif

#endif /* CONFIG_ARMV8_MULTIENTRY */

2:
	mov	lr, x29			/* Restore LR */
	ret
ENDPROC(lowlevel_init)

WEAK(smp_kick_all_cpus)
	/* Kick secondary cpus up by SGI 0 interrupt */
	mov	x29, lr			/* Save LR */
#if defined(CONFIG_GICV2) || defined(CONFIG_GICV3)
	ldr	x0, =GICD_BASE
	bl	gic_kick_secondary_cpus
#endif
	mov	lr, x29			/* Restore LR */
	ret
ENDPROC(smp_kick_all_cpus)

/*-----------------------------------------------------------------------*/

ENTRY(c_runtime_cpu_setup)
	/* Relocate vBAR */
	adr	x0, vectors
	switch_el x1, 3f, 2f, 1f
3:	msr	vbar_el3, x0
	b	0f
2:	msr	vbar_el2, x0
	b	0f
1:	msr	vbar_el1, x0
0:

	ret
ENDPROC(c_runtime_cpu_setup)<|MERGE_RESOLUTION|>--- conflicted
+++ resolved
@@ -82,11 +82,8 @@
 	/* Processor specific initialization */
 	bl	lowlevel_init
 
-<<<<<<< HEAD
 #ifdef CONFIG_ARMV8_MULTIENTRY
-=======
-
->>>>>>> aa65923a
+
 	branch_if_master x0, x1, master_cpu
 
 	/*
