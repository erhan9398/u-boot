--- conflicted
+++ resolved
@@ -26,14 +26,13 @@
 	return 0;
 }
 
-<<<<<<< HEAD
 int interrupt_init(void)
         __attribute__((weak, alias("__interrupt_init")));
 void enable_interrupts(void)
         __attribute__((weak, alias("__enable_interrupts")));
 int disable_interrupts(void)
         __attribute__((weak, alias("__disable_interrupts")));
-=======
+
 static void show_efi_loaded_images(struct pt_regs *regs)
 {
 	efi_print_image_infos((void *)regs->elr);
@@ -49,7 +48,6 @@
 		printf(i == 0 ? "(%08x) " : "%08x ", addr[i]);
 	printf("\n");
 }
->>>>>>> 36fec02b
 
 void show_regs(struct pt_regs *regs)
 {
