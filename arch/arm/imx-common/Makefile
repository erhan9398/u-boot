--- conflicted
+++ resolved
@@ -7,11 +7,7 @@
 # SPDX-License-Identifier:	GPL-2.0+
 #
 
-<<<<<<< HEAD
-ifeq ($(SOC),$(filter $(SOC),mx25 mx35 mx5 mx6 vf610 sac58r mac57d5xh))
-=======
-ifeq ($(SOC),$(filter $(SOC),mx25 mx35 mx5 mx6 mx7 vf610))
->>>>>>> 5ec0003b
+ifeq ($(SOC),$(filter $(SOC),mx25 mx35 mx5 mx6 mx7 vf610 sac58r mac57d5xh))
 obj-y	= iomux-v3.o
 endif
 ifeq ($(SOC),$(filter $(SOC),vf610 sac58r mac57d5xh))
