--- conflicted
+++ resolved
@@ -270,8 +270,6 @@
 		break;
 	}
 
-<<<<<<< HEAD
-=======
 	if (!bus) {
 		puts("No MDIO bus found\n");
 		return CMD_RET_FAILURE;
@@ -283,7 +281,6 @@
 		return 0;
 	}
 
->>>>>>> 36fec02b
 	/* Save the chosen bus */
 	miiphy_set_current_dev(bus->name);
 
