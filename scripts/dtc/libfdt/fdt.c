// SPDX-License-Identifier: (GPL-2.0-or-later OR BSD-2-Clause)
/*
 * libfdt - Flat Device Tree manipulation
 * Copyright (C) 2006 David Gibson, IBM Corporation.
 */
#include "libfdt_env.h"

#include <fdt.h>
#include <libfdt.h>

#include "libfdt_internal.h"

/*
 * Minimal sanity check for a read-only tree. fdt_ro_probe_() checks
 * that the given buffer contains what appears to be a flattened
 * device tree with sane information in its header.
 */
int32_t fdt_ro_probe_(const void *fdt)
{
<<<<<<< HEAD
	if (!fdt)
		return -FDT_ERR_NOTFOUND;
=======
	uint32_t totalsize = fdt_totalsize(fdt);
>>>>>>> 36fec02b

	if (fdt_magic(fdt) == FDT_MAGIC) {
		/* Complete tree */
		if (fdt_chk_version()) {
			if (fdt_version(fdt) < FDT_FIRST_SUPPORTED_VERSION)
				return -FDT_ERR_BADVERSION;
			if (fdt_last_comp_version(fdt) >
					FDT_LAST_SUPPORTED_VERSION)
				return -FDT_ERR_BADVERSION;
		}
	} else if (fdt_magic(fdt) == FDT_SW_MAGIC) {
		/* Unfinished sequential-write blob */
		if (fdt_size_dt_struct(fdt) == 0)
			return -FDT_ERR_BADSTATE;
	} else {
		return -FDT_ERR_BADMAGIC;
	}

	if (totalsize < INT32_MAX)
		return totalsize;
	else
		return -FDT_ERR_TRUNCATED;
}

static int check_off_(uint32_t hdrsize, uint32_t totalsize, uint32_t off)
{
	return (off >= hdrsize) && (off <= totalsize);
}

static int check_block_(uint32_t hdrsize, uint32_t totalsize,
			uint32_t base, uint32_t size)
{
	if (!check_off_(hdrsize, totalsize, base))
		return 0; /* block start out of bounds */
	if ((base + size) < base)
		return 0; /* overflow */
	if (!check_off_(hdrsize, totalsize, base + size))
		return 0; /* block end out of bounds */
	return 1;
}

size_t fdt_header_size_(uint32_t version)
{
	if (version <= 1)
		return FDT_V1_SIZE;
	else if (version <= 2)
		return FDT_V2_SIZE;
	else if (version <= 3)
		return FDT_V3_SIZE;
	else if (version <= 16)
		return FDT_V16_SIZE;
	else
		return FDT_V17_SIZE;
}

size_t fdt_header_size(const void *fdt)
{
	return fdt_chk_version() ? fdt_header_size_(fdt_version(fdt)) :
		FDT_V17_SIZE;
}

int fdt_check_header(const void *fdt)
{
	size_t hdrsize;

	if (fdt_magic(fdt) != FDT_MAGIC)
		return -FDT_ERR_BADMAGIC;
	if (fdt_chk_version()) {
		if ((fdt_version(fdt) < FDT_FIRST_SUPPORTED_VERSION)
		    || (fdt_last_comp_version(fdt) >
			FDT_LAST_SUPPORTED_VERSION))
			return -FDT_ERR_BADVERSION;
		if (fdt_version(fdt) < fdt_last_comp_version(fdt))
			return -FDT_ERR_BADVERSION;
	}
	hdrsize = fdt_header_size(fdt);
	if (fdt_chk_basic()) {

		if ((fdt_totalsize(fdt) < hdrsize)
		    || (fdt_totalsize(fdt) > INT_MAX))
			return -FDT_ERR_TRUNCATED;

		/* Bounds check memrsv block */
		if (!check_off_(hdrsize, fdt_totalsize(fdt),
				fdt_off_mem_rsvmap(fdt)))
			return -FDT_ERR_TRUNCATED;
	}

	if (fdt_chk_extra()) {
		/* Bounds check structure block */
		if (fdt_chk_version() && fdt_version(fdt) < 17) {
			if (!check_off_(hdrsize, fdt_totalsize(fdt),
					fdt_off_dt_struct(fdt)))
				return -FDT_ERR_TRUNCATED;
		} else {
			if (!check_block_(hdrsize, fdt_totalsize(fdt),
					  fdt_off_dt_struct(fdt),
					  fdt_size_dt_struct(fdt)))
				return -FDT_ERR_TRUNCATED;
		}

		/* Bounds check strings block */
		if (!check_block_(hdrsize, fdt_totalsize(fdt),
				  fdt_off_dt_strings(fdt),
				  fdt_size_dt_strings(fdt)))
			return -FDT_ERR_TRUNCATED;
	}

	return 0;
}

const void *fdt_offset_ptr(const void *fdt, int offset, unsigned int len)
{
	unsigned absoffset = offset + fdt_off_dt_struct(fdt);

	if (fdt_chk_basic())
		if ((absoffset < offset)
		    || ((absoffset + len) < absoffset)
		    || (absoffset + len) > fdt_totalsize(fdt))
			return NULL;

	if (!fdt_chk_version() || fdt_version(fdt) >= 0x11)
		if (((offset + len) < offset)
		    || ((offset + len) > fdt_size_dt_struct(fdt)))
			return NULL;

	return fdt_offset_ptr_(fdt, offset);
}

uint32_t fdt_next_tag(const void *fdt, int startoffset, int *nextoffset)
{
	const fdt32_t *tagp, *lenp;
	uint32_t tag;
	int offset = startoffset;
	const char *p;

	*nextoffset = -FDT_ERR_TRUNCATED;
	tagp = fdt_offset_ptr(fdt, offset, FDT_TAGSIZE);
	if (fdt_chk_basic() && !tagp)
		return FDT_END; /* premature end */
	tag = fdt32_to_cpu(*tagp);
	offset += FDT_TAGSIZE;

	*nextoffset = -FDT_ERR_BADSTRUCTURE;
	switch (tag) {
	case FDT_BEGIN_NODE:
		/* skip name */
		do {
			p = fdt_offset_ptr(fdt, offset++, 1);
		} while (p && (*p != '\0'));
		if (fdt_chk_basic() && !p)
			return FDT_END; /* premature end */
		break;

	case FDT_PROP:
		lenp = fdt_offset_ptr(fdt, offset, sizeof(*lenp));
		if (fdt_chk_basic() && !lenp)
			return FDT_END; /* premature end */
		/* skip-name offset, length and value */
		offset += sizeof(struct fdt_property) - FDT_TAGSIZE
			+ fdt32_to_cpu(*lenp);
		if (fdt_chk_version() &&
		    fdt_version(fdt) < 0x10 && fdt32_to_cpu(*lenp) >= 8 &&
		    ((offset - fdt32_to_cpu(*lenp)) % 8) != 0)
			offset += 4;
		break;

	case FDT_END:
	case FDT_END_NODE:
	case FDT_NOP:
		break;

	default:
		return FDT_END;
	}

	if (fdt_chk_basic() &&
	    !fdt_offset_ptr(fdt, startoffset, offset - startoffset))
		return FDT_END; /* premature end */

	*nextoffset = FDT_TAGALIGN(offset);
	return tag;
}

int fdt_check_node_offset_(const void *fdt, int offset)
{
	if ((offset < 0) || (offset % FDT_TAGSIZE)
	    || (fdt_next_tag(fdt, offset, &offset) != FDT_BEGIN_NODE))
		return -FDT_ERR_BADOFFSET;

	return offset;
}

int fdt_check_prop_offset_(const void *fdt, int offset)
{
	if ((offset < 0) || (offset % FDT_TAGSIZE)
	    || (fdt_next_tag(fdt, offset, &offset) != FDT_PROP))
		return -FDT_ERR_BADOFFSET;

	return offset;
}

int fdt_next_node(const void *fdt, int offset, int *depth)
{
	int nextoffset = 0;
	uint32_t tag;

	if (offset >= 0)
		if ((nextoffset = fdt_check_node_offset_(fdt, offset)) < 0)
			return nextoffset;

	do {
		offset = nextoffset;
		tag = fdt_next_tag(fdt, offset, &nextoffset);

		switch (tag) {
		case FDT_PROP:
		case FDT_NOP:
			break;

		case FDT_BEGIN_NODE:
			if (depth)
				(*depth)++;
			break;

		case FDT_END_NODE:
			if (depth && ((--(*depth)) < 0))
				return nextoffset;
			break;

		case FDT_END:
			if ((nextoffset >= 0)
			    || ((nextoffset == -FDT_ERR_TRUNCATED) && !depth))
				return -FDT_ERR_NOTFOUND;
			else
				return nextoffset;
		}
	} while (tag != FDT_BEGIN_NODE);

	return offset;
}

int fdt_first_subnode(const void *fdt, int offset)
{
	int depth = 0;

	offset = fdt_next_node(fdt, offset, &depth);
	if (offset < 0 || depth != 1)
		return -FDT_ERR_NOTFOUND;

	return offset;
}

int fdt_next_subnode(const void *fdt, int offset)
{
	int depth = 1;

	/*
	 * With respect to the parent, the depth of the next subnode will be
	 * the same as the last.
	 */
	do {
		offset = fdt_next_node(fdt, offset, &depth);
		if (offset < 0 || depth < 1)
			return -FDT_ERR_NOTFOUND;
	} while (depth > 1);

	return offset;
}

const char *fdt_find_string_(const char *strtab, int tabsize, const char *s)
{
	int len = strlen(s) + 1;
	const char *last = strtab + tabsize - len;
	const char *p;

	for (p = strtab; p <= last; p++)
		if (memcmp(p, s, len) == 0)
			return p;
	return NULL;
}

int fdt_move(const void *fdt, void *buf, int bufsize)
{
	FDT_RO_PROBE(fdt);

	if (fdt_totalsize(fdt) > bufsize)
		return -FDT_ERR_NOSPACE;

	memmove(buf, fdt, fdt_totalsize(fdt));
	return 0;
}<|MERGE_RESOLUTION|>--- conflicted
+++ resolved
@@ -17,12 +17,10 @@
  */
 int32_t fdt_ro_probe_(const void *fdt)
 {
-<<<<<<< HEAD
+	uint32_t totalsize = fdt_totalsize(fdt);
+
 	if (!fdt)
 		return -FDT_ERR_NOTFOUND;
-=======
-	uint32_t totalsize = fdt_totalsize(fdt);
->>>>>>> 36fec02b
 
 	if (fdt_magic(fdt) == FDT_MAGIC) {
 		/* Complete tree */
