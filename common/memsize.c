--- conflicted
+++ resolved
@@ -25,23 +25,13 @@
  */
 long get_ram_size(ramcell *base, long maxsize)
 {
-<<<<<<< HEAD
 	volatile ramcell *addr;
-	ramcell           save[31];
+	ramcell           save[BITS_PER_LONG - 1];
 	ramcell           save_base;
 	long              cnt;
 	ramcell           val;
 	long              size;
 	int               i = 0;
-=======
-	volatile long *addr;
-	long           save[BITS_PER_LONG - 1];
-	long           save_base;
-	long           cnt;
-	long           val;
-	long           size;
-	int            i = 0;
->>>>>>> 3c991664
 
 	for (cnt = (maxsize / sizeof(ramcell)) >> 1; cnt > 0; cnt >>= 1) {
 		addr = base + cnt;	/* pointer arith! */
