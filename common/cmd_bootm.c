/*
 * (C) Copyright 2000-2009
 * Wolfgang Denk, DENX Software Engineering, wd@denx.de.
 *
 * SPDX-License-Identifier:	GPL-2.0+
 */

/*
 * Boot support
 */
#include <common.h>
#include <bootm.h>
#include <command.h>
#include <environment.h>
#include <errno.h>
#include <image.h>
#include <lmb.h>
#include <malloc.h>
#include <mapmem.h>
#include <nand.h>
#include <asm/byteorder.h>
#include <linux/compiler.h>
#include <linux/ctype.h>
#include <linux/err.h>
#include <u-boot/zlib.h>

DECLARE_GLOBAL_DATA_PTR;

#if defined(CONFIG_CMD_IMI)
static int image_info(unsigned long addr);
#endif

#if defined(CONFIG_CMD_IMLS)
#include <flash.h>
#include <mtd/cfi_flash.h>
extern flash_info_t flash_info[]; /* info for FLASH chips */
#endif

#if defined(CONFIG_CMD_IMLS) || defined(CONFIG_CMD_IMLS_NAND)
static int do_imls(cmd_tbl_t *cmdtp, int flag, int argc, char * const argv[]);
#endif

<<<<<<< HEAD
=======
#include <linux/err.h>
#include <nand.h>

#if defined(CONFIG_SILENT_CONSOLE) && !defined(CONFIG_SILENT_U_BOOT_ONLY)
static void fixup_silent_linux(void);
#endif

/* TODO: Implement a generic secure boot API */
#if defined CONFIG_SECURE_BOOT
extern int cse_auth(void);
#elif defined CONFIG_CSE3
extern int cse_init(void);
#endif

static int do_bootm_standalone(int flag, int argc, char * const argv[],
			       bootm_headers_t *images);

static const void *boot_get_kernel(cmd_tbl_t *cmdtp, int flag, int argc,
				char * const argv[], bootm_headers_t *images,
				ulong *os_data, ulong *os_len);

/*
 *  Continue booting an OS image; caller already has:
 *  - copied image header to global variable `header'
 *  - checked header magic number, checksums (both header & image),
 *  - verified image architecture (PPC) and type (KERNEL or MULTI),
 *  - loaded (first part of) image to header load address,
 *  - disabled interrupts.
 *
 * @flag: Flags indicating what to do (BOOTM_STATE_...)
 * @argc: Number of arguments. Note that the arguments are shifted down
 *	 so that 0 is the first argument not processed by U-Boot, and
 *	 argc is adjusted accordingly. This avoids confusion as to how
 *	 many arguments are available for the OS.
 * @images: Pointers to os/initrd/fdt
 * @return 1 on error. On success the OS boots so this function does
 * not return.
 */
typedef int boot_os_fn(int flag, int argc, char * const argv[],
			bootm_headers_t *images);

#ifdef CONFIG_BOOTM_LINUX
extern boot_os_fn do_bootm_linux;
#endif
#ifdef CONFIG_BOOTM_NETBSD
static boot_os_fn do_bootm_netbsd;
#endif
#if defined(CONFIG_LYNXKDI)
static boot_os_fn do_bootm_lynxkdi;
extern void lynxkdi_boot(image_header_t *);
#endif
#ifdef CONFIG_BOOTM_RTEMS
static boot_os_fn do_bootm_rtems;
#endif
#if defined(CONFIG_BOOTM_OSE)
static boot_os_fn do_bootm_ose;
#endif
#if defined(CONFIG_BOOTM_PLAN9)
static boot_os_fn do_bootm_plan9;
#endif
#if defined(CONFIG_BOOTM_VXWORKS) && \
	(defined(CONFIG_PPC) || defined(CONFIG_ARM))
static boot_os_fn do_bootm_vxworks;
#endif
#if defined(CONFIG_CMD_ELF)
static boot_os_fn do_bootm_qnxelf;
int do_bootvx(cmd_tbl_t *cmdtp, int flag, int argc, char * const argv[]);
int do_bootelf(cmd_tbl_t *cmdtp, int flag, int argc, char * const argv[]);
#endif
#if defined(CONFIG_INTEGRITY)
static boot_os_fn do_bootm_integrity;
#endif

static boot_os_fn *boot_os[] = {
	[IH_OS_U_BOOT] = do_bootm_standalone,
#ifdef CONFIG_BOOTM_LINUX
	[IH_OS_LINUX] = do_bootm_linux,
#endif
#ifdef CONFIG_BOOTM_NETBSD
	[IH_OS_NETBSD] = do_bootm_netbsd,
#endif
#ifdef CONFIG_LYNXKDI
	[IH_OS_LYNXOS] = do_bootm_lynxkdi,
#endif
#ifdef CONFIG_BOOTM_RTEMS
	[IH_OS_RTEMS] = do_bootm_rtems,
#endif
#if defined(CONFIG_BOOTM_OSE)
	[IH_OS_OSE] = do_bootm_ose,
#endif
#if defined(CONFIG_BOOTM_PLAN9)
	[IH_OS_PLAN9] = do_bootm_plan9,
#endif
#if defined(CONFIG_BOOTM_VXWORKS) && \
	(defined(CONFIG_PPC) || defined(CONFIG_ARM))
	[IH_OS_VXWORKS] = do_bootm_vxworks,
#endif
#if defined(CONFIG_CMD_ELF)
	[IH_OS_QNX] = do_bootm_qnxelf,
#endif
#ifdef CONFIG_INTEGRITY
	[IH_OS_INTEGRITY] = do_bootm_integrity,
#endif
};

>>>>>>> 31afc563
bootm_headers_t images;		/* pointers to os/initrd/fdt images */

/* we overload the cmd field with our state machine info instead of a
 * function pointer */
static cmd_tbl_t cmd_bootm_sub[] = {
	U_BOOT_CMD_MKENT(start, 0, 1, (void *)BOOTM_STATE_START, "", ""),
	U_BOOT_CMD_MKENT(loados, 0, 1, (void *)BOOTM_STATE_LOADOS, "", ""),
#ifdef CONFIG_SYS_BOOT_RAMDISK_HIGH
	U_BOOT_CMD_MKENT(ramdisk, 0, 1, (void *)BOOTM_STATE_RAMDISK, "", ""),
#endif
#ifdef CONFIG_OF_LIBFDT
	U_BOOT_CMD_MKENT(fdt, 0, 1, (void *)BOOTM_STATE_FDT, "", ""),
#endif
	U_BOOT_CMD_MKENT(cmdline, 0, 1, (void *)BOOTM_STATE_OS_CMDLINE, "", ""),
	U_BOOT_CMD_MKENT(bdt, 0, 1, (void *)BOOTM_STATE_OS_BD_T, "", ""),
	U_BOOT_CMD_MKENT(prep, 0, 1, (void *)BOOTM_STATE_OS_PREP, "", ""),
	U_BOOT_CMD_MKENT(fake, 0, 1, (void *)BOOTM_STATE_OS_FAKE_GO, "", ""),
	U_BOOT_CMD_MKENT(go, 0, 1, (void *)BOOTM_STATE_OS_GO, "", ""),
};

static int do_bootm_subcommand(cmd_tbl_t *cmdtp, int flag, int argc,
			char * const argv[])
{
	int ret = 0;
	long state;
	cmd_tbl_t *c;

	c = find_cmd_tbl(argv[0], &cmd_bootm_sub[0], ARRAY_SIZE(cmd_bootm_sub));
	argc--; argv++;

	if (c) {
		state = (long)c->cmd;
		if (state == BOOTM_STATE_START)
			state |= BOOTM_STATE_FINDOS | BOOTM_STATE_FINDOTHER;
	} else {
		/* Unrecognized command */
		return CMD_RET_USAGE;
	}

	if (((state & BOOTM_STATE_START) != BOOTM_STATE_START) &&
	    images.state >= state) {
		printf("Trying to execute a command out of order\n");
		return CMD_RET_USAGE;
	}

	ret = do_bootm_states(cmdtp, flag, argc, argv, state, &images, 0);

	return ret;
}

/*******************************************************************/
/* bootm - boot application image from image in memory */
/*******************************************************************/

int do_bootm(cmd_tbl_t *cmdtp, int flag, int argc, char * const argv[])
{

/* TODO: Implement a generic secure boot API */
#if defined CONFIG_SECURE_BOOT
/* TODO: implement Secure Boot */
	if (cse_auth()) {
		printf("Secure Boot authentication failed\n");
		return 1;
	}
#elif defined CONFIG_CSE3
	if (cse_init()) {
		printf("CSE init failed\n");
		return 1;
	}
#endif

#ifdef CONFIG_NEEDS_MANUAL_RELOC
	static int relocated = 0;

	if (!relocated) {
		int i;

		/* relocate names of sub-command table */
		for (i = 0; i < ARRAY_SIZE(cmd_bootm_sub); i++)
			cmd_bootm_sub[i].name += gd->reloc_off;

		relocated = 1;
	}
#endif

	/* determine if we have a sub command */
	argc--; argv++;
	if (argc > 0) {
		char *endp;

		simple_strtoul(argv[0], &endp, 16);
		/* endp pointing to NULL means that argv[0] was just a
		 * valid number, pass it along to the normal bootm processing
		 *
		 * If endp is ':' or '#' assume a FIT identifier so pass
		 * along for normal processing.
		 *
		 * Right now we assume the first arg should never be '-'
		 */
		if ((*endp != 0) && (*endp != ':') && (*endp != '#'))
			return do_bootm_subcommand(cmdtp, flag, argc, argv);
	}

	return do_bootm_states(cmdtp, flag, argc, argv, BOOTM_STATE_START |
		BOOTM_STATE_FINDOS | BOOTM_STATE_FINDOTHER |
		BOOTM_STATE_LOADOS |
#if defined(CONFIG_PPC) || defined(CONFIG_MIPS)
		BOOTM_STATE_OS_CMDLINE |
#endif
		BOOTM_STATE_OS_PREP | BOOTM_STATE_OS_FAKE_GO |
		BOOTM_STATE_OS_GO, &images, 1);
}

int bootm_maybe_autostart(cmd_tbl_t *cmdtp, const char *cmd)
{
	const char *ep = getenv("autostart");

	if (ep && !strcmp(ep, "yes")) {
		char *local_args[2];
		local_args[0] = (char *)cmd;
		local_args[1] = NULL;
		printf("Automatic boot of image at addr 0x%08lX ...\n", load_addr);
		return do_bootm(cmdtp, 0, 1, local_args);
	}

	return 0;
}

#ifdef CONFIG_SYS_LONGHELP
static char bootm_help_text[] =
	"[addr [arg ...]]\n    - boot application image stored in memory\n"
	"\tpassing arguments 'arg ...'; when booting a Linux kernel,\n"
	"\t'arg' can be the address of an initrd image\n"
#if defined(CONFIG_OF_LIBFDT)
	"\tWhen booting a Linux kernel which requires a flat device-tree\n"
	"\ta third argument is required which is the address of the\n"
	"\tdevice-tree blob. To boot that kernel without an initrd image,\n"
	"\tuse a '-' for the second argument. If you do not pass a third\n"
	"\ta bd_info struct will be passed instead\n"
#endif
#if defined(CONFIG_FIT)
	"\t\nFor the new multi component uImage format (FIT) addresses\n"
	"\tmust be extened to include component or configuration unit name:\n"
	"\taddr:<subimg_uname> - direct component image specification\n"
	"\taddr#<conf_uname>   - configuration specification\n"
	"\tUse iminfo command to get the list of existing component\n"
	"\timages and configurations.\n"
#endif
	"\nSub-commands to do part of the bootm sequence.  The sub-commands "
	"must be\n"
	"issued in the order below (it's ok to not issue all sub-commands):\n"
	"\tstart [addr [arg ...]]\n"
	"\tloados  - load OS image\n"
#if defined(CONFIG_SYS_BOOT_RAMDISK_HIGH)
	"\tramdisk - relocate initrd, set env initrd_start/initrd_end\n"
#endif
#if defined(CONFIG_OF_LIBFDT)
	"\tfdt     - relocate flat device tree\n"
#endif
	"\tcmdline - OS specific command line processing/setup\n"
	"\tbdt     - OS specific bd_t processing\n"
	"\tprep    - OS specific prep before relocation or go\n"
#if defined(CONFIG_TRACE)
	"\tfake    - OS specific fake start without go\n"
#endif
	"\tgo      - start OS";
#endif

U_BOOT_CMD(
	bootm,	CONFIG_SYS_MAXARGS,	1,	do_bootm,
	"boot application image from memory", bootm_help_text
);

/*******************************************************************/
/* bootd - boot default image */
/*******************************************************************/
#if defined(CONFIG_CMD_BOOTD)
int do_bootd(cmd_tbl_t *cmdtp, int flag, int argc, char * const argv[])
{
	return run_command(getenv("bootcmd"), flag);
}

U_BOOT_CMD(
	boot,	1,	1,	do_bootd,
	"boot default, i.e., run 'bootcmd'",
	""
);

/* keep old command name "bootd" for backward compatibility */
U_BOOT_CMD(
	bootd, 1,	1,	do_bootd,
	"boot default, i.e., run 'bootcmd'",
	""
);

#endif


/*******************************************************************/
/* iminfo - print header info for a requested image */
/*******************************************************************/
#if defined(CONFIG_CMD_IMI)
static int do_iminfo(cmd_tbl_t *cmdtp, int flag, int argc, char * const argv[])
{
	int	arg;
	ulong	addr;
	int	rcode = 0;

	if (argc < 2) {
		return image_info(load_addr);
	}

	for (arg = 1; arg < argc; ++arg) {
		addr = simple_strtoul(argv[arg], NULL, 16);
		if (image_info(addr) != 0)
			rcode = 1;
	}
	return rcode;
}

static int image_info(ulong addr)
{
	void *hdr = (void *)addr;

	printf("\n## Checking Image at %08lx ...\n", addr);

	switch (genimg_get_format(hdr)) {
#if defined(CONFIG_IMAGE_FORMAT_LEGACY)
	case IMAGE_FORMAT_LEGACY:
		puts("   Legacy image found\n");
		if (!image_check_magic(hdr)) {
			puts("   Bad Magic Number\n");
			return 1;
		}

		if (!image_check_hcrc(hdr)) {
			puts("   Bad Header Checksum\n");
			return 1;
		}

		image_print_contents(hdr);

		puts("   Verifying Checksum ... ");
		if (!image_check_dcrc(hdr)) {
			puts("   Bad Data CRC\n");
			return 1;
		}
		puts("OK\n");
		return 0;
#endif
#if defined(CONFIG_FIT)
	case IMAGE_FORMAT_FIT:
		puts("   FIT image found\n");

		if (!fit_check_format(hdr)) {
			puts("Bad FIT image format!\n");
			return 1;
		}

		fit_print_contents(hdr);

		if (!fit_all_image_verify(hdr)) {
			puts("Bad hash in FIT image!\n");
			return 1;
		}

		return 0;
#endif
	default:
		puts("Unknown image format!\n");
		break;
	}

	return 1;
}

U_BOOT_CMD(
	iminfo,	CONFIG_SYS_MAXARGS,	1,	do_iminfo,
	"print header information for application image",
	"addr [addr ...]\n"
	"    - print header information for application image starting at\n"
	"      address 'addr' in memory; this includes verification of the\n"
	"      image contents (magic number, header and payload checksums)"
);
#endif


/*******************************************************************/
/* imls - list all images found in flash */
/*******************************************************************/
#if defined(CONFIG_CMD_IMLS)
static int do_imls_nor(void)
{
	flash_info_t *info;
	int i, j;
	void *hdr;

	for (i = 0, info = &flash_info[0];
		i < CONFIG_SYS_MAX_FLASH_BANKS; ++i, ++info) {

		if (info->flash_id == FLASH_UNKNOWN)
			goto next_bank;
		for (j = 0; j < info->sector_count; ++j) {

			hdr = (void *)info->start[j];
			if (!hdr)
				goto next_sector;

			switch (genimg_get_format(hdr)) {
#if defined(CONFIG_IMAGE_FORMAT_LEGACY)
			case IMAGE_FORMAT_LEGACY:
				if (!image_check_hcrc(hdr))
					goto next_sector;

				printf("Legacy Image at %08lX:\n", (ulong)hdr);
				image_print_contents(hdr);

				puts("   Verifying Checksum ... ");
				if (!image_check_dcrc(hdr)) {
					puts("Bad Data CRC\n");
				} else {
					puts("OK\n");
				}
				break;
#endif
#if defined(CONFIG_FIT)
			case IMAGE_FORMAT_FIT:
				if (!fit_check_format(hdr))
					goto next_sector;

				printf("FIT Image at %08lX:\n", (ulong)hdr);
				fit_print_contents(hdr);
				break;
#endif
			default:
				goto next_sector;
			}

next_sector:		;
		}
next_bank:	;
	}
	return 0;
}
#endif

#if defined(CONFIG_CMD_IMLS_NAND)
static int nand_imls_legacyimage(nand_info_t *nand, int nand_dev, loff_t off,
		size_t len)
{
	void *imgdata;
	int ret;

	imgdata = malloc(len);
	if (!imgdata) {
		printf("May be a Legacy Image at NAND device %d offset %08llX:\n",
				nand_dev, off);
		printf("   Low memory(cannot allocate memory for image)\n");
		return -ENOMEM;
	}

	ret = nand_read_skip_bad(nand, off, &len,
			imgdata);
	if (ret < 0 && ret != -EUCLEAN) {
		free(imgdata);
		return ret;
	}

	if (!image_check_hcrc(imgdata)) {
		free(imgdata);
		return 0;
	}

	printf("Legacy Image at NAND device %d offset %08llX:\n",
			nand_dev, off);
	image_print_contents(imgdata);

	puts("   Verifying Checksum ... ");
	if (!image_check_dcrc(imgdata))
		puts("Bad Data CRC\n");
	else
		puts("OK\n");

	free(imgdata);

	return 0;
}

static int nand_imls_fitimage(nand_info_t *nand, int nand_dev, loff_t off,
		size_t len)
{
	void *imgdata;
	int ret;

	imgdata = malloc(len);
	if (!imgdata) {
		printf("May be a FIT Image at NAND device %d offset %08llX:\n",
				nand_dev, off);
		printf("   Low memory(cannot allocate memory for image)\n");
		return -ENOMEM;
	}

	ret = nand_read_skip_bad(nand, off, &len,
			imgdata);
	if (ret < 0 && ret != -EUCLEAN) {
		free(imgdata);
		return ret;
	}

	if (!fit_check_format(imgdata)) {
		free(imgdata);
		return 0;
	}

	printf("FIT Image at NAND device %d offset %08llX:\n", nand_dev, off);

	fit_print_contents(imgdata);
	free(imgdata);

	return 0;
}

static int do_imls_nand(void)
{
	nand_info_t *nand;
	int nand_dev = nand_curr_device;
	size_t len;
	loff_t off;
	u32 buffer[16];

	if (nand_dev < 0 || nand_dev >= CONFIG_SYS_MAX_NAND_DEVICE) {
		puts("\nNo NAND devices available\n");
		return -ENODEV;
	}

	printf("\n");

	for (nand_dev = 0; nand_dev < CONFIG_SYS_MAX_NAND_DEVICE; nand_dev++) {
		nand = &nand_info[nand_dev];
		if (!nand->name || !nand->size)
			continue;

		for (off = 0; off < nand->size; off += nand->erasesize) {
			const image_header_t *header;
			int ret;

			if (nand_block_isbad(nand, off))
				continue;

			len = sizeof(buffer);

			ret = nand_read(nand, off, &len, (u8 *)buffer);
			if (ret < 0 && ret != -EUCLEAN) {
				printf("NAND read error %d at offset %08llX\n",
						ret, off);
				continue;
			}

			switch (genimg_get_format(buffer)) {
#if defined(CONFIG_IMAGE_FORMAT_LEGACY)
			case IMAGE_FORMAT_LEGACY:
				header = (const image_header_t *)buffer;

				len = image_get_image_size(header);
				nand_imls_legacyimage(nand, nand_dev, off, len);
				break;
#endif
#if defined(CONFIG_FIT)
			case IMAGE_FORMAT_FIT:
				len = fit_get_size(buffer);
				nand_imls_fitimage(nand, nand_dev, off, len);
				break;
#endif
			}
		}
	}

	return 0;
}
#endif

#if defined(CONFIG_CMD_IMLS) || defined(CONFIG_CMD_IMLS_NAND)
static int do_imls(cmd_tbl_t *cmdtp, int flag, int argc, char * const argv[])
{
	int ret_nor = 0, ret_nand = 0;

#if defined(CONFIG_CMD_IMLS)
	ret_nor = do_imls_nor();
#endif

#if defined(CONFIG_CMD_IMLS_NAND)
	ret_nand = do_imls_nand();
#endif

	if (ret_nor)
		return ret_nor;

	if (ret_nand)
		return ret_nand;

	return (0);
}

U_BOOT_CMD(
	imls,	1,		1,	do_imls,
	"list all images found in flash",
	"\n"
	"    - Prints information about all images found at sector/block\n"
	"      boundaries in nor/nand flash."
);
#endif

#ifdef CONFIG_CMD_BOOTZ

int __weak bootz_setup(ulong image, ulong *start, ulong *end)
{
	/* Please define bootz_setup() for your platform */

	puts("Your platform's zImage format isn't supported yet!\n");
	return -1;
}

/*
 * zImage booting support
 */
static int bootz_start(cmd_tbl_t *cmdtp, int flag, int argc,
			char * const argv[], bootm_headers_t *images)
{
	int ret;
	ulong zi_start, zi_end;

	ret = do_bootm_states(cmdtp, flag, argc, argv, BOOTM_STATE_START,
			      images, 1);

	/* Setup Linux kernel zImage entry point */
	if (!argc) {
		images->ep = load_addr;
		debug("*  kernel: default image load address = 0x%08lx\n",
				load_addr);
	} else {
		images->ep = simple_strtoul(argv[0], NULL, 16);
		debug("*  kernel: cmdline image address = 0x%08lx\n",
			images->ep);
	}

	ret = bootz_setup(images->ep, &zi_start, &zi_end);
	if (ret != 0)
		return 1;

	lmb_reserve(&images->lmb, images->ep, zi_end - zi_start);

	/*
	 * Handle the BOOTM_STATE_FINDOTHER state ourselves as we do not
	 * have a header that provide this informaiton.
	 */
	if (bootm_find_images(flag, argc, argv))
		return 1;

	return 0;
}

int do_bootz(cmd_tbl_t *cmdtp, int flag, int argc, char * const argv[])
{
	int ret;

	/* Consume 'bootz' */
	argc--; argv++;

	if (bootz_start(cmdtp, flag, argc, argv, &images))
		return 1;

	/*
	 * We are doing the BOOTM_STATE_LOADOS state ourselves, so must
	 * disable interrupts ourselves
	 */
	bootm_disable_interrupts();

	images.os.os = IH_OS_LINUX;
	ret = do_bootm_states(cmdtp, flag, argc, argv,
			      BOOTM_STATE_OS_PREP | BOOTM_STATE_OS_FAKE_GO |
			      BOOTM_STATE_OS_GO,
			      &images, 1);

	return ret;
}

#ifdef CONFIG_SYS_LONGHELP
static char bootz_help_text[] =
	"[addr [initrd[:size]] [fdt]]\n"
	"    - boot Linux zImage stored in memory\n"
	"\tThe argument 'initrd' is optional and specifies the address\n"
	"\tof the initrd in memory. The optional argument ':size' allows\n"
	"\tspecifying the size of RAW initrd.\n"
#if defined(CONFIG_OF_LIBFDT)
	"\tWhen booting a Linux kernel which requires a flat device-tree\n"
	"\ta third argument is required which is the address of the\n"
	"\tdevice-tree blob. To boot that kernel without an initrd image,\n"
	"\tuse a '-' for the second argument. If you do not pass a third\n"
	"\ta bd_info struct will be passed instead\n"
#endif
	"";
#endif

U_BOOT_CMD(
	bootz,	CONFIG_SYS_MAXARGS,	1,	do_bootz,
	"boot Linux zImage image from memory", bootz_help_text
);
#endif	/* CONFIG_CMD_BOOTZ */

#ifdef CONFIG_CMD_BOOTI
/* See Documentation/arm64/booting.txt in the Linux kernel */
struct Image_header {
	uint32_t	code0;		/* Executable code */
	uint32_t	code1;		/* Executable code */
	uint64_t	text_offset;	/* Image load offset, LE */
	uint64_t	image_size;	/* Effective Image size, LE */
	uint64_t	res1;		/* reserved */
	uint64_t	res2;		/* reserved */
	uint64_t	res3;		/* reserved */
	uint64_t	res4;		/* reserved */
	uint32_t	magic;		/* Magic number */
	uint32_t	res5;
};

#define LINUX_ARM64_IMAGE_MAGIC	0x644d5241

static int booti_setup(bootm_headers_t *images)
{
	struct Image_header *ih;
	uint64_t dst;

	ih = (struct Image_header *)map_sysmem(images->ep, 0);

	if (ih->magic != le32_to_cpu(LINUX_ARM64_IMAGE_MAGIC)) {
		puts("Bad Linux ARM64 Image magic!\n");
		return 1;
	}
	
	if (ih->image_size == 0) {
		puts("Image lacks image_size field, assuming 16MiB\n");
		ih->image_size = (16 << 20);
	}

	/*
	 * If we are not at the correct run-time location, set the new
	 * correct location and then move the image there.
	 */
	dst = gd->bd->bi_dram[0].start + le32_to_cpu(ih->text_offset);
	if (images->ep != dst) {
		void *src;

		debug("Moving Image from 0x%lx to 0x%llx\n", images->ep, dst);

		src = (void *)images->ep;
		images->ep = dst;
		memmove((void *)dst, src, le32_to_cpu(ih->image_size));
	}

	return 0;
}

/*
 * Image booting support
 */
static int booti_start(cmd_tbl_t *cmdtp, int flag, int argc,
			char * const argv[], bootm_headers_t *images)
{
	int ret;
	struct Image_header *ih;

	ret = do_bootm_states(cmdtp, flag, argc, argv, BOOTM_STATE_START,
			      images, 1);

	/* Setup Linux kernel Image entry point */
	if (!argc) {
		images->ep = load_addr;
		debug("*  kernel: default image load address = 0x%08lx\n",
				load_addr);
	} else {
		images->ep = simple_strtoul(argv[0], NULL, 16);
		debug("*  kernel: cmdline image address = 0x%08lx\n",
			images->ep);
	}

	ret = booti_setup(images);
	if (ret != 0)
		return 1;

	ih = (struct Image_header *)map_sysmem(images->ep, 0);

	lmb_reserve(&images->lmb, images->ep, le32_to_cpu(ih->image_size));

	/*
	 * Handle the BOOTM_STATE_FINDOTHER state ourselves as we do not
	 * have a header that provide this informaiton.
	 */
	if (bootm_find_images(flag, argc, argv))
		return 1;

	return 0;
}

int do_booti(cmd_tbl_t *cmdtp, int flag, int argc, char * const argv[])
{
	int ret;

	/* Consume 'booti' */
	argc--; argv++;

	if (booti_start(cmdtp, flag, argc, argv, &images))
		return 1;

	/*
	 * We are doing the BOOTM_STATE_LOADOS state ourselves, so must
	 * disable interrupts ourselves
	 */
	bootm_disable_interrupts();

	images.os.os = IH_OS_LINUX;
	ret = do_bootm_states(cmdtp, flag, argc, argv,
			      BOOTM_STATE_OS_PREP | BOOTM_STATE_OS_FAKE_GO |
			      BOOTM_STATE_OS_GO,
			      &images, 1);

	return ret;
}

#ifdef CONFIG_SYS_LONGHELP
static char booti_help_text[] =
	"[addr [initrd[:size]] [fdt]]\n"
	"    - boot Linux Image stored in memory\n"
	"\tThe argument 'initrd' is optional and specifies the address\n"
	"\tof the initrd in memory. The optional argument ':size' allows\n"
	"\tspecifying the size of RAW initrd.\n"
#if defined(CONFIG_OF_LIBFDT)
	"\tSince booting a Linux kernelrequires a flat device-tree\n"
	"\ta third argument is required which is the address of the\n"
	"\tdevice-tree blob. To boot that kernel without an initrd image,\n"
	"\tuse a '-' for the second argument.\n"
#endif
	"";
#endif

U_BOOT_CMD(
	booti,	CONFIG_SYS_MAXARGS,	1,	do_booti,
	"boot arm64 Linux Image image from memory", booti_help_text
);
#endif	/* CONFIG_CMD_BOOTI */<|MERGE_RESOLUTION|>--- conflicted
+++ resolved
@@ -40,15 +40,6 @@
 static int do_imls(cmd_tbl_t *cmdtp, int flag, int argc, char * const argv[]);
 #endif
 
-<<<<<<< HEAD
-=======
-#include <linux/err.h>
-#include <nand.h>
-
-#if defined(CONFIG_SILENT_CONSOLE) && !defined(CONFIG_SILENT_U_BOOT_ONLY)
-static void fixup_silent_linux(void);
-#endif
-
 /* TODO: Implement a generic secure boot API */
 #if defined CONFIG_SECURE_BOOT
 extern int cse_auth(void);
@@ -56,98 +47,6 @@
 extern int cse_init(void);
 #endif
 
-static int do_bootm_standalone(int flag, int argc, char * const argv[],
-			       bootm_headers_t *images);
-
-static const void *boot_get_kernel(cmd_tbl_t *cmdtp, int flag, int argc,
-				char * const argv[], bootm_headers_t *images,
-				ulong *os_data, ulong *os_len);
-
-/*
- *  Continue booting an OS image; caller already has:
- *  - copied image header to global variable `header'
- *  - checked header magic number, checksums (both header & image),
- *  - verified image architecture (PPC) and type (KERNEL or MULTI),
- *  - loaded (first part of) image to header load address,
- *  - disabled interrupts.
- *
- * @flag: Flags indicating what to do (BOOTM_STATE_...)
- * @argc: Number of arguments. Note that the arguments are shifted down
- *	 so that 0 is the first argument not processed by U-Boot, and
- *	 argc is adjusted accordingly. This avoids confusion as to how
- *	 many arguments are available for the OS.
- * @images: Pointers to os/initrd/fdt
- * @return 1 on error. On success the OS boots so this function does
- * not return.
- */
-typedef int boot_os_fn(int flag, int argc, char * const argv[],
-			bootm_headers_t *images);
-
-#ifdef CONFIG_BOOTM_LINUX
-extern boot_os_fn do_bootm_linux;
-#endif
-#ifdef CONFIG_BOOTM_NETBSD
-static boot_os_fn do_bootm_netbsd;
-#endif
-#if defined(CONFIG_LYNXKDI)
-static boot_os_fn do_bootm_lynxkdi;
-extern void lynxkdi_boot(image_header_t *);
-#endif
-#ifdef CONFIG_BOOTM_RTEMS
-static boot_os_fn do_bootm_rtems;
-#endif
-#if defined(CONFIG_BOOTM_OSE)
-static boot_os_fn do_bootm_ose;
-#endif
-#if defined(CONFIG_BOOTM_PLAN9)
-static boot_os_fn do_bootm_plan9;
-#endif
-#if defined(CONFIG_BOOTM_VXWORKS) && \
-	(defined(CONFIG_PPC) || defined(CONFIG_ARM))
-static boot_os_fn do_bootm_vxworks;
-#endif
-#if defined(CONFIG_CMD_ELF)
-static boot_os_fn do_bootm_qnxelf;
-int do_bootvx(cmd_tbl_t *cmdtp, int flag, int argc, char * const argv[]);
-int do_bootelf(cmd_tbl_t *cmdtp, int flag, int argc, char * const argv[]);
-#endif
-#if defined(CONFIG_INTEGRITY)
-static boot_os_fn do_bootm_integrity;
-#endif
-
-static boot_os_fn *boot_os[] = {
-	[IH_OS_U_BOOT] = do_bootm_standalone,
-#ifdef CONFIG_BOOTM_LINUX
-	[IH_OS_LINUX] = do_bootm_linux,
-#endif
-#ifdef CONFIG_BOOTM_NETBSD
-	[IH_OS_NETBSD] = do_bootm_netbsd,
-#endif
-#ifdef CONFIG_LYNXKDI
-	[IH_OS_LYNXOS] = do_bootm_lynxkdi,
-#endif
-#ifdef CONFIG_BOOTM_RTEMS
-	[IH_OS_RTEMS] = do_bootm_rtems,
-#endif
-#if defined(CONFIG_BOOTM_OSE)
-	[IH_OS_OSE] = do_bootm_ose,
-#endif
-#if defined(CONFIG_BOOTM_PLAN9)
-	[IH_OS_PLAN9] = do_bootm_plan9,
-#endif
-#if defined(CONFIG_BOOTM_VXWORKS) && \
-	(defined(CONFIG_PPC) || defined(CONFIG_ARM))
-	[IH_OS_VXWORKS] = do_bootm_vxworks,
-#endif
-#if defined(CONFIG_CMD_ELF)
-	[IH_OS_QNX] = do_bootm_qnxelf,
-#endif
-#ifdef CONFIG_INTEGRITY
-	[IH_OS_INTEGRITY] = do_bootm_integrity,
-#endif
-};
-
->>>>>>> 31afc563
 bootm_headers_t images;		/* pointers to os/initrd/fdt images */
 
 /* we overload the cmd field with our state machine info instead of a
