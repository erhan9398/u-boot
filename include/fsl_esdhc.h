--- conflicted
+++ resolved
@@ -4,12 +4,6 @@
  *-------------------------------------------------------------------
  *
  * Copyright 2007-2008,2010-2011 Freescale Semiconductor, Inc
-<<<<<<< HEAD
- * Copyright 2017, NXP
- *
- * SPDX-License-Identifier:	GPL-2.0+
-=======
->>>>>>> 8c5d4fd0
  */
 
 #ifndef  __FSL_ESDHC_H__
@@ -226,15 +220,7 @@
 #define	ESDHC_FLAG_HS400_ES		BIT(11)
 
 struct fsl_esdhc_cfg {
-<<<<<<< HEAD
-#if defined(CONFIG_FSL_LAYERSCAPE) || defined(CONFIG_S32)
-	u64	esdhc_base;
-#else
-	u32	esdhc_base;
-#endif
-=======
 	phys_addr_t esdhc_base;
->>>>>>> 8c5d4fd0
 	u32	sdhc_clk;
 	u8	max_bus_width;
 	int	wp_enable;
@@ -271,10 +257,6 @@
 #error "Endianess is not defined: please fix to continue"
 #endif
 
-#if defined(CONFIG_FSL_LAYERSCAPE) || defined(CONFIG_S32)
-#define CORE_64BIT_PERIPHERALS_32BIT
-#endif
-
 #ifdef CONFIG_FSL_ESDHC
 int fsl_esdhc_mmc_init(bd_t *bis);
 int fsl_esdhc_initialize(bd_t *bis, struct fsl_esdhc_cfg *cfg);
