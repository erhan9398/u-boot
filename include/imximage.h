/* SPDX-License-Identifier: GPL-2.0+ */
/*
 * (C) Copyright 2009
 * Stefano Babic, DENX Software Engineering, sbabic@denx.de.
 */

#ifndef _IMXIMAGE_H_
#define _IMXIMAGE_H_

#include <asm/types.h>

#define MAX_HW_CFG_SIZE_V3 220 /* Max number of registers imx can set for v3 */
#define MAX_HW_CFG_SIZE_V2 220 /* Max number of registers imx can set for v2 */
#define MAX_PLUGIN_CODE_SIZE (64 * 1024)
#define MAX_HW_CFG_SIZE_V1 60  /* Max number of registers imx can set for v1 */
#define APP_CODE_BARKER	0xB1
#define DCD_BARKER	0xB17219E9

/* Specify the offset of the IVT in the IMX header as expected by BootROM */
#define BOOTROM_IVT_HDR_OFFSET	0xC00

/*
 * NOTE: This file must be kept in sync with arch/arm/include/asm/\
 *       mach-imx/imximage.cfg because tools/imximage.c can not
 *       cross-include headers from arch/arm/ and vice-versa.
 */
#define CMD_DATA_STR	"DATA"

/* Initial Vector Table Offset */
#define FLASH_OFFSET_UNDEFINED	0xFFFFFFFF
#define FLASH_OFFSET_STANDARD	0x400
#define FLASH_OFFSET_STANDARD_V3	0x1000
#define FLASH_OFFSET_NAND	FLASH_OFFSET_STANDARD
#define FLASH_OFFSET_SD		FLASH_OFFSET_STANDARD
#define FLASH_OFFSET_SPI	FLASH_OFFSET_STANDARD
#define FLASH_OFFSET_ONENAND	0x100
#define FLASH_OFFSET_NOR	0x1000
#define FLASH_OFFSET_SATA	FLASH_OFFSET_STANDARD
#define FLASH_OFFSET_QSPI	0x1000
#define FLASH_OFFSET_FLEXSPI	0x1000

/* Initial Load Region Size */
#define FLASH_LOADSIZE_UNDEFINED	0xFFFFFFFF
#define FLASH_LOADSIZE_STANDARD		0x1000
#define FLASH_LOADSIZE_STANDARD_V3	0x2000
#define FLASH_LOADSIZE_NAND		FLASH_LOADSIZE_STANDARD
#define FLASH_LOADSIZE_SD		FLASH_LOADSIZE_STANDARD
#define FLASH_LOADSIZE_SPI		FLASH_LOADSIZE_STANDARD
#define FLASH_LOADSIZE_ONENAND		0x400
#define FLASH_LOADSIZE_NOR		0x0 /* entire image */
#define FLASH_LOADSIZE_SATA		FLASH_LOADSIZE_STANDARD
#define FLASH_LOADSIZE_QSPI		0x0 /* entire image */

/* Command tags and parameters */
#define IVT_HEADER_TAG			0xD1
#define IVT_VERSION			0x40
<<<<<<< HEAD
#define IVT_VERSION_V3			0x50
=======
#define IVT_VERSION_V3			0x41
>>>>>>> 3c991664
#define DCD_HEADER_TAG			0xD2
#define DCD_VERSION			0x40
#define DCD_VERSION_V3			0x50
#define DCD_WRITE_DATA_COMMAND_TAG	0xCC
#define DCD_WRITE_DATA_PARAM		0x4
#define DCD_WRITE_CLR_BIT_PARAM		0xC
#define DCD_WRITE_SET_BIT_PARAM		0x1C
#define DCD_CHECK_DATA_COMMAND_TAG	0xCF
#define DCD_CHECK_BITS_SET_PARAM	0x14
#define DCD_CHECK_BITS_CLR_PARAM	0x04

#ifndef __ASSEMBLY__

enum imximage_cmd {
	CMD_INVALID,
	CMD_IMAGE_VERSION,
	CMD_BOOT_FROM,
	CMD_BOOT_OFFSET,
	CMD_WRITE_DATA,
	CMD_WRITE_CLR_BIT,
	CMD_WRITE_SET_BIT,
	CMD_CHECK_BITS_SET,
	CMD_CHECK_BITS_CLR,
	CMD_CSF,
	CMD_PLUGIN,
<<<<<<< HEAD
	CMD_SECURE_CALLBACK,
=======
	/* Follwoing on i.MX8MQ/MM */
	CMD_FIT,
	CMD_SIGNED_HDMI,
	CMD_LOADER,
	CMD_SECOND_LOADER,
	CMD_DDR_FW,
>>>>>>> 3c991664
};

enum imximage_fld_types {
	CFG_INVALID = -1,
	CFG_COMMAND,
	CFG_REG_SIZE,
	CFG_REG_ADDRESS,
	CFG_REG_VALUE
};

enum imximage_version {
	IMXIMAGE_VER_INVALID = -1,
	IMXIMAGE_V1 = 1,
	IMXIMAGE_V2,
<<<<<<< HEAD
	IMXIMAGE_V3,
=======
	IMXIMAGE_V3
>>>>>>> 3c991664
};

typedef struct {
	uint32_t type; /* Type of pointer (byte, halfword, word, wait/read) */
	uint32_t addr; /* Address to write to */
	uint32_t value; /* Data to write */
} dcd_type_addr_data_t;

typedef struct {
	uint32_t barker; /* Barker for sanity check */
	uint32_t length; /* Device configuration length (without preamble) */
} dcd_preamble_t;

typedef struct {
	dcd_preamble_t preamble;
	dcd_type_addr_data_t addr_data[MAX_HW_CFG_SIZE_V1];
} dcd_v1_t;

typedef struct {
	uint32_t app_code_jump_vector;
	uint32_t app_code_barker;
	uint32_t app_code_csf;
	uint32_t dcd_ptr_ptr;
	uint32_t super_root_key;
	uint32_t dcd_ptr;
	uint32_t app_dest_ptr;
} flash_header_v1_t;

typedef struct {
	uint32_t length; 	/* Length of data to be read from flash */
} flash_cfg_parms_t;

typedef struct {
	flash_header_v1_t fhdr;
	dcd_v1_t dcd_table;
	flash_cfg_parms_t ext_header;
} imx_header_v1_t;

typedef struct {
	uint32_t addr;
	uint32_t value;
} dcd_addr_data_t;

typedef struct {
	uint8_t tag;
	uint16_t length;
	uint8_t version;
} __attribute__((packed)) ivt_header_t;

typedef struct {
	uint8_t tag;
	uint16_t length;
	uint8_t param;
} __attribute__((packed)) write_dcd_command_t;

struct dcd_v2_cmd {
	write_dcd_command_t write_dcd_command;
	dcd_addr_data_t addr_data[MAX_HW_CFG_SIZE_V2];
};

typedef struct {
	ivt_header_t header;
	struct dcd_v2_cmd dcd_cmd;
	uint32_t padding[1]; /* end up on an 8-byte boundary */
} dcd_v2_t;

typedef struct {
	uint32_t start;
	uint32_t size;
	uint32_t plugin;
} boot_data_t;

typedef struct {
	ivt_header_t header;
	uint32_t entry;
	uint32_t reserved1;
	uint32_t dcd_ptr;
	uint32_t boot_data_ptr;
	uint32_t self;
	uint32_t csf;
	uint32_t reserved2;
} flash_header_v2_t;

typedef struct {
	flash_header_v2_t fhdr;
	boot_data_t boot_data;
	union {
		dcd_v2_t dcd_table;
		char plugin_code[MAX_PLUGIN_CODE_SIZE];
	} data;
} imx_header_v2_t;

<<<<<<< HEAD
struct flash_header_v3 {
	ivt_header_t header;
	__u32 entry;
	__u32 reserved1;
	__u32 dcd_ptr;
	__u32 boot_data_ptr;
	__u32 self;
	__u32 secure_callback;
	__u32 self_test;
	__u32 auth_length;
	__u32 reserved2;
};

struct imx_header_v3 {
	struct flash_header_v3 fhdr;
	boot_data_t boot_data;

	/* BootROM assumes that the DCD table address is 8-byte aligned */
	dcd_v2_t dcd_table __attribute__((aligned(8)));
};
=======
typedef struct {
	flash_header_v2_t fhdr;
	boot_data_t boot_data;
	uint32_t padding[5];
} imx_header_v3_t;
>>>>>>> 3c991664

/* The header must be aligned to 4k on MX53 for NAND boot */
struct imx_header {
	union {
		imx_header_v1_t hdr_v1;
		imx_header_v2_t hdr_v2;
		struct imx_header_v3 hdr_v3;
	} header;
};

typedef void (*set_dcd_val_t)(struct imx_header *imxhdr,
					char *name, int lineno,
					int fld, uint32_t value,
					uint32_t off);

typedef void (*set_dcd_param_t)(struct imx_header *imxhdr, uint32_t dcd_len,
					int32_t cmd);

typedef void (*set_dcd_rst_t)(struct imx_header *imxhdr,
					uint32_t dcd_len,
					char *name, int lineno);

typedef void (*set_imx_hdr_t)(struct imx_header *imxhdr, uint32_t dcd_len,
		uint32_t entry_point, uint32_t flash_offset);

#endif /* __ASSEMBLY__ */
#endif /* _IMXIMAGE_H_ */<|MERGE_RESOLUTION|>--- conflicted
+++ resolved
@@ -54,11 +54,7 @@
 /* Command tags and parameters */
 #define IVT_HEADER_TAG			0xD1
 #define IVT_VERSION			0x40
-<<<<<<< HEAD
 #define IVT_VERSION_V3			0x50
-=======
-#define IVT_VERSION_V3			0x41
->>>>>>> 3c991664
 #define DCD_HEADER_TAG			0xD2
 #define DCD_VERSION			0x40
 #define DCD_VERSION_V3			0x50
@@ -84,16 +80,13 @@
 	CMD_CHECK_BITS_CLR,
 	CMD_CSF,
 	CMD_PLUGIN,
-<<<<<<< HEAD
 	CMD_SECURE_CALLBACK,
-=======
 	/* Follwoing on i.MX8MQ/MM */
 	CMD_FIT,
 	CMD_SIGNED_HDMI,
 	CMD_LOADER,
 	CMD_SECOND_LOADER,
 	CMD_DDR_FW,
->>>>>>> 3c991664
 };
 
 enum imximage_fld_types {
@@ -108,11 +101,7 @@
 	IMXIMAGE_VER_INVALID = -1,
 	IMXIMAGE_V1 = 1,
 	IMXIMAGE_V2,
-<<<<<<< HEAD
-	IMXIMAGE_V3,
-=======
 	IMXIMAGE_V3
->>>>>>> 3c991664
 };
 
 typedef struct {
@@ -205,7 +194,6 @@
 	} data;
 } imx_header_v2_t;
 
-<<<<<<< HEAD
 struct flash_header_v3 {
 	ivt_header_t header;
 	__u32 entry;
@@ -226,13 +214,12 @@
 	/* BootROM assumes that the DCD table address is 8-byte aligned */
 	dcd_v2_t dcd_table __attribute__((aligned(8)));
 };
-=======
+
 typedef struct {
 	flash_header_v2_t fhdr;
 	boot_data_t boot_data;
 	uint32_t padding[5];
 } imx_header_v3_t;
->>>>>>> 3c991664
 
 /* The header must be aligned to 4k on MX53 for NAND boot */
 struct imx_header {
