/* SPDX-License-Identifier: GPL-2.0+ */
/*
 * (C) Copyright 2009
 * Stefano Babic, DENX Software Engineering, sbabic@denx.de.
 */

#ifndef _IMXIMAGE_H_
#define _IMXIMAGE_H_

#include <asm/types.h>

#define MAX_HW_CFG_SIZE_V3 220 /* Max number of registers imx can set for v3 */
#define MAX_HW_CFG_SIZE_V2 220 /* Max number of registers imx can set for v2 */
#define MAX_PLUGIN_CODE_SIZE (64 * 1024)
#define MAX_HW_CFG_SIZE_V1 60  /* Max number of registers imx can set for v1 */
#define APP_CODE_BARKER	0xB1
#define DCD_BARKER	0xB17219E9

/* Specify the offset of the IVT in the IMX header as expected by BootROM */
#define BOOTROM_IVT_HDR_OFFSET	0xC00

/*
 * NOTE: This file must be kept in sync with arch/arm/include/asm/\
 *       mach-imx/imximage.cfg because tools/imximage.c can not
 *       cross-include headers from arch/arm/ and vice-versa.
 */
#define CMD_DATA_STR	"DATA"

/* Initial Vector Table Offset */
#define FLASH_OFFSET_UNDEFINED	0xFFFFFFFF
#define FLASH_OFFSET_STANDARD	0x400
#define FLASH_OFFSET_STANDARD_V3	0x1000
#define FLASH_OFFSET_NAND	FLASH_OFFSET_STANDARD
#define FLASH_OFFSET_SD		FLASH_OFFSET_STANDARD
#define FLASH_OFFSET_SPI	FLASH_OFFSET_STANDARD
#define FLASH_OFFSET_ONENAND	0x100
#define FLASH_OFFSET_NOR	0x1000
#define FLASH_OFFSET_SATA	FLASH_OFFSET_STANDARD
#define FLASH_OFFSET_QSPI	0x1000
#define FLASH_OFFSET_FLEXSPI	0x1000

/* Initial Load Region Size */
#define FLASH_LOADSIZE_UNDEFINED	0xFFFFFFFF
#define FLASH_LOADSIZE_STANDARD		0x1000
#define FLASH_LOADSIZE_STANDARD_V3	0x2000
#define FLASH_LOADSIZE_NAND		FLASH_LOADSIZE_STANDARD
#define FLASH_LOADSIZE_SD		FLASH_LOADSIZE_STANDARD
#define FLASH_LOADSIZE_SPI		FLASH_LOADSIZE_STANDARD
#define FLASH_LOADSIZE_ONENAND		0x400
#define FLASH_LOADSIZE_NOR		0x0 /* entire image */
#define FLASH_LOADSIZE_SATA		FLASH_LOADSIZE_STANDARD
#define FLASH_LOADSIZE_QSPI		0x0 /* entire image */

/* Command tags and parameters */
#define IVT_HEADER_TAG			0xD1
#define IVT_VERSION			0x40
#define IVT_VERSION_V3			0x50
#define DCD_HEADER_TAG			0xD2
#define DCD_VERSION			0x40
#define DCD_VERSION_V3			0x50
#define DCD_WRITE_DATA_COMMAND_TAG	0xCC
#define DCD_WRITE_DATA_PARAM		0x4
#define DCD_WRITE_CLR_BIT_PARAM		0xC
#define DCD_WRITE_SET_BIT_PARAM		0x1C
#define DCD_CHECK_DATA_COMMAND_TAG	0xCF
#define DCD_CHECK_BITS_SET_PARAM	0x14
#define DCD_CHECK_BITS_CLR_PARAM	0x04

#ifndef __ASSEMBLY__

enum imximage_cmd {
	CMD_INVALID,
	CMD_IMAGE_VERSION,
	CMD_BOOT_FROM,
	CMD_BOOT_OFFSET,
	CMD_WRITE_DATA,
	CMD_WRITE_CLR_BIT,
	CMD_WRITE_SET_BIT,
	CMD_CHECK_BITS_SET,
	CMD_CHECK_BITS_CLR,
	CMD_CSF,
	CMD_PLUGIN,
<<<<<<< HEAD
	CMD_SECURE_CALLBACK,
	/* Follwoing on i.MX8MQ/MM */
=======
	/* Following on i.MX8MQ/MM */
>>>>>>> 36fec02b
	CMD_FIT,
	CMD_SIGNED_HDMI,
	CMD_LOADER,
	CMD_SECOND_LOADER,
	CMD_DDR_FW,
	CMD_ROM_VERSION,
};

enum imximage_fld_types {
	CFG_INVALID = -1,
	CFG_COMMAND,
	CFG_REG_SIZE,
	CFG_REG_ADDRESS,
	CFG_REG_VALUE
};

enum imximage_version {
	IMXIMAGE_VER_INVALID = -1,
	IMXIMAGE_V1 = 1,
	IMXIMAGE_V2,
	IMXIMAGE_V3
};

typedef struct {
	uint32_t type; /* Type of pointer (byte, halfword, word, wait/read) */
	uint32_t addr; /* Address to write to */
	uint32_t value; /* Data to write */
} dcd_type_addr_data_t;

typedef struct {
	uint32_t barker; /* Barker for sanity check */
	uint32_t length; /* Device configuration length (without preamble) */
} dcd_preamble_t;

typedef struct {
	dcd_preamble_t preamble;
	dcd_type_addr_data_t addr_data[MAX_HW_CFG_SIZE_V1];
} dcd_v1_t;

typedef struct {
	uint32_t app_code_jump_vector;
	uint32_t app_code_barker;
	uint32_t app_code_csf;
	uint32_t dcd_ptr_ptr;
	uint32_t super_root_key;
	uint32_t dcd_ptr;
	uint32_t app_dest_ptr;
} flash_header_v1_t;

typedef struct {
	uint32_t length; 	/* Length of data to be read from flash */
} flash_cfg_parms_t;

typedef struct {
	flash_header_v1_t fhdr;
	dcd_v1_t dcd_table;
	flash_cfg_parms_t ext_header;
} imx_header_v1_t;

typedef struct {
	uint32_t addr;
	uint32_t value;
} dcd_addr_data_t;

typedef struct {
	uint8_t tag;
	uint16_t length;
	uint8_t version;
} __attribute__((packed)) ivt_header_t;

typedef struct {
	uint8_t tag;
	uint16_t length;
	uint8_t param;
} __attribute__((packed)) write_dcd_command_t;

struct dcd_v2_cmd {
	write_dcd_command_t write_dcd_command;
	dcd_addr_data_t addr_data[MAX_HW_CFG_SIZE_V2];
};

typedef struct {
	ivt_header_t header;
	struct dcd_v2_cmd dcd_cmd;
	uint32_t padding[1]; /* end up on an 8-byte boundary */
} dcd_v2_t;

typedef struct {
	uint32_t start;
	uint32_t size;
	uint32_t plugin;
} boot_data_t;

typedef struct {
	ivt_header_t header;
	uint32_t entry;
	uint32_t reserved1;
	uint32_t dcd_ptr;
	uint32_t boot_data_ptr;
	uint32_t self;
	uint32_t csf;
	uint32_t reserved2;
} flash_header_v2_t;

typedef struct {
	flash_header_v2_t fhdr;
	boot_data_t boot_data;
	union {
		dcd_v2_t dcd_table;
		char plugin_code[MAX_PLUGIN_CODE_SIZE];
	} data;
} imx_header_v2_t;

struct flash_header_v3 {
	ivt_header_t header;
	__u32 entry;
	__u32 reserved1;
	__u32 dcd_ptr;
	__u32 boot_data_ptr;
	__u32 self;
	__u32 secure_callback;
	__u32 self_test;
	__u32 auth_length;
	__u32 reserved2;
};

struct imx_header_v3 {
	struct flash_header_v3 fhdr;
	boot_data_t boot_data;

	/* BootROM assumes that the DCD table address is 8-byte aligned */
	dcd_v2_t dcd_table __attribute__((aligned(8)));
};

typedef struct {
	flash_header_v2_t fhdr;
	boot_data_t boot_data;
	uint32_t padding[5];
} imx_header_v3_t;

/* The header must be aligned to 4k on MX53 for NAND boot */
struct imx_header {
	union {
		imx_header_v1_t hdr_v1;
		imx_header_v2_t hdr_v2;
		struct imx_header_v3 hdr_v3;
	} header;
};

typedef void (*set_dcd_val_t)(struct imx_header *imxhdr,
					char *name, int lineno,
					int fld, uint32_t value,
					uint32_t off);

typedef void (*set_dcd_param_t)(struct imx_header *imxhdr, uint32_t dcd_len,
					int32_t cmd);

typedef void (*set_dcd_rst_t)(struct imx_header *imxhdr,
					uint32_t dcd_len,
					char *name, int lineno);

typedef void (*set_imx_hdr_t)(struct imx_header *imxhdr, uint32_t dcd_len,
		uint32_t entry_point, uint32_t flash_offset);

#endif /* __ASSEMBLY__ */
#endif /* _IMXIMAGE_H_ */<|MERGE_RESOLUTION|>--- conflicted
+++ resolved
@@ -80,12 +80,8 @@
 	CMD_CHECK_BITS_CLR,
 	CMD_CSF,
 	CMD_PLUGIN,
-<<<<<<< HEAD
 	CMD_SECURE_CALLBACK,
-	/* Follwoing on i.MX8MQ/MM */
-=======
 	/* Following on i.MX8MQ/MM */
->>>>>>> 36fec02b
 	CMD_FIT,
 	CMD_SIGNED_HDMI,
 	CMD_LOADER,
