/* SPDX-License-Identifier: GPL-2.0+ */
/*
 * (C) Copyright 2008
 * (C) Copyright 2017 NXP
 * Benjamin Warren, biggerbadderben@gmail.com
 */

/*
 * netdev.h - definitions an prototypes for network devices
 */

#ifndef _NETDEV_H_
#define _NETDEV_H_

/*
 * Board and CPU-specific initialization functions
 * board_eth_init() has highest priority.  cpu_eth_init() only
 * gets called if board_eth_init() isn't instantiated or fails.
 * Return values:
 *      0: success
 *     -1: failure
 */

int board_eth_init(bd_t *bis);
int cpu_eth_init(bd_t *bis);
void board_net_init(void);

/* Driver initialization prototypes */
int at91emac_register(bd_t *bis, unsigned long iobase);
int au1x00_enet_initialize(bd_t*);
int ax88180_initialize(bd_t *bis);
int bcm_sf2_eth_register(bd_t *bis, u8 dev_num);
int bfin_EMAC_initialize(bd_t *bis);
int calxedaxgmac_initialize(u32 id, ulong base_addr);
int cs8900_initialize(u8 dev_num, int base_addr);
int davinci_emac_initialize(void);
int dc21x4x_initialize(bd_t *bis);
int designware_initialize(ulong base_addr, u32 interface);
int dm9000_initialize(bd_t *bis);
int dnet_eth_initialize(int id, void *regs, unsigned int phy_addr);
int e1000_initialize(bd_t *bis);
int eepro100_initialize(bd_t *bis);
int ep93xx_eth_initialize(u8 dev_num, int base_addr);
int eth_3com_initialize (bd_t * bis);
int ethoc_initialize(u8 dev_num, int base_addr);
int fec_initialize (bd_t *bis);
int fecmxc_initialize(bd_t *bis);
int fecmxc_initialize_multi(bd_t *bis, int dev_id, int phy_id, uintptr_t addr);
int ftgmac100_initialize(bd_t *bits);
int ftmac100_initialize(bd_t *bits);
int ftmac110_initialize(bd_t *bits);
void gt6426x_eth_initialize(bd_t *bis);
int ks8851_mll_initialize(u8 dev_num, int base_addr);
int lan91c96_initialize(u8 dev_num, int base_addr);
int lpc32xx_eth_initialize(bd_t *bis);
int macb_eth_initialize(int id, void *regs, unsigned int phy_addr);
int mcdmafec_initialize(bd_t *bis);
int mcffec_initialize(bd_t *bis);
int mvgbe_initialize(bd_t *bis);
int mvneta_initialize(bd_t *bis, int base_addr, int devnum, int phy_addr);
int natsemi_initialize(bd_t *bis);
int ne2k_register(void);
int npe_initialize(bd_t *bis);
int ns8382x_initialize(bd_t *bis);
int pcnet_initialize(bd_t *bis);
int ppc_4xx_eth_initialize (bd_t *bis);
int rtl8139_initialize(bd_t *bis);
int rtl8169_initialize(bd_t *bis);
int scc_initialize(bd_t *bis);
int sh_eth_initialize(bd_t *bis);
int skge_initialize(bd_t *bis);
int smc91111_initialize(u8 dev_num, int base_addr);
int smc911x_initialize(u8 dev_num, int base_addr);
int uec_standard_init(bd_t *bis);
int uli526x_initialize(bd_t *bis);
int armada100_fec_register(unsigned long base_addr);

/* Boards with PCI network controllers can call this from their board_eth_init()
 * function to initialize whatever's on board.
 * Return value is total # of devices found */

static inline int pci_eth_init(bd_t *bis)
{
	int num = 0;

#ifdef CONFIG_PCI

#ifdef CONFIG_EEPRO100
	num += eepro100_initialize(bis);
#endif
#ifdef CONFIG_TULIP
	num += dc21x4x_initialize(bis);
#endif
#ifdef CONFIG_E1000
	num += e1000_initialize(bis);
#endif
#ifdef CONFIG_PCNET
	num += pcnet_initialize(bis);
#endif
#ifdef CONFIG_NATSEMI
	num += natsemi_initialize(bis);
#endif
#ifdef CONFIG_NS8382X
	num += ns8382x_initialize(bis);
#endif
#if defined(CONFIG_RTL8139)
	num += rtl8139_initialize(bis);
#endif
#if defined(CONFIG_RTL8169)
	num += rtl8169_initialize(bis);
#endif
#if defined(CONFIG_ULI526X)
	num += uli526x_initialize(bis);
#endif

#endif  /* CONFIG_PCI */
	return num;
}

struct mii_dev *fec_get_miibus(ulong base_addr, int dev_id);

<<<<<<< HEAD
struct mii_dev *fec_get_miibus(uintptr_t base_addr, int dev_id);
=======
>>>>>>> 8c5d4fd0
#ifdef CONFIG_PHYLIB
struct phy_device;
int fec_probe(bd_t *bd, int dev_id, uintptr_t base_addr,
		struct mii_dev *bus, struct phy_device *phydev);
#else
/*
 * Allow FEC to fine-tune MII configuration on boards which require this.
 */
int fecmxc_register_mii_postcall(struct eth_device *dev, int (*cb)(int));
#endif

#endif /* _NETDEV_H_ */<|MERGE_RESOLUTION|>--- conflicted
+++ resolved
@@ -1,7 +1,6 @@
 /* SPDX-License-Identifier: GPL-2.0+ */
 /*
  * (C) Copyright 2008
- * (C) Copyright 2017 NXP
  * Benjamin Warren, biggerbadderben@gmail.com
  */
 
@@ -23,7 +22,6 @@
 
 int board_eth_init(bd_t *bis);
 int cpu_eth_init(bd_t *bis);
-void board_net_init(void);
 
 /* Driver initialization prototypes */
 int at91emac_register(bd_t *bis, unsigned long iobase);
@@ -45,7 +43,7 @@
 int ethoc_initialize(u8 dev_num, int base_addr);
 int fec_initialize (bd_t *bis);
 int fecmxc_initialize(bd_t *bis);
-int fecmxc_initialize_multi(bd_t *bis, int dev_id, int phy_id, uintptr_t addr);
+int fecmxc_initialize_multi(bd_t *bis, int dev_id, int phy_id, uint32_t addr);
 int ftgmac100_initialize(bd_t *bits);
 int ftmac100_initialize(bd_t *bits);
 int ftmac110_initialize(bd_t *bits);
@@ -119,13 +117,9 @@
 
 struct mii_dev *fec_get_miibus(ulong base_addr, int dev_id);
 
-<<<<<<< HEAD
-struct mii_dev *fec_get_miibus(uintptr_t base_addr, int dev_id);
-=======
->>>>>>> 8c5d4fd0
 #ifdef CONFIG_PHYLIB
 struct phy_device;
-int fec_probe(bd_t *bd, int dev_id, uintptr_t base_addr,
+int fec_probe(bd_t *bd, int dev_id, uint32_t base_addr,
 		struct mii_dev *bus, struct phy_device *phydev);
 #else
 /*
