--- conflicted
+++ resolved
@@ -6,13 +6,7 @@
  * TsiChung Liew (Tsi-Chung.Liew@freescale.com)
  * Chao Fu (B44548@freesacle.com)
  * Haikun Wang (B53464@freescale.com)
-<<<<<<< HEAD
- *
  * (C) Copyright 2017 NXP
- *
- * SPDX-License-Identifier:	GPL-2.0+
-=======
->>>>>>> 8c5d4fd0
  */
 
 #ifndef _FSL_DSPI_H_
