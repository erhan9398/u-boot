/* SPDX-License-Identifier: GPL-2.0+ */
/*
 * Common SPI Interface: Controller-specific definitions
 *
 * (C) Copyright 2001
 * Gerald Van Baren, Custom IDEAS, vanbaren@cideas.com.
 * Copyright 2017 NXP
 */

#ifndef _SPI_H_
#define _SPI_H_

#include <common.h>

/* SPI mode flags */

#define SPI_CPHA	BIT(0)			/* clock phase */
#define SPI_CPOL	BIT(1)			/* clock polarity */
#define SPI_MODE_0	(0|0)			/* (original MicroWire) */
#define SPI_MODE_1	(0|SPI_CPHA)
#define SPI_MODE_2	(SPI_CPOL|0)
#define SPI_MODE_3	(SPI_CPOL|SPI_CPHA)
#define SPI_CS_HIGH	BIT(2)			/* CS active high */
#define SPI_LSB_FIRST	BIT(3)			/* per-word bits-on-wire */
#define SPI_3WIRE	BIT(4)			/* SI/SO signals shared */
#define SPI_LOOP	BIT(5)			/* loopback mode */
#define SPI_SLAVE	BIT(6)			/* slave mode */
#define SPI_PREAMBLE	BIT(7)			/* Skip preamble bytes */
#define SPI_TX_BYTE	BIT(8)			/* transmit with 1 wire byte */
#define SPI_TX_DUAL	BIT(9)			/* transmit with 2 wires */
#define SPI_TX_QUAD	BIT(10)			/* transmit with 4 wires */
#define SPI_RX_SLOW	BIT(11)			/* receive with 1 wire slow */
#define SPI_RX_DUAL	BIT(12)			/* receive with 2 wires */
#define SPI_RX_QUAD	BIT(13)			/* receive with 4 wires */
<<<<<<< HEAD
#define SPI_FMSZ_8	BIT(14)			/* Force frame size to 8 bits */
#define SPI_FMSZ_16	BIT(15)
#define SPI_FMSZ_32	BIT(16)

/* SPI TX operation modes */
#define SPI_OPM_TX_QPP		(1 << 0)
#define SPI_OPM_TX_BP		(1 << 1)

/* SPI RX operation modes */
#define SPI_OPM_RX_AS		(1 << 0)
#define SPI_OPM_RX_AF		(1 << 1)
#define SPI_OPM_RX_DOUT		(1 << 2)
#define SPI_OPM_RX_DIO		(1 << 3)
#define SPI_OPM_RX_QOF		(1 << 4)
#define SPI_OPM_RX_QIOF		(1 << 5)
#define SPI_OPM_RX_EXTN	(SPI_OPM_RX_AS | SPI_OPM_RX_AF | SPI_OPM_RX_DOUT | \
				SPI_OPM_RX_DIO | SPI_OPM_RX_QOF | \
				SPI_OPM_RX_QIOF)

/* SPI bus connection options - see enum spi_dual_flash */
#define SPI_CONN_DUAL_SHARED		(1 << 0)
#define SPI_CONN_DUAL_SEPARATED	(1 << 1)
=======
#define SPI_TX_OCTAL	BIT(14)			/* transmit with 8 wires */
#define SPI_RX_OCTAL	BIT(15)			/* receive with 8 wires */
>>>>>>> 36fec02b

/* Header byte that marks the start of the message */
#define SPI_PREAMBLE_END_BYTE	0xec

#define SPI_DEFAULT_WORDLEN	8

#ifdef CONFIG_DM_SPI
/* TODO(sjg@chromium.org): Remove this and use max_hz from struct spi_slave */
struct dm_spi_bus {
	uint max_hz;
};

/**
 * struct dm_spi_platdata - platform data for all SPI slaves
 *
 * This describes a SPI slave, a child device of the SPI bus. To obtain this
 * struct from a spi_slave, use dev_get_parent_platdata(dev) or
 * dev_get_parent_platdata(slave->dev).
 *
 * This data is immuatable. Each time the device is probed, @max_hz and @mode
 * will be copied to struct spi_slave.
 *
 * @cs:		Chip select number (0..n-1)
 * @max_hz:	Maximum bus speed that this slave can tolerate
 * @mode:	SPI mode to use for this device (see SPI mode flags)
 */
struct dm_spi_slave_platdata {
	unsigned int cs;
	uint max_hz;
	uint mode;
};

#endif /* CONFIG_DM_SPI */

/**
 * struct spi_slave - Representation of a SPI slave
 *
 * For driver model this is the per-child data used by the SPI bus. It can
 * be accessed using dev_get_parent_priv() on the slave device. The SPI uclass
 * sets uip per_child_auto_alloc_size to sizeof(struct spi_slave), and the
 * driver should not override it. Two platform data fields (max_hz and mode)
 * are copied into this structure to provide an initial value. This allows
 * them to be changed, since we should never change platform data in drivers.
 *
 * If not using driver model, drivers are expected to extend this with
 * controller-specific data.
 *
 * @dev:		SPI slave device
 * @max_hz:		Maximum speed for this slave
 * @speed:		Current bus speed. This is 0 until the bus is first
 *			claimed.
 * @bus:		ID of the bus that the slave is attached to. For
 *			driver model this is the sequence number of the SPI
 *			bus (bus->seq) so does not need to be stored
 * @cs:			ID of the chip select connected to the slave.
 * @mode:		SPI mode to use for this slave (see SPI mode flags)
 * @wordlen:		Size of SPI word in number of bits
 * @max_read_size:	If non-zero, the maximum number of bytes which can
 *			be read at once.
 * @max_write_size:	If non-zero, the maximum number of bytes which can
 *			be written at once.
 * @memory_map:		Address of read-only SPI flash access.
 * @flags:		Indication of SPI flags.
 */
struct spi_slave {
#ifdef CONFIG_DM_SPI
	struct udevice *dev;	/* struct spi_slave is dev->parentdata */
	uint max_hz;
	uint speed;
#else
	unsigned int bus;
	unsigned int cs;
#endif
	uint mode;
	unsigned int wordlen;
	unsigned int max_read_size;
	unsigned int max_write_size;
	void *memory_map;

	u8 flags;
#define SPI_XFER_BEGIN		BIT(0)	/* Assert CS before transfer */
#define SPI_XFER_END		BIT(1)	/* Deassert CS after transfer */
#define SPI_XFER_ONCE		(SPI_XFER_BEGIN | SPI_XFER_END)
#define SPI_XFER_MMAP		BIT(2)	/* Memory Mapped start */
#define SPI_XFER_MMAP_END	BIT(3)	/* Memory Mapped End */
#define SPI_XFER_U_PAGE		BIT(4)
};

/**
 * spi_do_alloc_slave - Allocate a new SPI slave (internal)
 *
 * Allocate and zero all fields in the spi slave, and set the bus/chip
 * select. Use the helper macro spi_alloc_slave() to call this.
 *
 * @offset:	Offset of struct spi_slave within slave structure.
 * @size:	Size of slave structure.
 * @bus:	Bus ID of the slave chip.
 * @cs:		Chip select ID of the slave chip on the specified bus.
 */
void *spi_do_alloc_slave(int offset, int size, unsigned int bus,
			 unsigned int cs);

/**
 * spi_alloc_slave - Allocate a new SPI slave
 *
 * Allocate and zero all fields in the spi slave, and set the bus/chip
 * select.
 *
 * @_struct:	Name of structure to allocate (e.g. struct tegra_spi).
 *		This structure must contain a member 'struct spi_slave *slave'.
 * @bus:	Bus ID of the slave chip.
 * @cs:		Chip select ID of the slave chip on the specified bus.
 */
#define spi_alloc_slave(_struct, bus, cs) \
	spi_do_alloc_slave(offsetof(_struct, slave), \
			    sizeof(_struct), bus, cs)

/**
 * spi_alloc_slave_base - Allocate a new SPI slave with no private data
 *
 * Allocate and zero all fields in the spi slave, and set the bus/chip
 * select.
 *
 * @bus:	Bus ID of the slave chip.
 * @cs:		Chip select ID of the slave chip on the specified bus.
 */
#define spi_alloc_slave_base(bus, cs) \
	spi_do_alloc_slave(0, sizeof(struct spi_slave), bus, cs)

/**
 * Set up communications parameters for a SPI slave.
 *
 * This must be called once for each slave. Note that this function
 * usually doesn't touch any actual hardware, it only initializes the
 * contents of spi_slave so that the hardware can be easily
 * initialized later.
 *
 * @bus:	Bus ID of the slave chip.
 * @cs:		Chip select ID of the slave chip on the specified bus.
 * @max_hz:	Maximum SCK rate in Hz.
 * @mode:	Clock polarity, clock phase and other parameters.
 *
 * Returns: A spi_slave reference that can be used in subsequent SPI
 * calls, or NULL if one or more of the parameters are not supported.
 */
struct spi_slave *spi_setup_slave(unsigned int bus, unsigned int cs,
		unsigned int max_hz, unsigned int mode);

/**
 * Free any memory associated with a SPI slave.
 *
 * @slave:	The SPI slave
 */
void spi_free_slave(struct spi_slave *slave);

/**
 * Claim the bus and prepare it for communication with a given slave.
 *
 * This must be called before doing any transfers with a SPI slave. It
 * will enable and initialize any SPI hardware as necessary, and make
 * sure that the SCK line is in the correct idle state. It is not
 * allowed to claim the same bus for several slaves without releasing
 * the bus in between.
 *
 * @slave:	The SPI slave
 *
 * Returns: 0 if the bus was claimed successfully, or a negative value
 * if it wasn't.
 */
int spi_claim_bus(struct spi_slave *slave);

/**
 * Release the SPI bus
 *
 * This must be called once for every call to spi_claim_bus() after
 * all transfers have finished. It may disable any SPI hardware as
 * appropriate.
 *
 * @slave:	The SPI slave
 */
void spi_release_bus(struct spi_slave *slave);

/**
 * Set the word length for SPI transactions
 *
 * Set the word length (number of bits per word) for SPI transactions.
 *
 * @slave:	The SPI slave
 * @wordlen:	The number of bits in a word
 *
 * Returns: 0 on success, -1 on failure.
 */
int spi_set_wordlen(struct spi_slave *slave, unsigned int wordlen);

/**
 * SPI transfer (optional if mem_ops is used)
 *
 * This writes "bitlen" bits out the SPI MOSI port and simultaneously clocks
 * "bitlen" bits in the SPI MISO port.  That's just the way SPI works.
 *
 * The source of the outgoing bits is the "dout" parameter and the
 * destination of the input bits is the "din" parameter.  Note that "dout"
 * and "din" can point to the same memory location, in which case the
 * input data overwrites the output data (since both are buffered by
 * temporary variables, this is OK).
 *
 * spi_xfer() interface:
 * @slave:	The SPI slave which will be sending/receiving the data.
 * @bitlen:	How many bits to write and read.
 * @dout:	Pointer to a string of bits to send out.  The bits are
 *		held in a byte array and are sent MSB first.
 * @din:	Pointer to a string of bits that will be filled in.
 * @flags:	A bitwise combination of SPI_XFER_* flags.
 *
 * Returns: 0 on success, not 0 on failure
 */
int  spi_xfer(struct spi_slave *slave, unsigned int bitlen, const void *dout,
		void *din, unsigned long flags);

/**
 * spi_write_then_read - SPI synchronous write followed by read
 *
 * This performs a half duplex transaction in which the first transaction
 * is to send the opcode and if the length of buf is non-zero then it start
 * the second transaction as tx or rx based on the need from respective slave.
 *
 * @slave:	The SPI slave device with which opcode/data will be exchanged
 * @opcode:	opcode used for specific transfer
 * @n_opcode:	size of opcode, in bytes
 * @txbuf:	buffer into which data to be written
 * @rxbuf:	buffer into which data will be read
 * @n_buf:	size of buf (whether it's [tx|rx]buf), in bytes
 *
 * Returns: 0 on success, not 0 on failure
 */
int spi_write_then_read(struct spi_slave *slave, const u8 *opcode,
			size_t n_opcode, const u8 *txbuf, u8 *rxbuf,
			size_t n_buf);

/* Copy memory mapped data */
void spi_flash_copy_mmap(void *data, void *offset, size_t len);

/**
 * Determine if a SPI chipselect is valid.
 * This function is provided by the board if the low-level SPI driver
 * needs it to determine if a given chipselect is actually valid.
 *
 * Returns: 1 if bus:cs identifies a valid chip on this board, 0
 * otherwise.
 */
int spi_cs_is_valid(unsigned int bus, unsigned int cs);

#ifndef CONFIG_DM_SPI
/**
 * Activate a SPI chipselect.
 * This function is provided by the board code when using a driver
 * that can't control its chipselects automatically (e.g.
 * common/soft_spi.c). When called, it should activate the chip select
 * to the device identified by "slave".
 */
void spi_cs_activate(struct spi_slave *slave);

/**
 * Deactivate a SPI chipselect.
 * This function is provided by the board code when using a driver
 * that can't control its chipselects automatically (e.g.
 * common/soft_spi.c). When called, it should deactivate the chip
 * select to the device identified by "slave".
 */
void spi_cs_deactivate(struct spi_slave *slave);

/**
 * Set transfer speed.
 * This sets a new speed to be applied for next spi_xfer().
 * @slave:	The SPI slave
 * @hz:		The transfer speed
 */
void spi_set_speed(struct spi_slave *slave, uint hz);
#endif

/**
 * Write 8 bits, then read 8 bits.
 * @slave:	The SPI slave we're communicating with
 * @byte:	Byte to be written
 *
 * Returns: The value that was read, or a negative value on error.
 *
 * TODO: This function probably shouldn't be inlined.
 */
static inline int spi_w8r8(struct spi_slave *slave, unsigned char byte)
{
	unsigned char dout[2];
	unsigned char din[2];
	int ret;

	dout[0] = byte;
	dout[1] = 0;

	ret = spi_xfer(slave, 16, dout, din, SPI_XFER_BEGIN | SPI_XFER_END);
	return ret < 0 ? ret : din[1];
}

#ifdef CONFIG_DM_SPI

/**
 * struct spi_cs_info - Information about a bus chip select
 *
 * @dev:	Connected device, or NULL if none
 */
struct spi_cs_info {
	struct udevice *dev;
};

/**
 * struct struct dm_spi_ops - Driver model SPI operations
 *
 * The uclass interface is implemented by all SPI devices which use
 * driver model.
 */
struct dm_spi_ops {
	/**
	 * Claim the bus and prepare it for communication.
	 *
	 * The device provided is the slave device. It's parent controller
	 * will be used to provide the communication.
	 *
	 * This must be called before doing any transfers with a SPI slave. It
	 * will enable and initialize any SPI hardware as necessary, and make
	 * sure that the SCK line is in the correct idle state. It is not
	 * allowed to claim the same bus for several slaves without releasing
	 * the bus in between.
	 *
	 * @dev:	The SPI slave
	 *
	 * Returns: 0 if the bus was claimed successfully, or a negative value
	 * if it wasn't.
	 */
	int (*claim_bus)(struct udevice *dev);

	/**
	 * Release the SPI bus
	 *
	 * This must be called once for every call to spi_claim_bus() after
	 * all transfers have finished. It may disable any SPI hardware as
	 * appropriate.
	 *
	 * @dev:	The SPI slave
	 */
	int (*release_bus)(struct udevice *dev);

	/**
	 * Set the word length for SPI transactions
	 *
	 * Set the word length (number of bits per word) for SPI transactions.
	 *
	 * @bus:	The SPI slave
	 * @wordlen:	The number of bits in a word
	 *
	 * Returns: 0 on success, -ve on failure.
	 */
	int (*set_wordlen)(struct udevice *dev, unsigned int wordlen);

	/**
	 * SPI transfer
	 *
	 * This writes "bitlen" bits out the SPI MOSI port and simultaneously
	 * clocks "bitlen" bits in the SPI MISO port.  That's just the way SPI
	 * works.
	 *
	 * The source of the outgoing bits is the "dout" parameter and the
	 * destination of the input bits is the "din" parameter.  Note that
	 * "dout" and "din" can point to the same memory location, in which
	 * case the input data overwrites the output data (since both are
	 * buffered by temporary variables, this is OK).
	 *
	 * spi_xfer() interface:
	 * @dev:	The slave device to communicate with
	 * @bitlen:	How many bits to write and read.
	 * @dout:	Pointer to a string of bits to send out.  The bits are
	 *		held in a byte array and are sent MSB first.
	 * @din:	Pointer to a string of bits that will be filled in.
	 * @flags:	A bitwise combination of SPI_XFER_* flags.
	 *
	 * Returns: 0 on success, not -1 on failure
	 */
	int (*xfer)(struct udevice *dev, unsigned int bitlen, const void *dout,
		    void *din, unsigned long flags);

	/**
	 * Optimized handlers for SPI memory-like operations.
	 *
	 * Optimized/dedicated operations for interactions with SPI memory. This
	 * field is optional and should only be implemented if the controller
	 * has native support for memory like operations.
	 */
	const struct spi_controller_mem_ops *mem_ops;

	/**
	 * Set transfer speed.
	 * This sets a new speed to be applied for next spi_xfer().
	 * @bus:	The SPI bus
	 * @hz:		The transfer speed
	 * @return 0 if OK, -ve on error
	 */
	int (*set_speed)(struct udevice *bus, uint hz);

	/**
	 * Set the SPI mode/flags
	 *
	 * It is unclear if we want to set speed and mode together instead
	 * of separately.
	 *
	 * @bus:	The SPI bus
	 * @mode:	Requested SPI mode (SPI_... flags)
	 * @return 0 if OK, -ve on error
	 */
	int (*set_mode)(struct udevice *bus, uint mode);

	/**
	 * Get information on a chip select
	 *
	 * This is only called when the SPI uclass does not know about a
	 * chip select, i.e. it has no attached device. It gives the driver
	 * a chance to allow activity on that chip select even so.
	 *
	 * @bus:	The SPI bus
	 * @cs:		The chip select (0..n-1)
	 * @info:	Returns information about the chip select, if valid.
	 *		On entry info->dev is NULL
	 * @return 0 if OK (and @info is set up), -EINVAL if the chip select
	 *	   is invalid, other -ve value on error
	 */
	int (*cs_info)(struct udevice *bus, uint cs, struct spi_cs_info *info);

	/**
	 * get_mmap() - Get memory-mapped SPI
	 *
	 * @dev:	The SPI flash slave device
	 * @map_basep:	Returns base memory address for mapped SPI
	 * @map_sizep:	Returns size of mapped SPI
	 * @offsetp:	Returns start offset of SPI flash where the map works
	 *	correctly (offsets before this are not visible)
	 * @return 0 if OK, -EFAULT if memory mapping is not available
	 */
	int (*get_mmap)(struct udevice *dev, ulong *map_basep,
			uint *map_sizep, uint *offsetp);
};

struct dm_spi_emul_ops {
	/**
	 * SPI transfer
	 *
	 * This writes "bitlen" bits out the SPI MOSI port and simultaneously
	 * clocks "bitlen" bits in the SPI MISO port.  That's just the way SPI
	 * works. Here the device is a slave.
	 *
	 * The source of the outgoing bits is the "dout" parameter and the
	 * destination of the input bits is the "din" parameter.  Note that
	 * "dout" and "din" can point to the same memory location, in which
	 * case the input data overwrites the output data (since both are
	 * buffered by temporary variables, this is OK).
	 *
	 * spi_xfer() interface:
	 * @slave:	The SPI slave which will be sending/receiving the data.
	 * @bitlen:	How many bits to write and read.
	 * @dout:	Pointer to a string of bits sent to the device. The
	 *		bits are held in a byte array and are sent MSB first.
	 * @din:	Pointer to a string of bits that will be sent back to
	 *		the master.
	 * @flags:	A bitwise combination of SPI_XFER_* flags.
	 *
	 * Returns: 0 on success, not -1 on failure
	 */
	int (*xfer)(struct udevice *slave, unsigned int bitlen,
		    const void *dout, void *din, unsigned long flags);
};

/**
 * spi_find_bus_and_cs() - Find bus and slave devices by number
 *
 * Given a bus number and chip select, this finds the corresponding bus
 * device and slave device. Neither device is activated by this function,
 * although they may have been activated previously.
 *
 * @busnum:	SPI bus number
 * @cs:		Chip select to look for
 * @busp:	Returns bus device
 * @devp:	Return slave device
 * @return 0 if found, -ENODEV on error
 */
int spi_find_bus_and_cs(int busnum, int cs, struct udevice **busp,
			struct udevice **devp);

/**
 * spi_get_bus_and_cs() - Find and activate bus and slave devices by number
 *
 * Given a bus number and chip select, this finds the corresponding bus
 * device and slave device.
 *
 * If no such slave exists, and drv_name is not NULL, then a new slave device
 * is automatically bound on this chip select with requested speed and mode.
 *
 * Ths new slave device is probed ready for use with the speed and mode
 * from platdata when available or the requested values.
 *
 * @busnum:	SPI bus number
 * @cs:		Chip select to look for
 * @speed:	SPI speed to use for this slave when not available in platdata
 * @mode:	SPI mode to use for this slave when not available in platdata
 * @drv_name:	Name of driver to attach to this chip select
 * @dev_name:	Name of the new device thus created
 * @busp:	Returns bus device
 * @devp:	Return slave device
 * @return 0 if found, -ve on error
 */
int spi_get_bus_and_cs(int busnum, int cs, int speed, int mode,
			const char *drv_name, const char *dev_name,
			struct udevice **busp, struct spi_slave **devp);

/**
 * spi_chip_select() - Get the chip select for a slave
 *
 * @return the chip select this slave is attached to
 */
int spi_chip_select(struct udevice *slave);

/**
 * spi_find_chip_select() - Find the slave attached to chip select
 *
 * @bus:	SPI bus to search
 * @cs:		Chip select to look for
 * @devp:	Returns the slave device if found
 * @return 0 if found, -EINVAL if cs is invalid, -ENODEV if no device attached,
 *	   other -ve value on error
 */
int spi_find_chip_select(struct udevice *bus, int cs, struct udevice **devp);

/**
 * spi_slave_ofdata_to_platdata() - decode standard SPI platform data
 *
 * This decodes the speed and mode for a slave from a device tree node
 *
 * @blob:	Device tree blob
 * @node:	Node offset to read from
 * @plat:	Place to put the decoded information
 */
int spi_slave_ofdata_to_platdata(struct udevice *dev,
				 struct dm_spi_slave_platdata *plat);

/**
 * spi_cs_info() - Check information on a chip select
 *
 * This checks a particular chip select on a bus to see if it has a device
 * attached, or is even valid.
 *
 * @bus:	The SPI bus
 * @cs:		The chip select (0..n-1)
 * @info:	Returns information about the chip select, if valid
 * @return 0 if OK (and @info is set up), -ENODEV if the chip select
 *	   is invalid, other -ve value on error
 */
int spi_cs_info(struct udevice *bus, uint cs, struct spi_cs_info *info);

struct sandbox_state;

/**
 * sandbox_spi_get_emul() - get an emulator for a SPI slave
 *
 * This provides a way to attach an emulated SPI device to a particular SPI
 * slave, so that xfer() operations on the slave will be handled by the
 * emulator. If a emulator already exists on that chip select it is returned.
 * Otherwise one is created.
 *
 * @state:	Sandbox state
 * @bus:	SPI bus requesting the emulator
 * @slave:	SPI slave device requesting the emulator
 * @emuip:	Returns pointer to emulator
 * @return 0 if OK, -ve on error
 */
int sandbox_spi_get_emul(struct sandbox_state *state,
			 struct udevice *bus, struct udevice *slave,
			 struct udevice **emulp);

/**
 * Claim the bus and prepare it for communication with a given slave.
 *
 * This must be called before doing any transfers with a SPI slave. It
 * will enable and initialize any SPI hardware as necessary, and make
 * sure that the SCK line is in the correct idle state. It is not
 * allowed to claim the same bus for several slaves without releasing
 * the bus in between.
 *
 * @dev:	The SPI slave device
 *
 * Returns: 0 if the bus was claimed successfully, or a negative value
 * if it wasn't.
 */
int dm_spi_claim_bus(struct udevice *dev);

/**
 * Release the SPI bus
 *
 * This must be called once for every call to dm_spi_claim_bus() after
 * all transfers have finished. It may disable any SPI hardware as
 * appropriate.
 *
 * @slave:	The SPI slave device
 */
void dm_spi_release_bus(struct udevice *dev);

/**
 * SPI transfer
 *
 * This writes "bitlen" bits out the SPI MOSI port and simultaneously clocks
 * "bitlen" bits in the SPI MISO port.  That's just the way SPI works.
 *
 * The source of the outgoing bits is the "dout" parameter and the
 * destination of the input bits is the "din" parameter.  Note that "dout"
 * and "din" can point to the same memory location, in which case the
 * input data overwrites the output data (since both are buffered by
 * temporary variables, this is OK).
 *
 * dm_spi_xfer() interface:
 * @dev:	The SPI slave device which will be sending/receiving the data.
 * @bitlen:	How many bits to write and read.
 * @dout:	Pointer to a string of bits to send out.  The bits are
 *		held in a byte array and are sent MSB first.
 * @din:	Pointer to a string of bits that will be filled in.
 * @flags:	A bitwise combination of SPI_XFER_* flags.
 *
 * Returns: 0 on success, not 0 on failure
 */
int dm_spi_xfer(struct udevice *dev, unsigned int bitlen,
		const void *dout, void *din, unsigned long flags);

/**
 * spi_get_mmap() - Get memory-mapped SPI
 *
 * @dev:	SPI slave device to check
 * @map_basep:	Returns base memory address for mapped SPI
 * @map_sizep:	Returns size of mapped SPI
 * @offsetp:	Returns start offset of SPI flash where the map works
 *	correctly (offsets before this are not visible)
 * @return 0 if OK, -ENOSYS if no operation, -EFAULT if memory mapping is not
 *	available
 */
int dm_spi_get_mmap(struct udevice *dev, ulong *map_basep, uint *map_sizep,
		    uint *offsetp);

/* Access the operations for a SPI device */
#define spi_get_ops(dev)	((struct dm_spi_ops *)(dev)->driver->ops)
#define spi_emul_get_ops(dev)	((struct dm_spi_emul_ops *)(dev)->driver->ops)
#endif /* CONFIG_DM_SPI */

#endif	/* _SPI_H_ */<|MERGE_RESOLUTION|>--- conflicted
+++ resolved
@@ -32,33 +32,11 @@
 #define SPI_RX_SLOW	BIT(11)			/* receive with 1 wire slow */
 #define SPI_RX_DUAL	BIT(12)			/* receive with 2 wires */
 #define SPI_RX_QUAD	BIT(13)			/* receive with 4 wires */
-<<<<<<< HEAD
-#define SPI_FMSZ_8	BIT(14)			/* Force frame size to 8 bits */
-#define SPI_FMSZ_16	BIT(15)
-#define SPI_FMSZ_32	BIT(16)
-
-/* SPI TX operation modes */
-#define SPI_OPM_TX_QPP		(1 << 0)
-#define SPI_OPM_TX_BP		(1 << 1)
-
-/* SPI RX operation modes */
-#define SPI_OPM_RX_AS		(1 << 0)
-#define SPI_OPM_RX_AF		(1 << 1)
-#define SPI_OPM_RX_DOUT		(1 << 2)
-#define SPI_OPM_RX_DIO		(1 << 3)
-#define SPI_OPM_RX_QOF		(1 << 4)
-#define SPI_OPM_RX_QIOF		(1 << 5)
-#define SPI_OPM_RX_EXTN	(SPI_OPM_RX_AS | SPI_OPM_RX_AF | SPI_OPM_RX_DOUT | \
-				SPI_OPM_RX_DIO | SPI_OPM_RX_QOF | \
-				SPI_OPM_RX_QIOF)
-
-/* SPI bus connection options - see enum spi_dual_flash */
-#define SPI_CONN_DUAL_SHARED		(1 << 0)
-#define SPI_CONN_DUAL_SEPARATED	(1 << 1)
-=======
 #define SPI_TX_OCTAL	BIT(14)			/* transmit with 8 wires */
 #define SPI_RX_OCTAL	BIT(15)			/* receive with 8 wires */
->>>>>>> 36fec02b
+#define SPI_FMSZ_8	BIT(16)			/* Force frame size to 8 bits */
+#define SPI_FMSZ_16	BIT(17)
+#define SPI_FMSZ_32	BIT(18)
 
 /* Header byte that marks the start of the message */
 #define SPI_PREAMBLE_END_BYTE	0xec
@@ -144,7 +122,6 @@
 #define SPI_XFER_ONCE		(SPI_XFER_BEGIN | SPI_XFER_END)
 #define SPI_XFER_MMAP		BIT(2)	/* Memory Mapped start */
 #define SPI_XFER_MMAP_END	BIT(3)	/* Memory Mapped End */
-#define SPI_XFER_U_PAGE		BIT(4)
 };
 
 /**
