/*
 * Copyright 2018 NXP
 *
 * SPDX-License-Identifier:	GPL-2.0+
 */

/*
 * You need to use #ifdef around functions that may not exist
 * in the final configuration (such as i2c).
 * use a dummyfunction as first parameter to EXPORT_FUNC.
 * As an example see the CONFIG_CMD_I2C section below
 */
#ifndef EXPORT_FUNC
#define EXPORT_FUNC(a, b, c, ...)
#endif
	EXPORT_FUNC(get_version, unsigned long, get_version, void)
	EXPORT_FUNC(getc, int, getc, void)
	EXPORT_FUNC(tstc, int, tstc, void)
	EXPORT_FUNC(putc, void, putc, const char)
	EXPORT_FUNC(puts, void, puts, const char *)
	EXPORT_FUNC(printf, int, printf, const char*, ...)
<<<<<<< HEAD
	EXPORT_FUNC(fprintf, int, fprintf, int, const char*, ...)
#if defined(CONFIG_X86) || defined(CONFIG_PPC)
=======
#if (defined(CONFIG_X86) && !defined(CONFIG_X86_64)) || defined(CONFIG_PPC)
>>>>>>> 8c5d4fd0
	EXPORT_FUNC(irq_install_handler, void, install_hdlr,
		    int, interrupt_handler_t, void*)

	EXPORT_FUNC(irq_free_handler, void, free_hdlr, int)
#else
	EXPORT_FUNC(dummy, void, install_hdlr, void)
	EXPORT_FUNC(dummy, void, free_hdlr, void)
#endif
	EXPORT_FUNC(malloc, void *, malloc, size_t)
#if !CONFIG_IS_ENABLED(SYS_MALLOC_SIMPLE)
	EXPORT_FUNC(free, void, free, void *)
#endif
	EXPORT_FUNC(udelay, void, udelay, unsigned long)
	EXPORT_FUNC(get_timer, unsigned long, get_timer, unsigned long)
	EXPORT_FUNC(vprintf, int, vprintf, const char *, va_list)
	EXPORT_FUNC(do_reset, int, do_reset, cmd_tbl_t *,
		    int , int , char * const [])
	EXPORT_FUNC(env_get, char  *, env_get, const char*)
	EXPORT_FUNC(env_set, int, env_set, const char *, const char *)
	EXPORT_FUNC(simple_strtoul, unsigned long, simple_strtoul,
		    const char *, char **, unsigned int)
	EXPORT_FUNC(strict_strtoul, int, strict_strtoul,
		    const char *, unsigned int , unsigned long *)
	EXPORT_FUNC(simple_strtol, long, simple_strtol,
		    const char *, char **, unsigned int)
	EXPORT_FUNC(strcmp, int, strcmp, const char *cs, const char *ct)
#if defined(CONFIG_CMD_I2C) && \
		(!defined(CONFIG_DM_I2C) || defined(CONFIG_DM_I2C_COMPAT))
	EXPORT_FUNC(i2c_write, int, i2c_write, uchar, uint, int , uchar * , int)
	EXPORT_FUNC(i2c_read, int, i2c_read, uchar, uint, int , uchar * , int)
#else
	EXPORT_FUNC(dummy, void, i2c_write, void)
	EXPORT_FUNC(dummy, void, i2c_read, void)
#endif

#if !defined(CONFIG_CMD_SPI) || defined(CONFIG_DM_SPI)
	EXPORT_FUNC(dummy, void, spi_init, void)
	EXPORT_FUNC(dummy, void, spi_setup_slave, void)
	EXPORT_FUNC(dummy, void, spi_free_slave, void)
#else
	EXPORT_FUNC(spi_init, void, spi_init, void)
	EXPORT_FUNC(spi_setup_slave, struct spi_slave *, spi_setup_slave,
		    unsigned int, unsigned int, unsigned int, unsigned int)
	EXPORT_FUNC(spi_free_slave, void, spi_free_slave, struct spi_slave *)
#endif
#ifndef CONFIG_CMD_SPI
	EXPORT_FUNC(dummy, void, spi_claim_bus, void)
	EXPORT_FUNC(dummy, void, spi_release_bus, void)
	EXPORT_FUNC(dummy, void, spi_xfer, void)
#else
	EXPORT_FUNC(spi_claim_bus, int, spi_claim_bus, struct spi_slave *)
	EXPORT_FUNC(spi_release_bus, void, spi_release_bus, struct spi_slave *)
	EXPORT_FUNC(spi_xfer, int, spi_xfer, struct spi_slave *,
		    unsigned int, const void *, void *, unsigned long)
#endif
	EXPORT_FUNC(ustrtoul, unsigned long, ustrtoul,
		    const char *, char **, unsigned int)
	EXPORT_FUNC(ustrtoull, unsigned long long, ustrtoull,
		    const char *, char **, unsigned int)
	EXPORT_FUNC(strcpy, char *, strcpy, char *dest, const char *src)
	EXPORT_FUNC(mdelay, void, mdelay, unsigned long msec)
	EXPORT_FUNC(memset, void *, memset, void *, int, size_t)
#ifdef CONFIG_PHY_AQUANTIA
	EXPORT_FUNC(mdio_get_current_dev, struct mii_dev *,
		    mdio_get_current_dev, void)
	EXPORT_FUNC(phy_find_by_mask, struct phy_device *, phy_find_by_mask,
		    struct mii_dev *bus, unsigned phy_mask,
		    phy_interface_t interface)
	EXPORT_FUNC(mdio_phydev_for_ethname, struct phy_device *,
		    mdio_phydev_for_ethname, const char *ethname)
	EXPORT_FUNC(miiphy_set_current_dev, int, miiphy_set_current_dev,
		    const char *devname)
#endif
#if defined(CONFIG_GICSUPPORT)
	EXPORT_FUNC(gic_register_handler, int, gic_register_handler, int,
		    void (*handler)(struct pt_regs *, unsigned int),
		    int, const char *)
#endif<|MERGE_RESOLUTION|>--- conflicted
+++ resolved
@@ -19,12 +19,8 @@
 	EXPORT_FUNC(putc, void, putc, const char)
 	EXPORT_FUNC(puts, void, puts, const char *)
 	EXPORT_FUNC(printf, int, printf, const char*, ...)
-<<<<<<< HEAD
 	EXPORT_FUNC(fprintf, int, fprintf, int, const char*, ...)
-#if defined(CONFIG_X86) || defined(CONFIG_PPC)
-=======
 #if (defined(CONFIG_X86) && !defined(CONFIG_X86_64)) || defined(CONFIG_PPC)
->>>>>>> 8c5d4fd0
 	EXPORT_FUNC(irq_install_handler, void, install_hdlr,
 		    int, interrupt_handler_t, void*)
 
