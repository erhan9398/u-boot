--- conflicted
+++ resolved
@@ -144,15 +144,10 @@
 #define CONFIG_BOOTDELAY		3
 
 #define CONFIG_LOADADDR			0x82000000
-<<<<<<< HEAD
-//#define CONFIG_SYS_TEXT_BASE		0x3f008000 // OCRAM sys0
-#define CONFIG_SYS_TEXT_BASE		0x3f408000 // OCRAM sys1
-=======
 
 /* We boot from the gfxRAM area of the OCRAM. */
 #define CONFIG_SYS_TEXT_BASE		0x3f408000
 #define CONFIG_BOARD_SIZE_LIMIT		524288
->>>>>>> 92fa7f53
 
 #define CONFIG_EXTRA_ENV_SETTINGS \
 	"script=boot.scr\0" \
