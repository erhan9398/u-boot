--- conflicted
+++ resolved
@@ -44,7 +44,6 @@
 #define CONFIG_SYS_FSL_ESDHC_ADDR	0
 #define CONFIG_SYS_FSL_ESDHC_NUM	1
 
-<<<<<<< HEAD
 #define CONFIG_SYS_FSL_ERRATUM_ESDHC111
 
 #define CONFIG_CMD_MMC
@@ -57,8 +56,6 @@
 #define CONFIG_CMD_PING
 #define CONFIG_CMD_DHCP
 #define CONFIG_CMD_MII
-=======
->>>>>>> 8c5d4fd0
 #define CONFIG_FEC_MXC
 #define CONFIG_MII
 #define IMX_FEC_BASE			ENET_BASE_ADDR
@@ -80,13 +77,10 @@
 #define CONFIG_SYS_I2C_MXC_I2C2		/* enable I2C bus 2 */
 #define CONFIG_SYS_SPD_BUS_NUM		0
 
-<<<<<<< HEAD
 
 /* Nand Flash Configs */
 
 #define CONFIG_BOOTDELAY		3
-=======
->>>>>>> 8c5d4fd0
 
 #define CONFIG_SYS_LOAD_ADDR		0x82000000
 
@@ -198,7 +192,6 @@
 	   "else run netboot; fi"
 
 /* Miscellaneous configurable options */
-<<<<<<< HEAD
 #define CONFIG_SYS_LONGHELP		/* undef to save memory */
 #define CONFIG_SYS_HUSH_PARSER		/* use "hush" command parser */
 #define CONFIG_SYS_PROMPT_HUSH_PS2	"> "
@@ -211,9 +204,7 @@
 #define CONFIG_CMDLINE_EDITING
 
 #define CONFIG_CMD_MEMTEST
-=======
-
->>>>>>> 8c5d4fd0
+
 #define CONFIG_SYS_MEMTEST_START	0x80010000
 #define CONFIG_SYS_MEMTEST_END		0x87C00000
 
