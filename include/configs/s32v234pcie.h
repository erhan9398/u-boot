/*
 * Copyright 2015 Freescale Semiconductor, Inc.
 *
 * Configuration settings for the Freescale S32V234PCIE board.
 *
 * This program is free software; you can redistribute it and/or
 * modify it under the terms of the GNU General Public License as
 * published by the Free Software Foundation; either version 2 of
 * the License, or (at your option) any later version.
 *
 * This program is distributed in the hope that it will be useful,
 * but WITHOUT ANY WARRANTY; without even the implied warranty of
 * MERCHANTABILITY or FITNESS FOR A PARTICULAR PURPOSE.	See the
 * GNU General Public License for more details.
 *
 * You should have received a copy of the GNU General Public License
 * along with this program; if not, write to the Free Software
 * Foundation, Inc., 59 Temple Place, Suite 330, Boston,
 * MA 02111-1307 USA
 */

#ifndef __CONFIG_H
#define __CONFIG_H

<<<<<<< HEAD
#include <asm/arch/imx-regs.h>

#define CONFIG_S32V234
#define CONFIG_SYS_GENERIC_BOARD
#define CONFIG_DISPLAY_CPUINFO
#define CONFIG_DISPLAY_BOARDINFO

/* Config GIC */
#define CONFIG_GICV2
#define GICD_BASE 0x7D001000
#define GICC_BASE 0x7D002000

#define CONFIG_REMAKE_ELF
=======
>>>>>>> 218e0059
#undef CONFIG_RUN_FROM_IRAM_ONLY

/* S32V234PCIE has LPDDR2 */
#define CONFIG_S32V234_LPDDR2
#define CONFIG_RUN_FROM_DDR1
#undef CONFIG_RUN_FROM_DDR0

#define CONFIG_MACH_TYPE		4146

/* Config CACHE */
#define CONFIG_CMD_CACHE

/* Enable DCU QoS fix */
#define CONFIG_DCU_QOS_FIX

<<<<<<< HEAD
/* Enable passing of ATAGs */
#define CONFIG_CMDLINE_TAG

/* SMP Spin Table Definitions */
#define CONFIG_MAX_CPUS				(4)
#define SECONDARY_CPU_BOOT_PAGE		(CONFIG_SYS_SDRAM_BASE)
#define CPU_RELEASE_ADDR			SECONDARY_CPU_BOOT_PAGE
#define CONFIG_FSL_SMP_RELEASE_ALL
#define CONFIG_ARMV8_MULTIENTRY
#define CONFIG_ARMV8_SWITCH_TO_EL1

/* SMP Spin Table Definitions */
#define CONFIG_MP
#define CONFIG_OF_LIBFDT

/* Generic Timer Definitions */
#define CONFIG_SYS_GENERIC_TIMER
/* by default the GENERIC_TIMER FREQUENCY is IRC/4 */
#define COUNTER_FREQUENCY               (12000000)     /* 12MHz */
#define CONFIG_SYS_FSL_ERRATUM_A008585

/* Size of malloc() pool */
#ifdef CONFIG_RUN_FROM_IRAM_ONLY
#define CONFIG_SYS_MALLOC_LEN		(CONFIG_ENV_SIZE + 1 * 1024 * 1024)
#else
#define CONFIG_SYS_MALLOC_LEN		(CONFIG_ENV_SIZE + 2 * 1024 * 1024)
#endif
#define CONFIG_BOARD_EARLY_INIT_F
=======
>>>>>>> 218e0059
#define CONFIG_ARCH_EARLY_INIT_R

/* System Timer */
#define CONFIG_SYS_GENERIC_TIMER
/* #define CONFIG_SYS_PIT_TIMER */

#define LINFLEXUART_BASE		LINFLEXD1_BASE_ADDR

#define CONFIG_FSL_USDHC
#define CONFIG_SYS_FSL_ESDHC_ADDR	USDHC_BASE_ADDR

<<<<<<< HEAD
#define CONFIG_CMD_MMC
#define CONFIG_GENERIC_MMC
#define CONFIG_CMD_EXT2	/* EXT2 Support */
#define CONFIG_CMD_FAT  /* FAT support */
#define CONFIG_DOS_PARTITION

/* Ethernet config */

#define CONFIG_CMD_PING
#define CONFIG_CMD_DHCP
#define CONFIG_CMD_MII
#define CONFIG_FEC_MXC
#define CONFIG_MII
#define IMX_FEC_BASE            ENET_BASE_ADDR
=======
/* #define CONFIG_CMD_EXT2 EXT2 Support */

>>>>>>> 218e0059
#define CONFIG_FEC_XCV_TYPE     RGMII
#define CONFIG_PHYLIB

/* CONFIG_PHY_RGMII_DIRECT_CONNECTED should be enabled when
 * BCM switch is configured.
 */
/* #define CONFIG_PHY_RGMII_DIRECT_CONNECTED */
#ifdef CONFIG_PHY_RGMII_DIRECT_CONNECTED
#define CONFIG_BCM_SPEED    SPEED_1000
#else
#define CONFIG_FEC_MXC_PHYADDR  1
#define CONFIG_PHY_BROADCOM
#endif

<<<<<<< HEAD
/* I2C Configs */
#define CONFIG_CMD_I2C
#define CONFIG_SYS_I2C
#define CONFIG_SYS_I2C_MXC
#define CONFIG_SYS_I2C_MXC_I2C1		/* enable I2C bus 1 */
#define CONFIG_SYS_MXC_I2C1_SPEED 100000
#define CONFIG_SYS_MXC_I2C1_SLAVE 0x8
#define CONFIG_SYS_SPD_BUS_NUM		0

#if 0 /* Disable until the FLASH will be implemented */
#define CONFIG_SYS_USE_NAND
#endif

#ifdef CONFIG_SYS_USE_NAND
/* Nand Flash Configs */
#define	CONFIG_CMD_NAND
#define CONFIG_JFFS2_NAND
#define MTD_NAND_FSL_NFC_SWECC 1
#define CONFIG_NAND_FSL_NFC
#define CONFIG_SYS_NAND_BASE		0x400E0000
#define CONFIG_SYS_MAX_NAND_DEVICE	1
#define NAND_MAX_CHIPS			CONFIG_SYS_MAX_NAND_DEVICE
#define CONFIG_SYS_NAND_SELECT_DEVICE
#define CONFIG_SYS_64BIT_VSPRINTF  /* needed for nand_util.c */
#endif

#define CONFIG_BOOTDELAY		3
#define CONFIG_LOADADDR			0xC307FFC0
#define CONFIG_BOOTARGS			"console=ttyLF0 root=/dev/ram rw"
=======
#define CONFIG_LOADADDR		0xC307FFC0
>>>>>>> 218e0059

#define CONFIG_EXTRA_ENV_SETTINGS \
	"script=boot.scr\0" \
	"uimage=uImage\0" \
	"ramdisk=rootfs.uimg\0"\
	"console=ttyLF1\0" \
	"fdt_high=0xffffffff\0" \
	"initrd_high=0xffffffff\0" \
	"fdt_file=s32v234-pcie.dtb\0" \
	"fdt_addr=" __stringify(FDT_ADDR) "\0" \
	"kernel_addr=0xC307FFC0\0" \
	"ramdisk_addr=0xC4000000\0" \
	"boot_fdt=try\0" \
	"ip_dyn=yes\0" \
	"mmcdev=" __stringify(CONFIG_SYS_MMC_ENV_DEV) "\0" \
	"mmcpart=" __stringify(CONFIG_MMC_PART) "\0" \
	"mmcroot=/dev/mmcblk0p2 rootwait rw\0" \
	"update_sd_firmware_filename=u-boot.s32\0" \
	"update_sd_firmware=" \
		"if test ${ip_dyn} = yes; then " \
			"setenv get_cmd dhcp; " \
		"else " \
			"setenv get_cmd tftp; " \
		"fi; " \
		"if mmc dev ${mmcdev}; then "	\
			"if ${get_cmd} ${update_sd_firmware_filename}; then " \
				"setexpr fw_sz ${filesize} / 0x200; " \
				"setexpr fw_sz ${fw_sz} + 1; "	\
				"mmc write ${loadaddr} 0x2 ${fw_sz}; " \
			"fi; "	\
		"fi\0" \
	"mmcargs=setenv bootargs console=${console},${baudrate} " \
		"root=${mmcroot}\0" \
	"loadbootscript=" \
		"fatload mmc ${mmcdev}:${mmcpart} ${loadaddr} ${script};\0" \
	"bootscript=echo Running bootscript from mmc ...; " \
		"source\0" \
	"loaduimage=fatload mmc ${mmcdev}:${mmcpart} ${kernel_addr} ${uimage}\0" \
	"loadramdisk=fatload mmc ${mmcdev}:${mmcpart} ${ramdisk_addr} ${ramdisk}\0" \
	"loadfdt=fatload mmc ${mmcdev}:${mmcpart} ${fdt_addr} ${fdt_file}\0" \
	"jtagboot=echo Booting using jtag...; " \
		"bootm ${kernel_addr} ${ramdisk_addr} ${fdt_addr}\0" \
	"jtagsdboot=echo Booting loading Linux with ramdisk from SD...; " \
		"run loaduimage; run loadramdisk; run loadfdt;"\
		"bootm ${kernel_addr} ${ramdisk_addr} ${fdt_addr}\0" \
	"mmcboot=echo Booting from mmc ...; " \
		"run mmcargs; " \
		"if test ${boot_fdt} = yes || test ${boot_fdt} = try; then " \
			"if run loadfdt; then " \
				"bootm ${loadaddr} - ${fdt_addr}; " \
			"else " \
				"if test ${boot_fdt} = try; then " \
					"bootm; " \
				"else " \
					"echo WARN: Cannot load the DT; " \
				"fi; " \
			"fi; " \
		"else " \
			"bootm; " \
		"fi;\0" \
	"netargs=setenv bootargs console=${console},${baudrate} " \
		"root=/dev/nfs " \
	"ip=dhcp nfsroot=${serverip}:${nfsroot},v3,tcp\0" \
		"netboot=echo Booting from net ...; " \
		"run netargs; " \
		"if test ${ip_dyn} = yes; then " \
			"setenv get_cmd dhcp; " \
		"else " \
			"setenv get_cmd tftp; " \
		"fi; " \
		"${get_cmd} ${uimage}; " \
		"if test ${boot_fdt} = yes || test ${boot_fdt} = try; then " \
			"if ${get_cmd} ${fdt_addr} ${fdt_file}; then " \
				"bootm ${loadaddr} - ${fdt_addr}; " \
			"else " \
				"if test ${boot_fdt} = try; then " \
					"bootm; " \
				"else " \
					"echo WARN: Cannot load the DT; " \
				"fi; " \
			"fi; " \
		"else " \
			"bootm; " \
		"fi;\0"

#define CONFIG_SYS_INIT_SP_OFFSET \
	(CONFIG_SYS_INIT_RAM_SIZE - GENERATED_GBL_DATA_SIZE - CONFIG_SYS_TEXT_OFFSET)

#define CONFIG_CMD_PCI
#ifdef CONFIG_CMD_PCI
#define CONFIG_PCIE_EP_MODE
#endif

/* we include this file here because it depends on the above definitions */
#include <configs/s32v234_common.h>

#endif<|MERGE_RESOLUTION|>--- conflicted
+++ resolved
@@ -22,22 +22,6 @@
 #ifndef __CONFIG_H
 #define __CONFIG_H
 
-<<<<<<< HEAD
-#include <asm/arch/imx-regs.h>
-
-#define CONFIG_S32V234
-#define CONFIG_SYS_GENERIC_BOARD
-#define CONFIG_DISPLAY_CPUINFO
-#define CONFIG_DISPLAY_BOARDINFO
-
-/* Config GIC */
-#define CONFIG_GICV2
-#define GICD_BASE 0x7D001000
-#define GICC_BASE 0x7D002000
-
-#define CONFIG_REMAKE_ELF
-=======
->>>>>>> 218e0059
 #undef CONFIG_RUN_FROM_IRAM_ONLY
 
 /* S32V234PCIE has LPDDR2 */
@@ -53,37 +37,6 @@
 /* Enable DCU QoS fix */
 #define CONFIG_DCU_QOS_FIX
 
-<<<<<<< HEAD
-/* Enable passing of ATAGs */
-#define CONFIG_CMDLINE_TAG
-
-/* SMP Spin Table Definitions */
-#define CONFIG_MAX_CPUS				(4)
-#define SECONDARY_CPU_BOOT_PAGE		(CONFIG_SYS_SDRAM_BASE)
-#define CPU_RELEASE_ADDR			SECONDARY_CPU_BOOT_PAGE
-#define CONFIG_FSL_SMP_RELEASE_ALL
-#define CONFIG_ARMV8_MULTIENTRY
-#define CONFIG_ARMV8_SWITCH_TO_EL1
-
-/* SMP Spin Table Definitions */
-#define CONFIG_MP
-#define CONFIG_OF_LIBFDT
-
-/* Generic Timer Definitions */
-#define CONFIG_SYS_GENERIC_TIMER
-/* by default the GENERIC_TIMER FREQUENCY is IRC/4 */
-#define COUNTER_FREQUENCY               (12000000)     /* 12MHz */
-#define CONFIG_SYS_FSL_ERRATUM_A008585
-
-/* Size of malloc() pool */
-#ifdef CONFIG_RUN_FROM_IRAM_ONLY
-#define CONFIG_SYS_MALLOC_LEN		(CONFIG_ENV_SIZE + 1 * 1024 * 1024)
-#else
-#define CONFIG_SYS_MALLOC_LEN		(CONFIG_ENV_SIZE + 2 * 1024 * 1024)
-#endif
-#define CONFIG_BOARD_EARLY_INIT_F
-=======
->>>>>>> 218e0059
 #define CONFIG_ARCH_EARLY_INIT_R
 
 /* System Timer */
@@ -95,25 +48,8 @@
 #define CONFIG_FSL_USDHC
 #define CONFIG_SYS_FSL_ESDHC_ADDR	USDHC_BASE_ADDR
 
-<<<<<<< HEAD
-#define CONFIG_CMD_MMC
-#define CONFIG_GENERIC_MMC
-#define CONFIG_CMD_EXT2	/* EXT2 Support */
-#define CONFIG_CMD_FAT  /* FAT support */
-#define CONFIG_DOS_PARTITION
-
-/* Ethernet config */
-
-#define CONFIG_CMD_PING
-#define CONFIG_CMD_DHCP
-#define CONFIG_CMD_MII
-#define CONFIG_FEC_MXC
-#define CONFIG_MII
-#define IMX_FEC_BASE            ENET_BASE_ADDR
-=======
 /* #define CONFIG_CMD_EXT2 EXT2 Support */
 
->>>>>>> 218e0059
 #define CONFIG_FEC_XCV_TYPE     RGMII
 #define CONFIG_PHYLIB
 
@@ -128,39 +64,7 @@
 #define CONFIG_PHY_BROADCOM
 #endif
 
-<<<<<<< HEAD
-/* I2C Configs */
-#define CONFIG_CMD_I2C
-#define CONFIG_SYS_I2C
-#define CONFIG_SYS_I2C_MXC
-#define CONFIG_SYS_I2C_MXC_I2C1		/* enable I2C bus 1 */
-#define CONFIG_SYS_MXC_I2C1_SPEED 100000
-#define CONFIG_SYS_MXC_I2C1_SLAVE 0x8
-#define CONFIG_SYS_SPD_BUS_NUM		0
-
-#if 0 /* Disable until the FLASH will be implemented */
-#define CONFIG_SYS_USE_NAND
-#endif
-
-#ifdef CONFIG_SYS_USE_NAND
-/* Nand Flash Configs */
-#define	CONFIG_CMD_NAND
-#define CONFIG_JFFS2_NAND
-#define MTD_NAND_FSL_NFC_SWECC 1
-#define CONFIG_NAND_FSL_NFC
-#define CONFIG_SYS_NAND_BASE		0x400E0000
-#define CONFIG_SYS_MAX_NAND_DEVICE	1
-#define NAND_MAX_CHIPS			CONFIG_SYS_MAX_NAND_DEVICE
-#define CONFIG_SYS_NAND_SELECT_DEVICE
-#define CONFIG_SYS_64BIT_VSPRINTF  /* needed for nand_util.c */
-#endif
-
-#define CONFIG_BOOTDELAY		3
-#define CONFIG_LOADADDR			0xC307FFC0
-#define CONFIG_BOOTARGS			"console=ttyLF0 root=/dev/ram rw"
-=======
 #define CONFIG_LOADADDR		0xC307FFC0
->>>>>>> 218e0059
 
 #define CONFIG_EXTRA_ENV_SETTINGS \
 	"script=boot.scr\0" \
