--- conflicted
+++ resolved
@@ -20,21 +20,12 @@
 
 #include "sf_internal.h"
 
-<<<<<<< HEAD
-DECLARE_GLOBAL_DATA_PTR;
-
-static void spi_flash_addr(struct spi_flash *flash, u32 addr, u8 *cmd)
-=======
 static void spi_flash_addr(u32 addr, u8 *cmd)
->>>>>>> 8c5d4fd0
 {
 	/* cmd[0] is actual command */
-	int i;
-
-	for (i = flash->cmd_len - 1; i > 0; i--) {
-		cmd[i] = addr;
-		addr = addr >> 8;
-	}
+	cmd[1] = addr >> 16;
+	cmd[2] = addr >> 8;
+	cmd[3] = addr >> 0;
 }
 
 static int read_sr(struct spi_flash *flash, u8 *rs)
@@ -323,7 +314,7 @@
 int spi_flash_cmd_erase_ops(struct spi_flash *flash, u32 offset, size_t len)
 {
 	u32 erase_size, erase_addr;
-	u8 cmd[SPI_FLASH_CMD_MAX_LEN];
+	u8 cmd[SPI_FLASH_CMD_LEN];
 	int ret = -1;
 
 	erase_size = flash->erase_size;
@@ -353,7 +344,7 @@
 		if (ret < 0)
 			return ret;
 #endif
-		spi_flash_addr(flash, erase_addr, cmd);
+		spi_flash_addr(erase_addr, cmd);
 
 		debug("SF: erase %2x %2x %2x %2x (%x)\n", cmd[0], cmd[1],
 		      cmd[2], cmd[3], erase_addr);
@@ -382,7 +373,7 @@
 	unsigned long byte_addr, page_size;
 	u32 write_addr;
 	size_t chunk_len, actual;
-	u8 cmd[SPI_FLASH_CMD_MAX_LEN];
+	u8 cmd[SPI_FLASH_CMD_LEN];
 	int ret = -1;
 
 	page_size = flash->page_size;
@@ -415,7 +406,7 @@
 			chunk_len = min(chunk_len,
 					spi->max_write_size - sizeof(cmd));
 
-		spi_flash_addr(flash, write_addr, cmd);
+		spi_flash_addr(write_addr, cmd);
 
 		debug("SF: 0x%p => cmd = { 0x%02x 0x%02x%02x%02x } chunk_len = %zu\n",
 		      buf + actual, cmd[0], cmd[1], cmd[2], cmd[3], chunk_len);
@@ -496,7 +487,7 @@
 		return 0;
 	}
 
-	cmdsz = flash->cmd_len + flash->dummy_byte;
+	cmdsz = SPI_FLASH_CMD_LEN + flash->dummy_byte;
 	cmd = calloc(1, cmdsz);
 	if (!cmd) {
 		debug("SF: Failed to allocate cmd\n");
@@ -517,25 +508,17 @@
 			return ret;
 		bank_sel = flash->bank_curr;
 #endif
-		if (flash->cmd_len == 1 + SPI_FLASH_4B_ADDR_LEN)
-			remain_len = flash->size - offset;
-		else
-			remain_len = ((SPI_FLASH_16MB_BOUN << flash->shift) *
-					(bank_sel + 1)) - offset;
-
+		remain_len = ((SPI_FLASH_16MB_BOUN << flash->shift) *
+				(bank_sel + 1)) - offset;
 		if (len < remain_len)
 			read_len = len;
 		else
 			read_len = remain_len;
 
-<<<<<<< HEAD
-		spi_flash_addr(flash, read_addr, cmd);
-=======
 		if (spi->max_read_size)
 			read_len = min(read_len, spi->max_read_size);
 
 		spi_flash_addr(read_addr, cmd);
->>>>>>> 8c5d4fd0
 
 		ret = spi_flash_read_common(flash, cmd, cmdsz, data, read_len);
 		if (ret < 0) {
@@ -1150,37 +1133,13 @@
 int spi_flash_scan(struct spi_flash *flash)
 {
 	struct spi_slave *spi = flash->spi;
-<<<<<<< HEAD
-	const struct spi_flash_params *params;
-	u16 jedec;
-	u32 ext_jedec;
-	u8 cmd, idcode[6];
-=======
 	const struct spi_flash_info *info = NULL;
->>>>>>> 8c5d4fd0
 	int ret;
 
 	info = spi_flash_read_id(flash);
 	if (IS_ERR_OR_NULL(info))
 		return -ENOENT;
 
-<<<<<<< HEAD
-	jedec = idcode[1] << 8 | idcode[2];
-	ext_jedec = idcode[3] << 16 | idcode[4] << 8;
-
-	/* Validate params from spi_flash_params table */
-	params = spi_flash_params_table;
-	for (; params->name != NULL; params++) {
-		if ((params->jedec >> 16) == idcode[0]) {
-			if ((params->jedec & 0xFFFF) == jedec) {
-				if (params->ext_jedec == 0)
-					break;
-				else if (params->ext_jedec == ext_jedec)
-					break;
-				else if (params->ext_jedec == (ext_jedec | idcode[5]))
-					break;
-			}
-=======
 	/*
 	 * Flash powers up read-only, so clear BP# bits.
 	 *
@@ -1197,7 +1156,6 @@
 		if (JEDEC_MFR(info) == SPI_FLASH_CFI_MFR_MACRONIX) {
 			read_sr(flash, &sr);
 			sr &= STATUS_QEB_MXIC;
->>>>>>> 8c5d4fd0
 		}
 		write_sr(flash, sr);
 	}
@@ -1356,10 +1314,6 @@
 	puts("\n");
 #endif
 
-	if (params->flags & ADDR_4B) {
-		flash->cmd_len = 1 + SPI_FLASH_4B_ADDR_LEN;
-	} else {
-		flash->cmd_len = 1 + SPI_FLASH_3B_ADDR_LEN;
 #ifndef CONFIG_SPI_FLASH_BAR
 	if (((flash->dual_flash == SF_SINGLE_FLASH) &&
 	     (flash->size > SPI_FLASH_16MB_BOUN)) ||
@@ -1369,7 +1323,6 @@
 		puts(" Full access #define CONFIG_SPI_FLASH_BAR\n");
 	}
 #endif
-	}
 
 	return 0;
 }