source "drivers/net/phy/Kconfig"
source "drivers/net/pfe_eth/Kconfig"
source "drivers/net/fsl-mc/Kconfig"

config DM_ETH
	bool "Enable Driver Model for Ethernet drivers"
	depends on DM
	help
	  Enable driver model for Ethernet.

	  The eth_*() interface will be implemented by the UCLASS_ETH class
	  This is currently implemented in net/eth-uclass.c
	  Look in include/net.h for details.

config DM_MDIO
	bool "Enable Driver Model for MDIO devices"
	depends on DM_ETH && PHYLIB
	help
	  Enable driver model for MDIO devices

	  Adds UCLASS_MDIO DM class supporting MDIO buses that are probed as
	  stand-alone devices.  Useful in particular for systems that support
	  DM_ETH and have a stand-alone MDIO hardware block shared by multiple
	  Ethernet interfaces.
	  This is currently implemented in net/mdio-uclass.c
	  Look in include/miiphy.h for details.

config DM_MDIO_MUX
	bool "Enable Driver Model for MDIO MUX devices"
	depends on DM_MDIO
	help
	  Enable driver model for MDIO MUX devices

	  Adds UCLASS_MDIO_MUX DM class supporting MDIO MUXes.  Useful for
	  systems that support DM_MDIO and integrate one or multiple muxes on
	  the MDIO bus.
	  This is currently implemented in net/mdio-mux-uclass.c
	  Look in include/miiphy.h for details.

config MDIO_SANDBOX
	depends on DM_MDIO && SANDBOX
	default y
	bool "Sandbox: Mocked MDIO driver"
	help
	  This driver implements dummy read/write/reset MDIO functions mimicking
	  a bus with a single PHY.

	  This driver is used in for testing in test/dm/mdio.c

config MDIO_MUX_SANDBOX
	depends on DM_MDIO_MUX && MDIO_SANDBOX
	default y
	bool "Sandbox: Mocked MDIO-MUX driver"
	help
	  This driver implements dummy select/deselect ops mimicking a MUX on
	  the MDIO bux.  It uses mdio_sandbox driver as parent MDIO.

	  This driver is used for testing in test/dm/mdio.c

menuconfig NETDEVICES
	bool "Network device support"
	depends on NET
	default y if DM_ETH
	help
	  You must select Y to enable any network device support
	  Generally if you have any networking support this is a given

	  If unsure, say Y

if NETDEVICES

config FSL_PFENG
	bool "Enable PFEng on S32G support"
	depends on NET && DM_ETH && S32_GEN1
	select OF_EMBED
	select OF_CONTROL
	default n
	help
	  Enables support for PFEng on S32G.

	  If unsure, say N

if FSL_PFENG

choice
	prompt "PFE firmare location"
	default FSL_PFENG_FW_LOC_SDCARD if SD_BOOT
	default FSL_PFENG_FW_LOC_QSPI

config FSL_PFENG_FW_LOC_SDCARD
	bool "SD card"
	depends on FSL_PFENG
	help
	  The firmware file is located on sdcard.

config FSL_PFENG_FW_LOC_QSPI
	bool "QSPI flash"
	depends on FSL_PFENG
	help
	  The firmware is on the QSPI memory.

endchoice

config FSL_PFENG_FW_NAME
	string "PFE firmware filename"
	depends on FSL_PFENG_FW_LOC_SDCARD
	default "pfe-s32g-class.fw"
	help
	  The PFEng network controller firmware filename.

config FSL_PFENG_FW_PART
	string "PFE firmware partition"
	default "0:1" if FSL_PFENG_FW_LOC_SDCARD
	default "0x00800000"
	help
	  Partition containing the firmware file.
	  For "sdcard", it is usually the first device's first (boot) partition, so "0:1".
	  For "qspi" it is the addrees of reserved memory partition.

config FSL_PFENG_EMAC_0_RGMII
	bool "Allow RGMII on PFE EMAC_0"
	depends on TARGET_S32G274AEVB || TARGET_S32G274ARDB
	default n
	help
	  PFE EMAC_0 and EMAC_2 share RGMII interface on S32G-VNP-PROC
	  and S32G-VNP-RDB boards. Enable possibility to switch EMAC_0
	  to RGMII.

config FSL_PFENG_EMAC_1_RGMII
	bool "Allow RGMII on PFE EMAC 1"
	depends on TARGET_S32G274AEVB || TARGET_S32G274ARDB
	default n
	help
	  PFE EMAC_1 and GMAC share RGMII interface on S32G-VNP-PROC
	  and S32G-VNP-RDB boards. Enable possibility to switch EMAC_1
	  to RGMII.

endif # FSL_PFENG

config PHY_GIGE
	bool "Enable GbE PHY status parsing and configuration"
	help
	  Enables support for parsing the status output and for
	  configuring GbE PHYs (affects the inner workings of some
	  commands and miiphyutil.c).

config AG7XXX
	bool "Atheros AG7xxx Ethernet MAC support"
	depends on DM_ETH && ARCH_ATH79
	select PHYLIB
	help
	  This driver supports the Atheros AG7xxx Ethernet MAC. This MAC is
	  present in the Atheros AR7xxx, AR9xxx and QCA9xxx MIPS chips.


config ALTERA_TSE
	bool "Altera Triple-Speed Ethernet MAC support"
	depends on DM_ETH
	select PHYLIB
	help
	  This driver supports the Altera Triple-Speed (TSE) Ethernet MAC.
	  Please find details on the "Triple-Speed Ethernet MegaCore Function
	  Resource Center" of Altera.

config BCM_SF2_ETH
	bool "Broadcom SF2 (Starfighter2) Ethernet support"
	select PHYLIB
	help
	  This is an abstract framework which provides a generic interface
	  to MAC and DMA management for multiple Broadcom SoCs such as
	  Cygnus, NSP and bcm28155_ap platforms.

config BCM_SF2_ETH_DEFAULT_PORT
	int "Broadcom SF2 (Starfighter2) Ethernet default port number"
	depends on BCM_SF2_ETH
	default 0
	help
	  Default port number for the Starfighter2 ethernet driver.

config BCM_SF2_ETH_GMAC
	bool "Broadcom SF2 (Starfighter2) GMAC Ethernet support"
	depends on BCM_SF2_ETH
	help
	  This flag enables the ethernet support for Broadcom platforms with
	  GMAC such as Cygnus. This driver is based on the framework provided
	  by the BCM_SF2_ETH driver.
	  Say Y to any bcmcygnus based platforms.

config BCM6348_ETH
	bool "BCM6348 EMAC support"
	depends on DM_ETH && ARCH_BMIPS
	select DMA
	select DMA_CHANNELS
	select MII
	select PHYLIB
	help
	  This driver supports the BCM6348 Ethernet MAC.

config BCM6368_ETH
	bool "BCM6368 EMAC support"
	depends on DM_ETH && ARCH_BMIPS
	select DMA
	select MII
	help
	  This driver supports the BCM6368 Ethernet MAC.

<<<<<<< HEAD
menuconfig DWC_ETH_QOS_DEVICES
	bool "Synopsys Designware EQoS device support"
	depends on NET && DM_ETH
	help
	  You must select Y to enable support for Synopsys Designware
	  Ethernet QOS (Quality Of Service) IP block on various
	  vendor SoCs.

	  If unsure, say N

if DWC_ETH_QOS_DEVICES

config DWC_ETH_QOS_TEGRA
	bool "Synopsys DWC EQoS device support on NVIDIA Tegra"
=======
config BCMGENET
	bool "BCMGENET V5 support"
	depends on DM_ETH
	select PHYLIB
	help
	  This driver supports the BCMGENET Ethernet MAC.

config DWC_ETH_QOS
	bool "Synopsys DWC Ethernet QOS device support"
>>>>>>> 36fec02b
	depends on DM_ETH
	select PHYLIB
	help
	  This driver supports NVIDIA's Tegra186 chip.

config DWC_ETH_QOS_STM32
	bool "Synopsys DWC EQoS device support on STM"
	depends on DM_ETH
	select PHYLIB
	help
	  This driver supports ST-Micro stm32mp157c.

config DWC_ETH_QOS_S32CC
	bool "Synopsys DWC EQoS device support on NXP S32"
	depends on DM_ETH
	select OF_EMBED
	select OF_CONTROL
	select PHYLIB
	help
	  This driver supports NXP S32G/R/V automotive chips.

endif # DWC_ETH_QOS_DEVICES

config E1000
	bool "Intel PRO/1000 Gigabit Ethernet support"
	help
	  This driver supports Intel(R) PRO/1000 gigabit ethernet family of
	  adapters.  For more information on how to identify your adapter, go
	  to the Adapter & Driver ID Guide at:

	  <http://support.intel.com/support/network/adapter/pro100/21397.htm>

config E1000_SPI_GENERIC
	bool "Allow access to the Intel 8257x SPI bus"
	depends on E1000
	help
	  Allow generic access to the SPI bus on the Intel 8257x, for
	  example with the "sspi" command.

config E1000_SPI
	bool "Enable SPI bus utility code"
	depends on E1000
	help
	  Utility code for direct access to the SPI bus on Intel 8257x.
	  This does not do anything useful unless you set at least one
	  of CONFIG_CMD_E1000 or CONFIG_E1000_SPI_GENERIC.

config CMD_E1000
	bool "Enable the e1000 command"
	depends on E1000
	help
	  This enables the 'e1000' management command for E1000 devices. When
	  used on devices with SPI support you can reprogram the EEPROM from
	  U-Boot.

config ETH_SANDBOX
	depends on DM_ETH && SANDBOX
	default y
	bool "Sandbox: Mocked Ethernet driver"
	help
	  This driver simply responds with fake ARP replies and ping
	  replies that are used to verify network stack functionality

	  This driver is particularly useful in the test/dm/eth.c tests

config ETH_SANDBOX_RAW
	depends on DM_ETH && SANDBOX
	default y
	bool "Sandbox: Bridge to Linux Raw Sockets"
	help
	  This driver is a bridge from the bottom of the network stack
	  in U-Boot to the RAW AF_PACKET API in Linux. This allows real
	  network traffic to be tested from within sandbox. See
	  doc/arch/index.rst for more details.

config ETH_DESIGNWARE
	bool "Synopsys Designware Ethernet MAC"
	select PHYLIB
	imply ETH_DESIGNWARE_SOCFPGA if ARCH_SOCFPGA
	help
	  This MAC is present in SoCs from various vendors. It supports
	  100Mbit and 1 Gbit operation. You must enable CONFIG_PHYLIB to
	  provide the PHY (physical media interface).

config ETH_DESIGNWARE_SOCFPGA
	select REGMAP
	select SYSCON
	bool "Altera SoCFPGA extras for Synopsys Designware Ethernet MAC"
	depends on DM_ETH && ETH_DESIGNWARE
	help
	  The Altera SoCFPGA requires additional configuration of the
	  Altera system manager to correctly interface with the PHY.
	  This code handles those SoC specifics.

config ETHOC
	bool "OpenCores 10/100 Mbps Ethernet MAC"
	help
	  This MAC is present in OpenRISC and Xtensa XTFPGA boards.

config FEC_MXC_SHARE_MDIO
	bool "Share the MDIO bus for FEC controller"
	depends on FEC_MXC

config FEC_MXC_MDIO_BASE
	hex "MDIO base address for the FEC controller"
	depends on FEC_MXC_SHARE_MDIO
	help
	  This specifies the MDIO registers base address. It is used when
	  two FEC controllers share MDIO bus.

config FEC_MXC
	bool "FEC Ethernet controller"
	depends on MX28 || MX5 || MX6 || MX7 || IMX8 || IMX8M || VF610
	help
	  This driver supports the 10/100 Fast Ethernet controller for
	  NXP i.MX processors.

config FMAN_ENET
	bool "Freescale FMan ethernet support"
	depends on ARM || PPC
	help
	  This driver support the Freescale FMan Ethernet controller

config FTMAC100
	bool "Ftmac100 Ethernet Support"
	help
	  This MAC is present in Andestech SoCs.

config FTGMAC100
	bool "Ftgmac100 Ethernet Support"
	depends on DM_ETH
	select PHYLIB
	help
	  This driver supports the Faraday's FTGMAC100 Gigabit SoC
	  Ethernet controller that can be found on Aspeed SoCs (which
	  include NCSI).

	  It is fully compliant with IEEE 802.3 specification for
	  10/100 Mbps Ethernet and IEEE 802.3z specification for 1000
	  Mbps Ethernet and includes Reduced Media Independent
	  Interface (RMII) and Reduced Gigabit Media Independent
	  Interface (RGMII) interfaces. It adopts an AHB bus interface
	  and integrates a link list DMA engine with direct M-Bus
	  accesses for transmitting and receiving packets. It has
	  independent TX/RX fifos, supports half and full duplex (1000
	  Mbps mode only supports full duplex), flow control for full
	  duplex and backpressure for half duplex.

	  The FTGMAC100 also implements IP, TCP, UDP checksum offloads
	  and supports IEEE 802.1Q VLAN tag insertion and removal. It
	  offers high-priority transmit queue for QoS and CoS
	  applications.


config MCFFEC
	bool "ColdFire Ethernet Support"
	depends on DM_ETH
	select PHYLIB
	help
	  This driver supports the network interface units in the
	  ColdFire family.

config FSLDMAFEC
        bool "ColdFire DMA Ethernet Support"
	depends on DM_ETH
	select PHYLIB
	help
	  This driver supports the network interface units in the
	  ColdFire family.

config MVGBE
	bool "Marvell Orion5x/Kirkwood network interface support"
	depends on KIRKWOOD || ORION5X
	select PHYLIB if DM_ETH
	help
	  This driver supports the network interface units in the
	  Marvell Orion5x and Kirkwood SoCs

config MVNETA
	bool "Marvell Armada XP/385/3700 network interface support"
	depends on ARMADA_XP || ARMADA_38X || ARMADA_3700
	select PHYLIB
	help
	  This driver supports the network interface units in the
	  Marvell ARMADA XP, ARMADA 38X and ARMADA 3700 SoCs

config MVPP2
	bool "Marvell Armada 375/7K/8K network interface support"
	depends on ARMADA_375 || ARMADA_8K
	select PHYLIB
	select MVMDIO
	select DM_MDIO
	help
	  This driver supports the network interface units in the
	  Marvell ARMADA 375, 7K and 8K SoCs.

config MACB
	bool "Cadence MACB/GEM Ethernet Interface"
	depends on DM_ETH
	select PHYLIB
	help
	  The Cadence MACB ethernet interface is found on many Atmel
	  AT91 and SAMA5 parts.  This driver also supports the Cadence
	  GEM (Gigabit Ethernet MAC) found in some ARM SoC devices.
	  Say Y to include support for the MACB/GEM chip.

config MACB_ZYNQ
	bool "Cadence MACB/GEM Ethernet Interface for Xilinx Zynq"
	depends on MACB
	help
	  The Cadence MACB ethernet interface was used on Zynq platform.
	  Say Y to enable support for the MACB/GEM in Zynq chip.

config MT7628_ETH
	bool "MediaTek MT7628 Ethernet Interface"
	depends on SOC_MT7628
	select PHYLIB
	help
	  The MediaTek MT7628 ethernet interface is used on MT7628 and
	  MT7688 based boards.

config PCH_GBE
	bool "Intel Platform Controller Hub EG20T GMAC driver"
	depends on DM_ETH && DM_PCI
	select PHYLIB
	help
	  This MAC is present in Intel Platform Controller Hub EG20T. It
	  supports 10/100/1000 Mbps operation.

config RGMII
	bool "Enable RGMII"
	help
	  Enable the support of the Reduced Gigabit Media-Independent
	  Interface (RGMII).

config MII
	bool "Enable MII"
	help
	  Enable support of the Media-Independent Interface (MII)

config RTL8139
	bool "Realtek 8139 series Ethernet controller driver"
	help
	  This driver supports Realtek 8139 series fast ethernet family of
	  PCI chipsets/adapters.

config RTL8169
	bool "Realtek 8169 series Ethernet controller driver"
	help
	  This driver supports Realtek 8169 series gigabit ethernet family of
	  PCI/PCIe chipsets/adapters.

config SMC911X
	bool "SMSC LAN911x and LAN921x controller driver"

if SMC911X

config SMC911X_BASE
	hex "SMC911X Base Address"
	help
	  Define this to hold the physical address
	  of the device (I/O space)

choice
	prompt "SMC911X bus width"
	default SMC911X_16_BIT

config SMC911X_32_BIT
	bool "Enable 32-bit interface"

config SMC911X_16_BIT
	bool "Enable 16-bit interface"
	help
	  Define this if data bus is 16 bits. If your processor
	  automatically converts one 32 bit word to two 16 bit
	  words you may also try CONFIG_SMC911X_32_BIT.

endchoice
endif #SMC911X

config SUN7I_GMAC
	bool "Enable Allwinner GMAC Ethernet support"
	help
	  Enable the support for Sun7i GMAC Ethernet controller

config SUN7I_GMAC_FORCE_TXERR
	bool "Force PA17 as gmac function"
	depends on SUN7I_GMAC
	help
	  Some ethernet phys needs TXERR control. Since the GMAC
	  doesn't have such signal, setting PA17 as GMAC function
	  makes the pin output low, which enables data transmission.

config SUN4I_EMAC
	bool "Allwinner Sun4i Ethernet MAC support"
	depends on DM_ETH
	select PHYLIB
	help
	  This driver supports the Allwinner based SUN4I Ethernet MAC.

config SUN8I_EMAC
        bool "Allwinner Sun8i Ethernet MAC support"
        depends on DM_ETH
        select PHYLIB
	select PHY_GIGE
        help
          This driver supports the  Allwinner based SUN8I/SUN50I Ethernet MAC.
	  It can be found in H3/A64/A83T based SoCs and compatible with both
	  External and Internal PHYs.

config SH_ETHER
	bool "Renesas SH Ethernet MAC"
	select PHYLIB
	help
	  This driver supports the Ethernet for Renesas SH and ARM SoCs.

source "drivers/net/ti/Kconfig"

config XILINX_AXIEMAC
	depends on DM_ETH && (MICROBLAZE || ARCH_ZYNQ || ARCH_ZYNQMP)
	select PHYLIB
	select MII
	bool "Xilinx AXI Ethernet"
	help
	  This MAC is present in Xilinx Microblaze, Zynq and ZynqMP SoCs.

config XILINX_EMACLITE
	depends on DM_ETH && (MICROBLAZE || ARCH_ZYNQ || ARCH_ZYNQMP || MIPS)
	select PHYLIB
	select MII
	bool "Xilinx Ethernetlite"
	help
	  This MAC is present in Xilinx Microblaze, Zynq and ZynqMP SoCs.

config ZYNQ_GEM
	depends on DM_ETH && (ARCH_ZYNQ || ARCH_ZYNQMP || ARCH_VERSAL)
	select PHYLIB
	bool "Xilinx Ethernet GEM"
	help
	  This MAC is present in Xilinx Zynq and ZynqMP SoCs.

config PIC32_ETH
	bool "Microchip PIC32 Ethernet Support"
	depends on DM_ETH && MACH_PIC32
	select PHYLIB
	help
	  This driver implements 10/100 Mbps Ethernet and MAC layer for
	  Microchip PIC32 microcontrollers.

config GMAC_ROCKCHIP
	bool "Rockchip Synopsys Designware Ethernet MAC"
	depends on DM_ETH && ETH_DESIGNWARE
	help
	  This driver provides Rockchip SoCs network support based on the
	  Synopsys Designware driver.

config RENESAS_RAVB
	bool "Renesas Ethernet AVB MAC"
	depends on DM_ETH && RCAR_GEN3
	select PHYLIB
	help
	  This driver implements support for the Ethernet AVB block in
	  Renesas M3 and H3 SoCs.

config MPC8XX_FEC
	bool "Fast Ethernet Controller on MPC8XX"
	depends on MPC8xx
	select MII
	help
	  This driver implements support for the Fast Ethernet Controller
	  on MPC8XX

config SNI_AVE
	bool "Socionext AVE Ethernet support"
	depends on DM_ETH && ARCH_UNIPHIER
	select PHYLIB
	select SYSCON
	select REGMAP
	help
	  This driver implements support for the Socionext AVE Ethernet
	  controller, as found on the Socionext UniPhier family.

source "drivers/net/mscc_eswitch/Kconfig"

config ETHER_ON_FEC1
	bool "FEC1"
	depends on MPC8XX_FEC
	default y

config FEC1_PHY
	int "FEC1 PHY"
	depends on ETHER_ON_FEC1
	default -1
	help
	  Define to the hardcoded PHY address which corresponds
	  to the given FEC; i. e.
		#define CONFIG_FEC1_PHY 4
	  means that the PHY with address 4 is connected to FEC1

	  When set to -1, means to probe for first available.

config PHY_NORXERR
	bool "PHY_NORXERR"
	depends on ETHER_ON_FEC1
	default n
	help
	  The PHY does not have a RXERR line (RMII only).
	  (so program the FEC to ignore it).

config ETHER_ON_FEC2
	bool "FEC2"
	depends on MPC8XX_FEC && MPC885
	default y

config FEC2_PHY
	int "FEC2 PHY"
	depends on ETHER_ON_FEC2
	default -1
	help
	  Define to the hardcoded PHY address which corresponds
	  to the given FEC; i. e.
		#define CONFIG_FEC1_PHY 4
	  means that the PHY with address 4 is connected to FEC1

	  When set to -1, means to probe for first available.

config FEC2_PHY_NORXERR
	bool "PHY_NORXERR"
	depends on ETHER_ON_FEC2
	default n
	help
	  The PHY does not have a RXERR line (RMII only).
	  (so program the FEC to ignore it).

config SYS_DPAA_QBMAN
	bool "Device tree fixup for QBMan on freescale SOCs"
	depends on (ARM || PPC) && !SPL_BUILD
	default y if ARCH_B4860 || \
		     ARCH_B4420 || \
		     ARCH_P1023 || \
		     ARCH_P2041 || \
		     ARCH_T1023 || \
		     ARCH_T1024 || \
		     ARCH_T1040 || \
		     ARCH_T1042 || \
		     ARCH_T2080 || \
		     ARCH_T2081 || \
		     ARCH_T4240 || \
		     ARCH_T4160 || \
		     ARCH_P4080 || \
		     ARCH_P3041 || \
		     ARCH_P5040 || \
		     ARCH_P5020 || \
		     ARCH_LS1043A || \
		     ARCH_LS1046A
	help
	  QBman fixups to allow deep sleep in DPAA 1 SOCs

config TSEC_ENET
	select PHYLIB
	bool "Enable Three-Speed Ethernet Controller"
	help
	  This driver implements support for the (Enhanced) Three-Speed
	  Ethernet Controller found on Freescale SoCs.

config MEDIATEK_ETH
	bool "MediaTek Ethernet GMAC Driver"
	depends on DM_ETH
	select PHYLIB
	select DM_GPIO
	select DM_RESET
	help
	  This Driver support MediaTek Ethernet GMAC
	  Say Y to enable support for the MediaTek Ethernet GMAC.

config HIGMACV300_ETH
	bool "HiSilicon Gigabit Ethernet Controller"
	depends on DM_ETH
	select DM_RESET
	select PHYLIB
	help
	  This driver supports HIGMACV300 Ethernet controller found on
	  HiSilicon SoCs.

config FSL_ENETC
	bool "NXP ENETC Ethernet controller"
	depends on DM_PCI && DM_ETH && DM_MDIO
	help
	  This driver supports the NXP ENETC Ethernet controller found on some
	  of the NXP SoCs.

config MDIO_MUX_I2CREG
	bool "MDIO MUX accessed as a register over I2C"
	depends on DM_MDIO_MUX && DM_I2C
	help
	  This driver is used for MDIO muxes driven by writing to a register of
	  an I2C chip.  The board it was developed for uses a mux controlled by
	  on-board FPGA which in turn is accessed as a chip over I2C.

config MVMDIO
	bool "Marvell MDIO interface support"
	depends on DM_MDIO
	help
	  This driver supports the MDIO interface found in the network
	  interface units of the Marvell EBU SoCs (Kirkwood, Orion5x,
	  Dove, Armada 370, Armada XP, Armada 37xx and Armada7K/8K/8KP).

	  This driver is used by the MVPP2 and MVNETA drivers.

endif # NETDEVICES<|MERGE_RESOLUTION|>--- conflicted
+++ resolved
@@ -204,7 +204,13 @@
 	help
 	  This driver supports the BCM6368 Ethernet MAC.
 
-<<<<<<< HEAD
+config BCMGENET
+	bool "BCMGENET V5 support"
+	depends on DM_ETH
+	select PHYLIB
+	help
+	  This driver supports the BCMGENET Ethernet MAC.
+
 menuconfig DWC_ETH_QOS_DEVICES
 	bool "Synopsys Designware EQoS device support"
 	depends on NET && DM_ETH
@@ -219,17 +225,6 @@
 
 config DWC_ETH_QOS_TEGRA
 	bool "Synopsys DWC EQoS device support on NVIDIA Tegra"
-=======
-config BCMGENET
-	bool "BCMGENET V5 support"
-	depends on DM_ETH
-	select PHYLIB
-	help
-	  This driver supports the BCMGENET Ethernet MAC.
-
-config DWC_ETH_QOS
-	bool "Synopsys DWC Ethernet QOS device support"
->>>>>>> 36fec02b
 	depends on DM_ETH
 	select PHYLIB
 	help
