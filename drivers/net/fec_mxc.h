--- conflicted
+++ resolved
@@ -239,15 +239,10 @@
 	RGMII,		/* RGMII */
 };
 
-<<<<<<< HEAD
 /**
  * @brief i.MX27-FEC private structure
  */
 struct __attribute__((__may_alias__)) fec_priv {
-=======
-/* @brief i.MX27-FEC private structure */
-struct fec_priv {
->>>>>>> 8c5d4fd0
 	struct ethernet_regs *eth;	/* pointer to register'S base */
 	enum xceiver_type xcv_type;	/* transceiver type */
 	struct fec_bd *rbd_base;	/* RBD ring */
@@ -270,10 +265,7 @@
 #endif
 };
 
-<<<<<<< HEAD
-=======
 void imx_get_mac_from_fuse(int dev_id, unsigned char *mac);
->>>>>>> 8c5d4fd0
 
 /**
  * @brief Numbers of buffer descriptors for receiving
