--- conflicted
+++ resolved
@@ -69,17 +69,6 @@
 
 #undef DEBUG
 
-<<<<<<< HEAD
-struct nbuf {
-	uint8_t data[1500];	/**< actual data */
-	int length;		/**< actual length */
-	int used;		/**< buffer in use or not */
-	uint8_t head[16];	/**< MAC header(6 + 6 + 2) + 2(aligned) */
-};
-
-
-=======
->>>>>>> 5ec0003b
 #ifdef CONFIG_FEC_MXC_SWAP_PACKET
 static void swap_packet(uint32_t *packet, int length)
 {
@@ -567,30 +556,17 @@
 	writel(0x00000000, &fec->eth->gaddr1);
 	writel(0x00000000, &fec->eth->gaddr2);
 
-
-<<<<<<< HEAD
-	/* clear MIB RAM: avoid the reserved space from FEC memory map. */
-	for (i = mib_ptr_start1; i < mib_ptr_end1; i += 4)
-		writel(0, i);
-	for (i = mib_ptr_start2; i < mib_ptr_end2; i += 4)
-		writel(0, i);
-
+	if (!is_cpu_type(MXC_CPU_MX6UL)) {
+		/* clear MIB RAM: avoid the reserved space from FEC memory map. */
+		for (i = mib_ptr_start1; i < mib_ptr_end1; i += 4)
+			writel(0, i);
+		for (i = mib_ptr_start2; i < mib_ptr_end2; i += 4)
+			writel(0, i);
 #if !defined(CONFIG_S32V234)
-	/* FIFO receive start register */
-	writel(0x520, &fec->eth->r_fstart);
-#endif
-=======
-	/* Do not access reserved register for i.MX6UL */
-	if (!is_cpu_type(MXC_CPU_MX6UL)) {
-		/* clear MIB RAM */
-		for (i = mib_ptr; i <= mib_ptr + 0xfc; i += 4)
-			writel(0, i);
-
 		/* FIFO receive start register */
 		writel(0x520, &fec->eth->r_fstart);
-	}
-
->>>>>>> 5ec0003b
+#endif
+	}
 	/* size and address of each buffer */
 	writel(FEC_MAX_PKT_SIZE, &fec->eth->emrbr);
 	writel((uintptr_t)fec->tbd_base, &fec->eth->etdsr);
@@ -803,12 +779,6 @@
 	struct fec_bd *rbd = &fec->rbd_base[fec->rbd_index];
 	unsigned long ievent;
 	int frame_length, len = 0;
-<<<<<<< HEAD
-	/* struct nbuf *frame; */
-	uintptr_t addr, frame;
-	uintptr_t_a *data_pointer_addr;
-=======
->>>>>>> 5ec0003b
 	uint16_t bd_status;
 	uint32_t size, end;
 	int i;
@@ -868,20 +838,11 @@
 			/*
 			 * Get buffer address and size
 			 */
-<<<<<<< HEAD
-			data_pointer_addr = (uintptr_t_a *)&rbd->data_pointer;
-			frame = readl(data_pointer_addr);
-=======
 			addr = readl(&rbd->data_pointer);
->>>>>>> 5ec0003b
 			frame_length = readw(&rbd->data_length) - 4;
 			/*
 			 * Invalidate data cache over the buffer
 			 */
-<<<<<<< HEAD
-			addr = (uintptr_t)frame;
-=======
->>>>>>> 5ec0003b
 			end = roundup(addr + frame_length, ARCH_DMA_MINALIGN);
 			addr &= ~(ARCH_DMA_MINALIGN - 1);
 			invalidate_dcache_range(addr, end);
@@ -890,15 +851,9 @@
 			 *  Fill the buffer and pass it to upper layers
 			 */
 #ifdef CONFIG_FEC_MXC_SWAP_PACKET
-<<<<<<< HEAD
-			swap_packet((uintptr_t *)frame->data, frame_length);
-#endif
-			memcpy(buff, ((struct nbuf *)frame)->data, frame_length);
-=======
 			swap_packet((uint32_t *)addr, frame_length);
 #endif
 			memcpy(buff, (char *)addr, frame_length);
->>>>>>> 5ec0003b
 			net_process_received_packet(buff, frame_length);
 			len = frame_length;
 		} else {
