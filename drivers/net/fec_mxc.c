// SPDX-License-Identifier: GPL-2.0+
/*
 * (C) Copyright 2018 NXP
 * (C) Copyright 2009 Ilya Yanok, Emcraft Systems Ltd <yanok@emcraft.com>
 * (C) Copyright 2008,2009 Eric Jarrige <eric.jarrige@armadeus.org>
 * (C) Copyright 2008 Armadeus Systems nc
 * (C) Copyright 2007 Pengutronix, Sascha Hauer <s.hauer@pengutronix.de>
 * (C) Copyright 2007 Pengutronix, Juergen Beisert <j.beisert@pengutronix.de>
 */

#include <common.h>
#include <dm.h>
#include <environment.h>
#include <malloc.h>
#include <memalign.h>
#include <miiphy.h>
#include <net.h>
#include <netdev.h>
#include <power/regulator.h>

#include <asm/io.h>
#include <linux/errno.h>
#include <linux/compiler.h>

#include <asm/arch/clock.h>
#include <asm/arch/imx-regs.h>
#include <asm/mach-imx/sys_proto.h>
#include <asm-generic/gpio.h>

#include "fec_mxc.h"

DECLARE_GLOBAL_DATA_PTR;

/*
 * Timeout the transfer after 5 mS. This is usually a bit more, since
 * the code in the tightloops this timeout is used in adds some overhead.
 */
#define FEC_XFER_TIMEOUT	5000

/*
 * The standard 32-byte DMA alignment does not work on mx6solox, which requires
 * 64-byte alignment in the DMA RX FEC buffer.
 * Introduce the FEC_DMA_RX_MINALIGN which can cover mx6solox needs and also
 * satisfies the alignment on other SoCs (32-bytes)
 */
#define FEC_DMA_RX_MINALIGN	64

#ifndef CONFIG_MII
#error "CONFIG_MII has to be defined!"
#endif

#ifndef CONFIG_FEC_XCV_TYPE
#define CONFIG_FEC_XCV_TYPE MII100
#endif

/*
 * The i.MX28 operates with packets in big endian. We need to swap them before
 * sending and after receiving.
 */
#ifdef CONFIG_MX28
#define CONFIG_FEC_MXC_SWAP_PACKET
#endif

#define RXDESC_PER_CACHELINE (ARCH_DMA_MINALIGN/sizeof(struct fec_bd))

/* Check various alignment issues at compile time */
#if ((ARCH_DMA_MINALIGN < 16) || (ARCH_DMA_MINALIGN % 16 != 0))
#error "ARCH_DMA_MINALIGN must be multiple of 16!"
#endif

#if ((PKTALIGN < ARCH_DMA_MINALIGN) || \
	(PKTALIGN % ARCH_DMA_MINALIGN != 0))
#error "PKTALIGN must be multiple of ARCH_DMA_MINALIGN!"
#endif

#undef DEBUG

#ifdef CONFIG_FEC_MXC_SWAP_PACKET
static void swap_packet(uint32_t *packet, int length)
{
	int i;

	for (i = 0; i < DIV_ROUND_UP(length, 4); i++)
		packet[i] = __swab32(packet[i]);
}
#endif

/* MII-interface related functions */
static int fec_mdio_read(struct ethernet_regs *eth, uint8_t phyaddr,
		uint8_t regaddr)
{
	uint32_t reg;		/* convenient holder for the PHY register */
	uint32_t phy;		/* convenient holder for the PHY */
	uint32_t start;
	int val;

	/*
	 * reading from any PHY's register is done by properly
	 * programming the FEC's MII data register.
	 */
	writel(FEC_IEVENT_MII, &eth->ievent);
	reg = regaddr << FEC_MII_DATA_RA_SHIFT;
	phy = phyaddr << FEC_MII_DATA_PA_SHIFT;

	writel(FEC_MII_DATA_ST | FEC_MII_DATA_OP_RD | FEC_MII_DATA_TA |
			phy | reg, &eth->mii_data);

	/* wait for the related interrupt */
	start = get_timer(0);
	while (!(readl(&eth->ievent) & FEC_IEVENT_MII)) {
		if (get_timer(start) > (CONFIG_SYS_HZ / 1000)) {
			printf("Read MDIO failed...\n");
			return -1;
		}
	}

	/* clear mii interrupt bit */
	writel(FEC_IEVENT_MII, &eth->ievent);

	/* it's now safe to read the PHY's register */
	val = (unsigned short)readl(&eth->mii_data);
	debug("%s: phy: %02x reg:%02x val:%#x\n", __func__, phyaddr,
	      regaddr, val);
	return val;
}

static int fec_get_clk_rate(void *udev, int idx)
{
#if IS_ENABLED(CONFIG_IMX8)
	struct fec_priv *fec;
	struct udevice *dev;
	int ret;

	dev = udev;
	if (!dev) {
		ret = uclass_get_device(UCLASS_ETH, idx, &dev);
		if (ret < 0) {
			debug("Can't get FEC udev: %d\n", ret);
			return ret;
		}
	}

	fec = dev_get_priv(dev);
	if (fec)
		return fec->clk_rate;

	return -EINVAL;
#else
	return imx_get_fecclk();
#endif
}

static void fec_mii_setspeed(struct ethernet_regs *eth)
{
	/*
	 * Set MII_SPEED = (1/(mii_speed * 2)) * System Clock
	 * and do not drop the Preamble.
	 *
	 * The i.MX28 and i.MX6 types have another field in the MSCR (aka
	 * MII_SPEED) register that defines the MDIO output hold time. Earlier
	 * versions are RAZ there, so just ignore the difference and write the
	 * register always.
	 * The minimal hold time according to IEE802.3 (clause 22) is 10 ns.
	 * HOLDTIME + 1 is the number of clk cycles the fec is holding the
	 * output.
	 * The HOLDTIME bitfield takes values between 0 and 7 (inclusive).
	 * Given that ceil(clkrate / 5000000) <= 64, the calculation for
	 * holdtime cannot result in a value greater than 3.
	 */
	u32 pclk;
	u32 speed;
	u32 hold;
	int ret;

	ret = fec_get_clk_rate(NULL, 0);
	if (ret < 0) {
		printf("Can't find FEC0 clk rate: %d\n", ret);
		return;
	}
	pclk = ret;
	speed = DIV_ROUND_UP(pclk, 5000000);
	hold = DIV_ROUND_UP(pclk, 100000000) - 1;

#ifdef FEC_QUIRK_ENET_MAC
	speed--;
#endif
	writel(speed << 1 | hold << 8, &eth->mii_speed);
	debug("%s: mii_speed %08x\n", __func__, readl(&eth->mii_speed));
}

static int fec_mdio_write(struct ethernet_regs *eth, uint8_t phyaddr,
		uint8_t regaddr, uint16_t data)
{
	uint32_t reg;		/* convenient holder for the PHY register */
	uint32_t phy;		/* convenient holder for the PHY */
	uint32_t start;

	reg = regaddr << FEC_MII_DATA_RA_SHIFT;
	phy = phyaddr << FEC_MII_DATA_PA_SHIFT;

	writel(FEC_MII_DATA_ST | FEC_MII_DATA_OP_WR |
		FEC_MII_DATA_TA | phy | reg | data, &eth->mii_data);

	/* wait for the MII interrupt */
	start = get_timer(0);
	while (!(readl(&eth->ievent) & FEC_IEVENT_MII)) {
		if (get_timer(start) > (CONFIG_SYS_HZ / 1000)) {
			printf("Write MDIO failed...\n");
			return -1;
		}
	}

	/* clear MII interrupt bit */
	writel(FEC_IEVENT_MII, &eth->ievent);
	debug("%s: phy: %02x reg:%02x val:%#x\n", __func__, phyaddr,
	      regaddr, data);

	return 0;
}

static int fec_phy_read(struct mii_dev *bus, int phyaddr, int dev_addr,
			int regaddr)
{
	return fec_mdio_read(bus->priv, phyaddr, regaddr);
}

static int fec_phy_write(struct mii_dev *bus, int phyaddr, int dev_addr,
			 int regaddr, u16 data)
{
	return fec_mdio_write(bus->priv, phyaddr, regaddr, data);
}

#ifndef CONFIG_PHYLIB
static int miiphy_restart_aneg(struct eth_device *dev)
{
	int ret = 0;
#if !defined(CONFIG_FEC_MXC_NO_ANEG)
	struct fec_priv *fec = (struct fec_priv *)dev->priv;
	struct ethernet_regs *eth = fec->bus->priv;

	/*
	 * Wake up from sleep if necessary
	 * Reset PHY, then delay 300ns
	 */
#ifdef CONFIG_MX27
	fec_mdio_write(eth, fec->phy_id, MII_DCOUNTER, 0x00FF);
#endif
	fec_mdio_write(eth, fec->phy_id, MII_BMCR, BMCR_RESET);
	udelay(1000);

	/* Set the auto-negotiation advertisement register bits */
	fec_mdio_write(eth, fec->phy_id, MII_ADVERTISE,
		       LPA_100FULL | LPA_100HALF | LPA_10FULL |
		       LPA_10HALF | PHY_ANLPAR_PSB_802_3);
	fec_mdio_write(eth, fec->phy_id, MII_BMCR,
		       BMCR_ANENABLE | BMCR_ANRESTART);

	if (fec->mii_postcall)
		ret = fec->mii_postcall(fec->phy_id);

#endif
	return ret;
}

#ifndef CONFIG_FEC_FIXED_SPEED
static int miiphy_wait_aneg(struct eth_device *dev)
{
	uint32_t start;
	int status;
	struct fec_priv *fec = (struct fec_priv *)dev->priv;
	struct ethernet_regs *eth = fec->bus->priv;

	/* Wait for AN completion */
	start = get_timer(0);
	do {
		if (get_timer(start) > (CONFIG_SYS_HZ * 5)) {
			printf("%s: Autonegotiation timeout\n", dev->name);
			return -1;
		}

		status = fec_mdio_read(eth, fec->phy_id, MII_BMSR);
		if (status < 0) {
			printf("%s: Autonegotiation failed. status: %d\n",
			       dev->name, status);
			return -1;
		}
	} while (!(status & BMSR_LSTATUS));

	return 0;
}
#endif /* CONFIG_FEC_FIXED_SPEED */
#endif

static int fec_rx_task_enable(struct fec_priv *fec)
{
	writel(FEC_R_DES_ACTIVE_RDAR, &fec->eth->r_des_active);
	return 0;
}

static int fec_rx_task_disable(struct fec_priv *fec)
{
	return 0;
}

static int fec_tx_task_enable(struct fec_priv *fec)
{
	writel(FEC_X_DES_ACTIVE_TDAR, &fec->eth->x_des_active);
	return 0;
}

static int fec_tx_task_disable(struct fec_priv *fec)
{
	return 0;
}

/**
 * Initialize receive task's buffer descriptors
 * @param[in] fec all we know about the device yet
 * @param[in] count receive buffer count to be allocated
 * @param[in] dsize desired size of each receive buffer
 * @return 0 on success
 *
 * Init all RX descriptors to default values.
 */
static void fec_rbd_init(struct fec_priv *fec, int count, int dsize)
{
	uint32_t size;
	ulong data;
	int i;

	/*
	 * Reload the RX descriptors with default values and wipe
	 * the RX buffers.
	 */
	size = roundup(dsize, ARCH_DMA_MINALIGN);
	for (i = 0; i < count; i++) {
		data = fec->rbd_base[i].data_pointer;
		memset((void *)data, 0, dsize);
		flush_dcache_range(data, data + size);

		fec->rbd_base[i].status = FEC_RBD_EMPTY;
		fec->rbd_base[i].data_length = 0;
	}

	/* Mark the last RBD to close the ring. */
	fec->rbd_base[i - 1].status = FEC_RBD_WRAP | FEC_RBD_EMPTY;
	fec->rbd_index = 0;

	flush_dcache_range((ulong)fec->rbd_base,
			   (ulong)fec->rbd_base + size);
}

/**
 * Initialize transmit task's buffer descriptors
 * @param[in] fec all we know about the device yet
 *
 * Transmit buffers are created externally. We only have to init the BDs here.\n
 * Note: There is a race condition in the hardware. When only one BD is in
 * use it must be marked with the WRAP bit to use it for every transmitt.
 * This bit in combination with the READY bit results into double transmit
 * of each data buffer. It seems the state machine checks READY earlier then
 * resetting it after the first transfer.
 * Using two BDs solves this issue.
 */
static void fec_tbd_init(struct fec_priv *fec)
{
	ulong addr = (ulong)fec->tbd_base;
	unsigned size = roundup(2 * sizeof(struct fec_bd),
				ARCH_DMA_MINALIGN);

	memset(fec->tbd_base, 0, size);
	fec->tbd_base[0].status = 0;
	fec->tbd_base[1].status = FEC_TBD_WRAP;
	fec->tbd_index = 0;
	flush_dcache_range(addr, addr + size);
}

/**
 * Mark the given read buffer descriptor as free
 * @param[in] last 1 if this is the last buffer descriptor in the chain, else 0
 * @param[in] prbd buffer descriptor to mark free again
 */
static void fec_rbd_clean(int last, struct fec_bd *prbd)
{
	unsigned short flags = FEC_RBD_EMPTY;
	if (last)
		flags |= FEC_RBD_WRAP;
	writew(flags, &prbd->status);
	writew(0, &prbd->data_length);
}

#ifndef CONFIG_TARGET_MPXS32V234
static int fec_get_hwaddr(int dev_id, unsigned char *mac)
{
	imx_get_mac_from_fuse(dev_id, mac);
	return !is_valid_ethaddr(mac);
}
#endif

#ifdef CONFIG_DM_ETH
static int fecmxc_set_hwaddr(struct udevice *dev)
#else
static int fec_set_hwaddr(struct eth_device *dev)
#endif
{
#ifdef CONFIG_DM_ETH
	struct fec_priv *fec = dev_get_priv(dev);
	struct eth_pdata *pdata = dev_get_platdata(dev);
	uchar *mac = pdata->enetaddr;
#else
	uchar *mac = dev->enetaddr;
	struct fec_priv *fec = (struct fec_priv *)dev->priv;
#endif

	writel(0, &fec->eth->iaddr1);
	writel(0, &fec->eth->iaddr2);
	writel(0, &fec->eth->gaddr1);
	writel(0, &fec->eth->gaddr2);

	/* Set physical address */
	writel((mac[0] << 24) + (mac[1] << 16) + (mac[2] << 8) + mac[3],
	       &fec->eth->paddr1);
	writel((mac[4] << 24) + (mac[5] << 16) + 0x8808, &fec->eth->paddr2);

	return 0;
}

/* Do initial configuration of the FEC registers */
static void fec_reg_setup(struct fec_priv *fec)
{
	uint32_t rcntrl;

	/* Set interrupt mask register */
	writel(0x00000000, &fec->eth->imask);

	/* Clear FEC-Lite interrupt event register(IEVENT) */
	writel(0xffffffff, &fec->eth->ievent);

	/* Set FEC-Lite receive control register(R_CNTRL): */

	/* Start with frame length = 1518, common for all modes. */
	rcntrl = PKTSIZE << FEC_RCNTRL_MAX_FL_SHIFT;
	if (fec->xcv_type != SEVENWIRE)		/* xMII modes */
		rcntrl |= FEC_RCNTRL_FCE | FEC_RCNTRL_MII_MODE;
	if (fec->xcv_type == RGMII)
		rcntrl |= FEC_RCNTRL_RGMII;
	else if (fec->xcv_type == RMII)
		rcntrl |= FEC_RCNTRL_RMII;

	writel(rcntrl, &fec->eth->r_cntrl);
}

/**
 * Start the FEC engine
 * @param[in] dev Our device to handle
 */
#ifdef CONFIG_DM_ETH
static int fec_open(struct udevice *dev)
#else
static int fec_open(struct eth_device *edev)
#endif
{
#ifdef CONFIG_DM_ETH
	struct fec_priv *fec = dev_get_priv(dev);
#else
	struct fec_priv *fec = (struct fec_priv *)edev->priv;
#endif
	int speed;
	ulong addr, size;
	int i;

	debug("fec_open: fec_open(dev)\n");
	/* full-duplex, heartbeat disabled */
	writel(1 << 2, &fec->eth->x_cntrl);
	fec->rbd_index = 0;

	/* Invalidate all descriptors */
	for (i = 0; i < FEC_RBD_NUM - 1; i++)
		fec_rbd_clean(0, &fec->rbd_base[i]);
	fec_rbd_clean(1, &fec->rbd_base[i]);

	/* Flush the descriptors into RAM */
	size = roundup(FEC_RBD_NUM * sizeof(struct fec_bd),
			ARCH_DMA_MINALIGN);
	addr = (ulong)fec->rbd_base;
	flush_dcache_range(addr, addr + size);

#ifdef FEC_QUIRK_ENET_MAC
	/* Enable ENET HW endian SWAP */
	writel(readl(&fec->eth->ecntrl) | FEC_ECNTRL_DBSWAP,
	       &fec->eth->ecntrl);
	/* Enable ENET store and forward mode */
	writel(readl(&fec->eth->x_wmrk) | FEC_X_WMRK_STRFWD,
	       &fec->eth->x_wmrk);
#endif
	/* Enable FEC-Lite controller */
	writel(readl(&fec->eth->ecntrl) | FEC_ECNTRL_ETHER_EN,
	       &fec->eth->ecntrl);

#if defined(CONFIG_MX25) || defined(CONFIG_MX53) || defined(CONFIG_MX6SL)
	udelay(100);

	/* setup the MII gasket for RMII mode */
	/* disable the gasket */
	writew(0, &fec->eth->miigsk_enr);

	/* wait for the gasket to be disabled */
	while (readw(&fec->eth->miigsk_enr) & MIIGSK_ENR_READY)
		udelay(2);

	/* configure gasket for RMII, 50 MHz, no loopback, and no echo */
	writew(MIIGSK_CFGR_IF_MODE_RMII, &fec->eth->miigsk_cfgr);

	/* re-enable the gasket */
	writew(MIIGSK_ENR_EN, &fec->eth->miigsk_enr);

	/* wait until MII gasket is ready */
	int max_loops = 10;
	while ((readw(&fec->eth->miigsk_enr) & MIIGSK_ENR_READY) == 0) {
		if (--max_loops <= 0) {
			printf("WAIT for MII Gasket ready timed out\n");
			break;
		}
	}
#endif

#ifdef CONFIG_PHYLIB
	{
		/* Start up the PHY */
		int ret = phy_startup(fec->phydev);

		if (ret) {
			printf("Could not initialize PHY %s\n",
			       fec->phydev->dev->name);
			return ret;
		}
		speed = fec->phydev->speed;
	}
#elif CONFIG_FEC_FIXED_SPEED
	speed = CONFIG_FEC_FIXED_SPEED;
#else
	miiphy_wait_aneg(edev);
	speed = miiphy_speed(edev->name, fec->phy_id);
	miiphy_duplex(edev->name, fec->phy_id);
#endif

#ifdef FEC_QUIRK_ENET_MAC
	{
		u32 ecr = readl(&fec->eth->ecntrl) & ~FEC_ECNTRL_SPEED;
		u32 rcr = readl(&fec->eth->r_cntrl) & ~FEC_RCNTRL_RMII_10T;
		if (speed == _1000BASET)
			ecr |= FEC_ECNTRL_SPEED;
		else if (speed != _100BASET)
			rcr |= FEC_RCNTRL_RMII_10T;
		writel(ecr, &fec->eth->ecntrl);
		writel(rcr, &fec->eth->r_cntrl);
	}
#endif
	debug("%s:Speed=%i\n", __func__, speed);

	/* Enable SmartDMA receive task */
	fec_rx_task_enable(fec);

	udelay(100000);
	return 0;
}

#ifdef CONFIG_DM_ETH
static int fecmxc_init(struct udevice *dev)
#else
static int fec_init(struct eth_device *dev, bd_t *bd)
#endif
{
#ifdef CONFIG_DM_ETH
	struct fec_priv *fec = dev_get_priv(dev);
#else
	struct fec_priv *fec = (struct fec_priv *)dev->priv;
#endif
	u32 *mib_ptr_start1 = (u32 *)&fec->eth->rmon_t_drop;
	u32 *mib_ptr_end1 = (u32 *)&fec->eth->res13;
	u32 *mib_ptr_start2 = (u32 *)&fec->eth->rmon_r_packets;
	u32 *mib_ptr_end2 = (u32 *)&fec->eth->res14;
	u32 *i;
	ulong addr;

	/* Initialize MAC address */
#ifdef CONFIG_DM_ETH
	fecmxc_set_hwaddr(dev);
#else
	fec_set_hwaddr(dev);
#endif

	/* Setup transmit descriptors, there are two in total. */
	fec_tbd_init(fec);

	/* Setup receive descriptors. */
	fec_rbd_init(fec, FEC_RBD_NUM, FEC_MAX_PKT_SIZE);

	fec_reg_setup(fec);

	if (fec->xcv_type != SEVENWIRE)
		fec_mii_setspeed(fec->bus->priv);

	/* Set Opcode/Pause Duration Register */
	writel(0x00010020, &fec->eth->op_pause);	/* FIXME 0xffff0020; */
	writel(0x2, &fec->eth->x_wmrk);

	/* Set multicast address filter */
	writel(0x00000000, &fec->eth->gaddr1);
	writel(0x00000000, &fec->eth->gaddr2);

	/* Do not access reserved register */
<<<<<<< HEAD
	if (!is_mx6ul() && !is_mx6ull() && !is_mx8m()) {
		/* clear MIB RAM: avoid the reserved
		 * space from FEC memory map.
		 */
		for (i = mib_ptr_start1; i < mib_ptr_end1; i++)
=======
	if (!is_mx6ul() && !is_mx6ull() && !is_imx8m()) {
		/* clear MIB RAM */
		for (i = mib_ptr; i <= mib_ptr + 0xfc; i += 4)
>>>>>>> 3c991664
			writel(0, i);
		for (i = mib_ptr_start2; i < mib_ptr_end2; i++)
			writel(0, i);
#if !defined(CONFIG_S32V234)
		/* FIFO receive start register */
		writel(0x520, &fec->eth->r_fstart);
#endif
	}

	/* size and address of each buffer */
	writel(FEC_MAX_PKT_SIZE, &fec->eth->emrbr);

	addr = (ulong)fec->tbd_base;
	writel((uint32_t)addr, &fec->eth->etdsr);

	addr = (ulong)fec->rbd_base;
	writel((uint32_t)addr, &fec->eth->erdsr);

#ifndef CONFIG_PHYLIB
	if (fec->xcv_type != SEVENWIRE)
		miiphy_restart_aneg(dev);
#endif
	fec_open(dev);
	return 0;
}

/**
 * Halt the FEC engine
 * @param[in] dev Our device to handle
 */
#ifdef CONFIG_DM_ETH
static void fecmxc_halt(struct udevice *dev)
#else
static void fec_halt(struct eth_device *dev)
#endif
{
#ifdef CONFIG_DM_ETH
	struct fec_priv *fec = dev_get_priv(dev);
#else
	struct fec_priv *fec = (struct fec_priv *)dev->priv;
#endif
	int counter = 0xffff;

	/* issue graceful stop command to the FEC transmitter if necessary */
	writel(FEC_TCNTRL_GTS | readl(&fec->eth->x_cntrl),
	       &fec->eth->x_cntrl);

	debug("eth_halt: wait for stop regs\n");
	/* wait for graceful stop to register */
	while ((counter--) && (!(readl(&fec->eth->ievent) & FEC_IEVENT_GRA)))
		udelay(1);

	/* Disable SmartDMA tasks */
	fec_tx_task_disable(fec);
	fec_rx_task_disable(fec);

	/*
	 * Disable the Ethernet Controller
	 * Note: this will also reset the BD index counter!
	 */
	writel(readl(&fec->eth->ecntrl) & ~FEC_ECNTRL_ETHER_EN,
	       &fec->eth->ecntrl);
	fec->rbd_index = 0;
	fec->tbd_index = 0;
	debug("eth_halt: done\n");
}

/**
 * Transmit one frame
 * @param[in] dev Our ethernet device to handle
 * @param[in] packet Pointer to the data to be transmitted
 * @param[in] length Data count in bytes
 * @return 0 on success
 */
#ifdef CONFIG_DM_ETH
static int fecmxc_send(struct udevice *dev, void *packet, int length)
#else
static int fec_send(struct eth_device *dev, void *packet, int length)
#endif
{
	unsigned int status;
	u32 size;
	ulong addr, end;
	int timeout = FEC_XFER_TIMEOUT;
	int ret = 0;

	/*
	 * This routine transmits one frame.  This routine only accepts
	 * 6-byte Ethernet addresses.
	 */
#ifdef CONFIG_DM_ETH
	struct fec_priv *fec = dev_get_priv(dev);
#else
	struct fec_priv *fec = (struct fec_priv *)dev->priv;
#endif

	/*
	 * Check for valid length of data.
	 */
	if ((length > 1500) || (length <= 0)) {
		printf("Payload (%d) too large\n", length);
		return -1;
	}

	/*
	 * Setup the transmit buffer. We are always using the first buffer for
	 * transmission, the second will be empty and only used to stop the DMA
	 * engine. We also flush the packet to RAM here to avoid cache trouble.
	 */
#ifdef CONFIG_FEC_MXC_SWAP_PACKET
	swap_packet((uint32_t *)packet, length);
#endif

	addr = (ulong)packet;
	end = roundup(addr + length, ARCH_DMA_MINALIGN);
	addr &= ~(ARCH_DMA_MINALIGN - 1);
	flush_dcache_range(addr, end);

	writew(length, &fec->tbd_base[fec->tbd_index].data_length);
	writel((uint32_t)addr, &fec->tbd_base[fec->tbd_index].data_pointer);

	/*
	 * update BD's status now
	 * This block:
	 * - is always the last in a chain (means no chain)
	 * - should transmitt the CRC
	 * - might be the last BD in the list, so the address counter should
	 *   wrap (-> keep the WRAP flag)
	 */
	status = readw(&fec->tbd_base[fec->tbd_index].status) & FEC_TBD_WRAP;
	status |= FEC_TBD_LAST | FEC_TBD_TC | FEC_TBD_READY;
	writew(status, &fec->tbd_base[fec->tbd_index].status);

	/*
	 * Flush data cache. This code flushes both TX descriptors to RAM.
	 * After this code, the descriptors will be safely in RAM and we
	 * can start DMA.
	 */
	size = roundup(2 * sizeof(struct fec_bd), ARCH_DMA_MINALIGN);
	addr = (ulong)fec->tbd_base;
	flush_dcache_range(addr, addr + size);

	/*
	 * Below we read the DMA descriptor's last four bytes back from the
	 * DRAM. This is important in order to make sure that all WRITE
	 * operations on the bus that were triggered by previous cache FLUSH
	 * have completed.
	 *
	 * Otherwise, on MX28, it is possible to observe a corruption of the
	 * DMA descriptors. Please refer to schematic "Figure 1-2" in MX28RM
	 * for the bus structure of MX28. The scenario is as follows:
	 *
	 * 1) ARM core triggers a series of WRITEs on the AHB_ARB2 bus going
	 *    to DRAM due to flush_dcache_range()
	 * 2) ARM core writes the FEC registers via AHB_ARB2
	 * 3) FEC DMA starts reading/writing from/to DRAM via AHB_ARB3
	 *
	 * Note that 2) does sometimes finish before 1) due to reordering of
	 * WRITE accesses on the AHB bus, therefore triggering 3) before the
	 * DMA descriptor is fully written into DRAM. This results in occasional
	 * corruption of the DMA descriptor.
	 */
	readl(addr + size - 4);

	/* Enable SmartDMA transmit task */
	fec_tx_task_enable(fec);

	/*
	 * Wait until frame is sent. On each turn of the wait cycle, we must
	 * invalidate data cache to see what's really in RAM. Also, we need
	 * barrier here.
	 */
	while (--timeout) {
		if (!(readl(&fec->eth->x_des_active) & FEC_X_DES_ACTIVE_TDAR))
			break;
	}

	if (!timeout) {
		ret = -EINVAL;
		goto out;
	}

	/*
	 * The TDAR bit is cleared when the descriptors are all out from TX
	 * but on mx6solox we noticed that the READY bit is still not cleared
	 * right after TDAR.
	 * These are two distinct signals, and in IC simulation, we found that
	 * TDAR always gets cleared prior than the READY bit of last BD becomes
	 * cleared.
	 * In mx6solox, we use a later version of FEC IP. It looks like that
	 * this intrinsic behaviour of TDAR bit has changed in this newer FEC
	 * version.
	 *
	 * Fix this by polling the READY bit of BD after the TDAR polling,
	 * which covers the mx6solox case and does not harm the other SoCs.
	 */
	timeout = FEC_XFER_TIMEOUT;
	while (--timeout) {
		invalidate_dcache_range(addr, addr + size);
		if (!(readw(&fec->tbd_base[fec->tbd_index].status) &
		    FEC_TBD_READY))
			break;
	}

	if (!timeout)
		ret = -EINVAL;

out:
	debug("fec_send: status 0x%x index %d ret %i\n",
	      readw(&fec->tbd_base[fec->tbd_index].status),
	      fec->tbd_index, ret);
	/* for next transmission use the other buffer */
	if (fec->tbd_index)
		fec->tbd_index = 0;
	else
		fec->tbd_index = 1;

	return ret;
}

/**
 * Pull one frame from the card
 * @param[in] dev Our ethernet device to handle
 * @return Length of packet read
 */
#ifdef CONFIG_DM_ETH
static int fecmxc_recv(struct udevice *dev, int flags, uchar **packetp)
#else
static int fec_recv(struct eth_device *dev)
#endif
{
#ifdef CONFIG_DM_ETH
	struct fec_priv *fec = dev_get_priv(dev);
#else
	struct fec_priv *fec = (struct fec_priv *)dev->priv;
#endif
	struct fec_bd *rbd = &fec->rbd_base[fec->rbd_index];
	unsigned long ievent;
	int frame_length, len = 0;
	uint16_t bd_status;
	ulong addr, size, end;
	int i;

#ifdef CONFIG_DM_ETH
	*packetp = memalign(ARCH_DMA_MINALIGN, FEC_MAX_PKT_SIZE);
	if (*packetp == 0) {
		printf("%s: error allocating packetp\n", __func__);
		return -ENOMEM;
	}
#else
	ALLOC_CACHE_ALIGN_BUFFER(uchar, buff, FEC_MAX_PKT_SIZE);
#endif

	/* Check if any critical events have happened */
	ievent = readl(&fec->eth->ievent);
	writel(ievent, &fec->eth->ievent);
	debug("fec_recv: ievent 0x%lx\n", ievent);
	if (ievent & FEC_IEVENT_BABR) {
#ifdef CONFIG_DM_ETH
		fecmxc_halt(dev);
		fecmxc_init(dev);
#else
		fec_halt(dev);
		fec_init(dev, fec->bd);
#endif
		printf("some error: 0x%08lx\n", ievent);
		return 0;
	}
	if (ievent & FEC_IEVENT_HBERR) {
		/* Heartbeat error */
		writel(0x00000001 | readl(&fec->eth->x_cntrl),
		       &fec->eth->x_cntrl);
	}
	if (ievent & FEC_IEVENT_GRA) {
		/* Graceful stop complete */
		if (readl(&fec->eth->x_cntrl) & 0x00000001) {
#ifdef CONFIG_DM_ETH
			fecmxc_halt(dev);
#else
			fec_halt(dev);
#endif
			writel(~0x00000001 & readl(&fec->eth->x_cntrl),
			       &fec->eth->x_cntrl);
#ifdef CONFIG_DM_ETH
			fecmxc_init(dev);
#else
			fec_init(dev, fec->bd);
#endif
		}
	}

	/*
	 * Read the buffer status. Before the status can be read, the data cache
	 * must be invalidated, because the data in RAM might have been changed
	 * by DMA. The descriptors are properly aligned to cachelines so there's
	 * no need to worry they'd overlap.
	 *
	 * WARNING: By invalidating the descriptor here, we also invalidate
	 * the descriptors surrounding this one. Therefore we can NOT change the
	 * contents of this descriptor nor the surrounding ones. The problem is
	 * that in order to mark the descriptor as processed, we need to change
	 * the descriptor. The solution is to mark the whole cache line when all
	 * descriptors in the cache line are processed.
	 */
	addr = (ulong)rbd;
	addr &= ~(ARCH_DMA_MINALIGN - 1);
	size = roundup(sizeof(struct fec_bd), ARCH_DMA_MINALIGN);
	invalidate_dcache_range(addr, addr + size);

	bd_status = readw(&rbd->status);
	debug("fec_recv: status 0x%x\n", bd_status);

	if (!(bd_status & FEC_RBD_EMPTY)) {
		if ((bd_status & FEC_RBD_LAST) && !(bd_status & FEC_RBD_ERR) &&
		    ((readw(&rbd->data_length) - 4) > 14)) {
			/* Get buffer address and size */
			addr = readl(&rbd->data_pointer);
			frame_length = readw(&rbd->data_length) - 4;
			/* Invalidate data cache over the buffer */
			end = roundup(addr + frame_length, ARCH_DMA_MINALIGN);
			addr &= ~(ARCH_DMA_MINALIGN - 1);
			invalidate_dcache_range(addr, end);

			/* Fill the buffer and pass it to upper layers */
#ifdef CONFIG_FEC_MXC_SWAP_PACKET
			swap_packet((uint32_t *)addr, frame_length);
#endif

#ifdef CONFIG_DM_ETH
			memcpy(*packetp, (char *)addr, frame_length);
#else
			memcpy(buff, (char *)addr, frame_length);
			net_process_received_packet(buff, frame_length);
#endif
			len = frame_length;
		} else {
			if (bd_status & FEC_RBD_ERR)
				debug("error frame: 0x%08lx 0x%08x\n",
				      addr, bd_status);
		}

		/*
		 * Free the current buffer, restart the engine and move forward
		 * to the next buffer. Here we check if the whole cacheline of
		 * descriptors was already processed and if so, we mark it free
		 * as whole.
		 */
		size = RXDESC_PER_CACHELINE - 1;
		if ((fec->rbd_index & size) == size) {
			i = fec->rbd_index - size;
			addr = (ulong)&fec->rbd_base[i];
			for (; i <= fec->rbd_index ; i++) {
				fec_rbd_clean(i == (FEC_RBD_NUM - 1),
					      &fec->rbd_base[i]);
			}
			flush_dcache_range(addr,
					   addr + ARCH_DMA_MINALIGN);
		}

		fec_rx_task_enable(fec);
		fec->rbd_index = (fec->rbd_index + 1) % FEC_RBD_NUM;
	}
	debug("fec_recv: stop\n");

	return len;
}

static void fec_set_dev_name(char *dest, int dev_id)
{
	sprintf(dest, (dev_id == -1) ? "FEC" : "FEC%i", dev_id);
}

static int fec_alloc_descs(struct fec_priv *fec)
{
	unsigned int size;
	int i;
	uint8_t *data;
	ulong addr;

	/* Allocate TX descriptors. */
	size = roundup(2 * sizeof(struct fec_bd), ARCH_DMA_MINALIGN);
	fec->tbd_base = memalign(ARCH_DMA_MINALIGN, size);
	if (!fec->tbd_base)
		goto err_tx;

	/* Allocate RX descriptors. */
	size = roundup(FEC_RBD_NUM * sizeof(struct fec_bd), ARCH_DMA_MINALIGN);
	fec->rbd_base = memalign(ARCH_DMA_MINALIGN, size);
	if (!fec->rbd_base)
		goto err_rx;

	memset(fec->rbd_base, 0, size);

	/* Allocate RX buffers. */

	/* Maximum RX buffer size. */
	size = roundup(FEC_MAX_PKT_SIZE, FEC_DMA_RX_MINALIGN);
	for (i = 0; i < FEC_RBD_NUM; i++) {
		data = memalign(FEC_DMA_RX_MINALIGN, size);
		if (!data) {
			printf("%s: error allocating rxbuf %d\n", __func__, i);
			goto err_ring;
		}

		memset(data, 0, size);

		addr = (ulong)data;
		fec->rbd_base[i].data_pointer = (uint32_t)addr;
		fec->rbd_base[i].status = FEC_RBD_EMPTY;
		fec->rbd_base[i].data_length = 0;
		/* Flush the buffer to memory. */
		flush_dcache_range(addr, addr + size);
	}

	/* Mark the last RBD to close the ring. */
	fec->rbd_base[i - 1].status = FEC_RBD_WRAP | FEC_RBD_EMPTY;

	fec->rbd_index = 0;
	fec->tbd_index = 0;

	return 0;

err_ring:
	for (; i >= 0; i--) {
		addr = fec->rbd_base[i].data_pointer;
		free((void *)addr);
	}
	free(fec->rbd_base);
err_rx:
	free(fec->tbd_base);
err_tx:
	return -ENOMEM;
}

static void fec_free_descs(struct fec_priv *fec)
{
	int i;
	ulong addr;

	for (i = 0; i < FEC_RBD_NUM; i++) {
		addr = fec->rbd_base[i].data_pointer;
		free((void *)addr);
	}
	free(fec->rbd_base);
	free(fec->tbd_base);
}

struct mii_dev *fec_get_miibus(ulong base_addr, int dev_id)
{
	struct ethernet_regs *eth = (struct ethernet_regs *)base_addr;
	struct mii_dev *bus;
	int ret;

	bus = mdio_alloc();
	if (!bus) {
		printf("mdio_alloc failed\n");
		return NULL;
	}
	bus->read = fec_phy_read;
	bus->write = fec_phy_write;
	bus->priv = eth;
	fec_set_dev_name(bus->name, dev_id);

	ret = mdio_register(bus);
	if (ret) {
		printf("mdio_register failed\n");
		free(bus);
		return NULL;
	}
	fec_mii_setspeed(eth);
	return bus;
}

#ifndef CONFIG_DM_ETH
#ifdef CONFIG_PHYLIB
int fec_probe(bd_t *bd, int dev_id, uint32_t base_addr,
		struct mii_dev *bus, struct phy_device *phydev)
#else
static int fec_probe(bd_t *bd, int dev_id, uint32_t base_addr,
		struct mii_dev *bus, int phy_id)
#endif
{
	struct eth_device *edev;
	struct fec_priv *fec;
#ifndef CONFIG_TARGET_MPXS32V234
	unsigned char ethaddr[6];
	char mac[16];
#endif
	uint32_t start;
	int ret = 0;

	/* create and fill edev struct */
	edev = (struct eth_device *)malloc(sizeof(struct eth_device));
	if (!edev) {
		puts("fec_mxc: not enough malloc memory for eth_device\n");
		ret = -ENOMEM;
		goto err1;
	}

	fec = (struct fec_priv *)malloc(sizeof(struct fec_priv));
	if (!fec) {
		puts("fec_mxc: not enough malloc memory for fec_priv\n");
		ret = -ENOMEM;
		goto err2;
	}

	memset(edev, 0, sizeof(*edev));
	memset(fec, 0, sizeof(*fec));

	ret = fec_alloc_descs(fec);
	if (ret)
		goto err3;

	edev->priv = fec;
	edev->init = fec_init;
	edev->send = fec_send;
	edev->recv = fec_recv;
	edev->halt = fec_halt;
	edev->write_hwaddr = fec_set_hwaddr;

	fec->eth = (struct ethernet_regs *)(ulong)base_addr;
	fec->bd = bd;

	fec->xcv_type = CONFIG_FEC_XCV_TYPE;

	/* Reset chip. */
	writel(readl(&fec->eth->ecntrl) | FEC_ECNTRL_RESET, &fec->eth->ecntrl);
	start = get_timer(0);
	while (readl(&fec->eth->ecntrl) & FEC_ECNTRL_RESET) {
		if (get_timer(start) > (CONFIG_SYS_HZ * 5)) {
			printf("FEC MXC: Timeout resetting chip\n");
			goto err4;
		}
		udelay(10);
	}

	fec_reg_setup(fec);
	fec_set_dev_name(edev->name, dev_id);
	fec->dev_id = (dev_id == -1) ? 0 : dev_id;
	fec->bus = bus;
	fec_mii_setspeed(bus->priv);
#ifdef CONFIG_PHYLIB
	fec->phydev = phydev;
	phy_connect_dev(phydev, edev);
	/* Configure phy */
	phy_config(phydev);
#else
	fec->phy_id = phy_id;
#endif
	eth_register(edev);
	/* only support one eth device, the index number pointed by dev_id */
	edev->index = fec->dev_id;

#ifndef CONFIG_TARGET_MPXS32V234
	/*
	 * At MPXS32V234 this is done in board_eth_init().
	 */
	if (fec_get_hwaddr(fec->dev_id, ethaddr) == 0) {
		debug("got MAC%d address from fuse: %pM\n", fec->dev_id, ethaddr);
		memcpy(edev->enetaddr, ethaddr, 6);
		if (fec->dev_id)
			sprintf(mac, "eth%daddr", fec->dev_id);
		else
			strcpy(mac, "ethaddr");
		if (!env_get(mac))
			eth_env_set_enetaddr(mac, ethaddr);
	}
#endif
	return ret;
err4:
	fec_free_descs(fec);
err3:
	free(fec);
err2:
	free(edev);
err1:
	return ret;
}

int fecmxc_initialize_multi(bd_t *bd, int dev_id, int phy_id, uint32_t addr)
{
	uint32_t base_mii;
	struct mii_dev *bus = NULL;
#ifdef CONFIG_PHYLIB
	struct phy_device *phydev = NULL;
#endif
	int ret;

#ifdef CONFIG_FEC_MXC_MDIO_BASE
	/*
	 * The i.MX28 has two ethernet interfaces, but they are not equal.
	 * Only the first one can access the MDIO bus.
	 */
	base_mii = CONFIG_FEC_MXC_MDIO_BASE;
#else
	base_mii = addr;
#endif
	debug("eth_init: fec_probe(bd, %i, %i) @ %08x\n", dev_id, phy_id, addr);
	bus = fec_get_miibus(base_mii, dev_id);
	if (!bus)
		return -ENOMEM;
#ifdef CONFIG_PHYLIB
	phydev = phy_find_by_mask(bus, 1 << phy_id, PHY_INTERFACE_MODE_RGMII);
	if (!phydev) {
		mdio_unregister(bus);
		free(bus);
		return -ENOMEM;
	}
	ret = fec_probe(bd, dev_id, addr, bus, phydev);
#else
	ret = fec_probe(bd, dev_id, addr, bus, phy_id);
#endif
	if (ret) {
#ifdef CONFIG_PHYLIB
		free(phydev);
#endif
		mdio_unregister(bus);
		free(bus);
	}
	return ret;
}

#ifdef CONFIG_FEC_MXC_PHYADDR
int fecmxc_initialize(bd_t *bd)
{
	return fecmxc_initialize_multi(bd, -1, CONFIG_FEC_MXC_PHYADDR,
			IMX_FEC_BASE);
}
#endif

#ifndef CONFIG_PHYLIB
int fecmxc_register_mii_postcall(struct eth_device *dev, int (*cb)(int))
{
	struct fec_priv *fec = (struct fec_priv *)dev->priv;
	fec->mii_postcall = cb;
	return 0;
}
#endif

#else

static int fecmxc_read_rom_hwaddr(struct udevice *dev)
{
	struct fec_priv *priv = dev_get_priv(dev);
	struct eth_pdata *pdata = dev_get_platdata(dev);

	return fec_get_hwaddr(priv->dev_id, pdata->enetaddr);
}

static int fecmxc_free_pkt(struct udevice *dev, uchar *packet, int length)
{
	if (packet)
		free(packet);

	return 0;
}

static const struct eth_ops fecmxc_ops = {
	.start			= fecmxc_init,
	.send			= fecmxc_send,
	.recv			= fecmxc_recv,
	.free_pkt		= fecmxc_free_pkt,
	.stop			= fecmxc_halt,
	.write_hwaddr		= fecmxc_set_hwaddr,
	.read_rom_hwaddr	= fecmxc_read_rom_hwaddr,
};

static int device_get_phy_addr(struct udevice *dev)
{
	struct ofnode_phandle_args phandle_args;
	int reg;

	if (dev_read_phandle_with_args(dev, "phy-handle", NULL, 0, 0,
				       &phandle_args)) {
		debug("Failed to find phy-handle");
		return -ENODEV;
	}

	reg = ofnode_read_u32_default(phandle_args.node, "reg", 0);

	return reg;
}

static int fec_phy_init(struct fec_priv *priv, struct udevice *dev)
{
	struct phy_device *phydev;
	int addr;

	addr = device_get_phy_addr(dev);
#ifdef CONFIG_FEC_MXC_PHYADDR
	addr = CONFIG_FEC_MXC_PHYADDR;
#endif

	phydev = phy_connect(priv->bus, addr, dev, priv->interface);
	if (!phydev)
		return -ENODEV;

	priv->phydev = phydev;
	phy_config(phydev);

	return 0;
}

#ifdef CONFIG_DM_GPIO
/* FEC GPIO reset */
static void fec_gpio_reset(struct fec_priv *priv)
{
	debug("fec_gpio_reset: fec_gpio_reset(dev)\n");
	if (dm_gpio_is_valid(&priv->phy_reset_gpio)) {
		dm_gpio_set_value(&priv->phy_reset_gpio, 1);
		mdelay(priv->reset_delay);
		dm_gpio_set_value(&priv->phy_reset_gpio, 0);
		if (priv->reset_post_delay)
			mdelay(priv->reset_post_delay);
	}
}
#endif

static int fecmxc_probe(struct udevice *dev)
{
	struct eth_pdata *pdata = dev_get_platdata(dev);
	struct fec_priv *priv = dev_get_priv(dev);
	struct mii_dev *bus = NULL;
	uint32_t start;
	int ret;

	if (IS_ENABLED(CONFIG_IMX8)) {
		ret = clk_get_by_name(dev, "ipg", &priv->ipg_clk);
		if (ret < 0) {
			debug("Can't get FEC ipg clk: %d\n", ret);
			return ret;
		}
		ret = clk_enable(&priv->ipg_clk);
		if (ret < 0) {
			debug("Can't enable FEC ipg clk: %d\n", ret);
			return ret;
		}

		priv->clk_rate = clk_get_rate(&priv->ipg_clk);
	}

	ret = fec_alloc_descs(priv);
	if (ret)
		return ret;

#ifdef CONFIG_DM_REGULATOR
	if (priv->phy_supply) {
		ret = regulator_set_enable(priv->phy_supply, true);
		if (ret) {
			printf("%s: Error enabling phy supply\n", dev->name);
			return ret;
		}
	}
#endif

#ifdef CONFIG_DM_GPIO
	fec_gpio_reset(priv);
#endif
	/* Reset chip. */
	writel(readl(&priv->eth->ecntrl) | FEC_ECNTRL_RESET,
	       &priv->eth->ecntrl);
	start = get_timer(0);
	while (readl(&priv->eth->ecntrl) & FEC_ECNTRL_RESET) {
		if (get_timer(start) > (CONFIG_SYS_HZ * 5)) {
			printf("FEC MXC: Timeout reseting chip\n");
			goto err_timeout;
		}
		udelay(10);
	}

	fec_reg_setup(priv);

	priv->dev_id = dev->seq;
#ifdef CONFIG_FEC_MXC_MDIO_BASE
	bus = fec_get_miibus((ulong)CONFIG_FEC_MXC_MDIO_BASE, dev->seq);
#else
	bus = fec_get_miibus((ulong)priv->eth, dev->seq);
#endif
	if (!bus) {
		ret = -ENOMEM;
		goto err_mii;
	}

	priv->bus = bus;
	priv->interface = pdata->phy_interface;
	switch (priv->interface) {
	case PHY_INTERFACE_MODE_MII:
		priv->xcv_type = MII100;
		break;
	case PHY_INTERFACE_MODE_RMII:
		priv->xcv_type = RMII;
		break;
	case PHY_INTERFACE_MODE_RGMII:
	case PHY_INTERFACE_MODE_RGMII_ID:
	case PHY_INTERFACE_MODE_RGMII_RXID:
	case PHY_INTERFACE_MODE_RGMII_TXID:
		priv->xcv_type = RGMII;
		break;
	default:
		priv->xcv_type = CONFIG_FEC_XCV_TYPE;
		printf("Unsupported interface type %d defaulting to %d\n",
		       priv->interface, priv->xcv_type);
		break;
	}

	ret = fec_phy_init(priv, dev);
	if (ret)
		goto err_phy;

	return 0;

err_phy:
	mdio_unregister(bus);
	free(bus);
err_mii:
err_timeout:
	fec_free_descs(priv);
	return ret;
}

static int fecmxc_remove(struct udevice *dev)
{
	struct fec_priv *priv = dev_get_priv(dev);

	free(priv->phydev);
	fec_free_descs(priv);
	mdio_unregister(priv->bus);
	mdio_free(priv->bus);

#ifdef CONFIG_DM_REGULATOR
	if (priv->phy_supply)
		regulator_set_enable(priv->phy_supply, false);
#endif

	return 0;
}

static int fecmxc_ofdata_to_platdata(struct udevice *dev)
{
	int ret = 0;
	struct eth_pdata *pdata = dev_get_platdata(dev);
	struct fec_priv *priv = dev_get_priv(dev);
	const char *phy_mode;

	pdata->iobase = (phys_addr_t)devfdt_get_addr(dev);
	priv->eth = (struct ethernet_regs *)pdata->iobase;

	pdata->phy_interface = -1;
	phy_mode = fdt_getprop(gd->fdt_blob, dev_of_offset(dev), "phy-mode",
			       NULL);
	if (phy_mode)
		pdata->phy_interface = phy_get_interface_by_name(phy_mode);
	if (pdata->phy_interface == -1) {
		debug("%s: Invalid PHY interface '%s'\n", __func__, phy_mode);
		return -EINVAL;
	}

#ifdef CONFIG_DM_REGULATOR
	device_get_supply_regulator(dev, "phy-supply", &priv->phy_supply);
#endif

#ifdef CONFIG_DM_GPIO
	ret = gpio_request_by_name(dev, "phy-reset-gpios", 0,
				   &priv->phy_reset_gpio, GPIOD_IS_OUT);
	if (ret < 0)
		return 0; /* property is optional, don't return error! */

	priv->reset_delay = dev_read_u32_default(dev, "phy-reset-duration", 1);
	if (priv->reset_delay > 1000) {
		printf("FEC MXC: phy reset duration should be <= 1000ms\n");
		/* property value wrong, use default value */
		priv->reset_delay = 1;
	}

	priv->reset_post_delay = dev_read_u32_default(dev,
						      "phy-reset-post-delay",
						      0);
	if (priv->reset_post_delay > 1000) {
		printf("FEC MXC: phy reset post delay should be <= 1000ms\n");
		/* property value wrong, use default value */
		priv->reset_post_delay = 0;
	}
#endif

	return 0;
}

static const struct udevice_id fecmxc_ids[] = {
	{ .compatible = "fsl,imx6q-fec" },
	{ .compatible = "fsl,imx6sl-fec" },
	{ .compatible = "fsl,imx6sx-fec" },
	{ .compatible = "fsl,imx6ul-fec" },
	{ .compatible = "fsl,imx53-fec" },
	{ .compatible = "fsl,imx7d-fec" },
	{ }
};

U_BOOT_DRIVER(fecmxc_gem) = {
	.name	= "fecmxc",
	.id	= UCLASS_ETH,
	.of_match = fecmxc_ids,
	.ofdata_to_platdata = fecmxc_ofdata_to_platdata,
	.probe	= fecmxc_probe,
	.remove	= fecmxc_remove,
	.ops	= &fecmxc_ops,
	.priv_auto_alloc_size = sizeof(struct fec_priv),
	.platdata_auto_alloc_size = sizeof(struct eth_pdata),
};
#endif<|MERGE_RESOLUTION|>--- conflicted
+++ resolved
@@ -610,17 +610,11 @@
 	writel(0x00000000, &fec->eth->gaddr2);
 
 	/* Do not access reserved register */
-<<<<<<< HEAD
-	if (!is_mx6ul() && !is_mx6ull() && !is_mx8m()) {
+	if (!is_mx6ul() && !is_mx6ull() && !is_imx8m()) {
 		/* clear MIB RAM: avoid the reserved
 		 * space from FEC memory map.
 		 */
 		for (i = mib_ptr_start1; i < mib_ptr_end1; i++)
-=======
-	if (!is_mx6ul() && !is_mx6ull() && !is_imx8m()) {
-		/* clear MIB RAM */
-		for (i = mib_ptr; i <= mib_ptr + 0xfc; i += 4)
->>>>>>> 3c991664
 			writel(0, i);
 		for (i = mib_ptr_start2; i < mib_ptr_end2; i++)
 			writel(0, i);
