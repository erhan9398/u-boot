--- conflicted
+++ resolved
@@ -284,11 +284,7 @@
 static void fec_rbd_init(struct fec_priv *fec, int count, int dsize)
 {
 	uint32_t size;
-<<<<<<< HEAD
-	uintptr_t data;
-=======
 	ulong data;
->>>>>>> 8c5d4fd0
 	int i;
 
 	/*
@@ -297,15 +293,9 @@
 	 */
 	size = roundup(dsize, ARCH_DMA_MINALIGN);
 	for (i = 0; i < count; i++) {
-<<<<<<< HEAD
-		data = (uintptr_t)(fec->rbd_base[i].data_pointer);
-		memset((void *)data, 0, dsize);
-		flush_dcache_range((uintptr_t)data, (uintptr_t)data + size);
-=======
 		data = fec->rbd_base[i].data_pointer;
 		memset((void *)data, 0, dsize);
 		flush_dcache_range(data, data + size);
->>>>>>> 8c5d4fd0
 
 		fec->rbd_base[i].status = FEC_RBD_EMPTY;
 		fec->rbd_base[i].data_length = 0;
@@ -315,13 +305,8 @@
 	fec->rbd_base[i - 1].status = FEC_RBD_WRAP | FEC_RBD_EMPTY;
 	fec->rbd_index = 0;
 
-<<<<<<< HEAD
-	flush_dcache_range((unsigned long)fec->rbd_base,
-			   (unsigned long)fec->rbd_base + size);
-=======
 	flush_dcache_range((ulong)fec->rbd_base,
 			   (ulong)fec->rbd_base + size);
->>>>>>> 8c5d4fd0
 }
 
 /**
@@ -338,11 +323,7 @@
  */
 static void fec_tbd_init(struct fec_priv *fec)
 {
-<<<<<<< HEAD
-	unsigned long addr = (unsigned long)fec->tbd_base;
-=======
 	ulong addr = (ulong)fec->tbd_base;
->>>>>>> 8c5d4fd0
 	unsigned size = roundup(2 * sizeof(struct fec_bd),
 				ARCH_DMA_MINALIGN);
 
@@ -367,18 +348,11 @@
 	writew(0, &prbd->data_length);
 }
 
-<<<<<<< HEAD
-#ifndef CONFIG_TARGET_MPXS32V234
-static int fec_get_hwaddr(struct eth_device *dev, int dev_id,
-						unsigned char *mac)
-=======
 static int fec_get_hwaddr(int dev_id, unsigned char *mac)
->>>>>>> 8c5d4fd0
 {
 	imx_get_mac_from_fuse(dev_id, mac);
 	return !is_valid_ethaddr(mac);
 }
-#endif
 
 #ifdef CONFIG_DM_ETH
 static int fecmxc_set_hwaddr(struct udevice *dev)
@@ -449,12 +423,7 @@
 	struct fec_priv *fec = (struct fec_priv *)edev->priv;
 #endif
 	int speed;
-<<<<<<< HEAD
-	uintptr_t addr;
-	uint32_t size;
-=======
 	ulong addr, size;
->>>>>>> 8c5d4fd0
 	int i;
 
 	debug("fec_open: fec_open(dev)\n");
@@ -470,11 +439,7 @@
 	/* Flush the descriptors into RAM */
 	size = roundup(FEC_RBD_NUM * sizeof(struct fec_bd),
 			ARCH_DMA_MINALIGN);
-<<<<<<< HEAD
-	addr = (uintptr_t)fec->rbd_base;
-=======
 	addr = (ulong)fec->rbd_base;
->>>>>>> 8c5d4fd0
 	flush_dcache_range(addr, addr + size);
 
 #ifdef FEC_QUIRK_ENET_MAC
@@ -554,7 +519,6 @@
 	fec_rx_task_enable(fec);
 
 	udelay(100000);
-
 	return 0;
 }
 
@@ -568,18 +532,10 @@
 	struct fec_priv *fec = dev_get_priv(dev);
 #else
 	struct fec_priv *fec = (struct fec_priv *)dev->priv;
-<<<<<<< HEAD
-	uintptr_t mib_ptr_start1 = (uintptr_t)&fec->eth->rmon_t_drop;
-	uintptr_t mib_ptr_end1 = (uintptr_t)&fec->eth->res13;
-	uintptr_t mib_ptr_start2 = (uintptr_t)&fec->eth->rmon_r_packets;
-	uintptr_t mib_ptr_end2 = (uintptr_t)&fec->eth->res14;
-	uintptr_t i;
-=======
 #endif
 	u8 *mib_ptr = (uint8_t *)&fec->eth->rmon_t_drop;
 	u8 *i;
 	ulong addr;
->>>>>>> 8c5d4fd0
 
 	/* Initialize MAC address */
 #ifdef CONFIG_DM_ETH
@@ -607,37 +563,24 @@
 	writel(0x00000000, &fec->eth->gaddr1);
 	writel(0x00000000, &fec->eth->gaddr2);
 
-<<<<<<< HEAD
-	if (!is_cpu_type(MXC_CPU_MX6UL)) {
-		/* clear MIB RAM: avoid the reserved space from FEC memory map. */
-		for (i = mib_ptr_start1; i < mib_ptr_end1; i += 4)
-=======
 	/* Do not access reserved register */
 	if (!is_mx6ul() && !is_mx6ull() && !is_mx8m()) {
 		/* clear MIB RAM */
 		for (i = mib_ptr; i <= mib_ptr + 0xfc; i += 4)
->>>>>>> 8c5d4fd0
 			writel(0, i);
-		for (i = mib_ptr_start2; i < mib_ptr_end2; i += 4)
-			writel(0, i);
-#if !defined(CONFIG_S32V234)
+
 		/* FIFO receive start register */
 		writel(0x520, &fec->eth->r_fstart);
-#endif
-	}
+	}
+
 	/* size and address of each buffer */
 	writel(FEC_MAX_PKT_SIZE, &fec->eth->emrbr);
-<<<<<<< HEAD
-	writel((uintptr_t)fec->tbd_base, &fec->eth->etdsr);
-	writel((uintptr_t)fec->rbd_base, &fec->eth->erdsr);
-=======
 
 	addr = (ulong)fec->tbd_base;
 	writel((uint32_t)addr, &fec->eth->etdsr);
 
 	addr = (ulong)fec->rbd_base;
 	writel((uint32_t)addr, &fec->eth->erdsr);
->>>>>>> 8c5d4fd0
 
 #ifndef CONFIG_PHYLIB
 	if (fec->xcv_type != SEVENWIRE)
@@ -702,16 +645,10 @@
 #endif
 {
 	unsigned int status;
-<<<<<<< HEAD
-	uint32_t size, end;
-	uintptr_t_a addr;
-=======
 	u32 size;
 	ulong addr, end;
->>>>>>> 8c5d4fd0
 	int timeout = FEC_XFER_TIMEOUT;
 	int ret = 0;
-	uintptr_t_a *data_pointer_addr;
 
 	/*
 	 * This routine transmits one frame.  This routine only accepts
@@ -740,22 +677,13 @@
 	swap_packet((uint32_t *)packet, length);
 #endif
 
-<<<<<<< HEAD
-	addr = (uintptr_t)packet;
-=======
 	addr = (ulong)packet;
->>>>>>> 8c5d4fd0
 	end = roundup(addr + length, ARCH_DMA_MINALIGN);
 	addr &= ~(ARCH_DMA_MINALIGN - 1);
 	flush_dcache_range(addr, end);
 
 	writew(length, &fec->tbd_base[fec->tbd_index].data_length);
-<<<<<<< HEAD
-	data_pointer_addr = (uintptr_t_a *)&fec->tbd_base[fec->tbd_index].data_pointer;
-	writel(addr, data_pointer_addr);
-=======
 	writel((uint32_t)addr, &fec->tbd_base[fec->tbd_index].data_pointer);
->>>>>>> 8c5d4fd0
 
 	/*
 	 * update BD's status now
@@ -775,11 +703,7 @@
 	 * can start DMA.
 	 */
 	size = roundup(2 * sizeof(struct fec_bd), ARCH_DMA_MINALIGN);
-<<<<<<< HEAD
-	addr = (uintptr_t)fec->tbd_base;
-=======
 	addr = (ulong)fec->tbd_base;
->>>>>>> 8c5d4fd0
 	flush_dcache_range(addr, addr + size);
 
 	/*
@@ -880,12 +804,7 @@
 	unsigned long ievent;
 	int frame_length, len = 0;
 	uint16_t bd_status;
-<<<<<<< HEAD
-	uintptr_t addr;
-	uint32_t size, end;
-=======
 	ulong addr, size, end;
->>>>>>> 8c5d4fd0
 	int i;
 
 #ifdef CONFIG_DM_ETH
@@ -949,11 +868,7 @@
 	 * the descriptor. The solution is to mark the whole cache line when all
 	 * descriptors in the cache line are processed.
 	 */
-<<<<<<< HEAD
-	addr = (uintptr_t)rbd;
-=======
 	addr = (ulong)rbd;
->>>>>>> 8c5d4fd0
 	addr &= ~(ARCH_DMA_MINALIGN - 1);
 	size = roundup(sizeof(struct fec_bd), ARCH_DMA_MINALIGN);
 	invalidate_dcache_range(addr, addr + size);
@@ -986,13 +901,8 @@
 			len = frame_length;
 		} else {
 			if (bd_status & FEC_RBD_ERR)
-<<<<<<< HEAD
-				printf("error frame: 0x%08lx 0x%08x\n",
-				       addr, bd_status);
-=======
 				debug("error frame: 0x%08lx 0x%08x\n",
 				      addr, bd_status);
->>>>>>> 8c5d4fd0
 		}
 
 		/*
@@ -1004,11 +914,7 @@
 		size = RXDESC_PER_CACHELINE - 1;
 		if ((fec->rbd_index & size) == size) {
 			i = fec->rbd_index - size;
-<<<<<<< HEAD
-			addr = (uintptr_t)&fec->rbd_base[i];
-=======
 			addr = (ulong)&fec->rbd_base[i];
->>>>>>> 8c5d4fd0
 			for (; i <= fec->rbd_index ; i++) {
 				fec_rbd_clean(i == (FEC_RBD_NUM - 1),
 					      &fec->rbd_base[i]);
@@ -1035,11 +941,7 @@
 	unsigned int size;
 	int i;
 	uint8_t *data;
-<<<<<<< HEAD
-	uintptr_t aux;
-=======
 	ulong addr;
->>>>>>> 8c5d4fd0
 
 	/* Allocate TX descriptors. */
 	size = roundup(2 * sizeof(struct fec_bd), ARCH_DMA_MINALIGN);
@@ -1068,20 +970,12 @@
 
 		memset(data, 0, size);
 
-<<<<<<< HEAD
-		fec->rbd_base[i].data_pointer = (uintptr_t)data;
-		fec->rbd_base[i].status = FEC_RBD_EMPTY;
-		fec->rbd_base[i].data_length = 0;
-		/* Flush the buffer to memory. */
-		flush_dcache_range((uintptr_t)data, (uintptr_t)data + size);
-=======
 		addr = (ulong)data;
 		fec->rbd_base[i].data_pointer = (uint32_t)addr;
 		fec->rbd_base[i].status = FEC_RBD_EMPTY;
 		fec->rbd_base[i].data_length = 0;
 		/* Flush the buffer to memory. */
 		flush_dcache_range(addr, addr + size);
->>>>>>> 8c5d4fd0
 	}
 
 	/* Mark the last RBD to close the ring. */
@@ -1093,16 +987,9 @@
 	return 0;
 
 err_ring:
-<<<<<<< HEAD
-	for (; i >= 0; i--)
-	{
-		aux = (uintptr_t)fec->rbd_base[i].data_pointer;
-		free((void *)aux);
-=======
 	for (; i >= 0; i--) {
 		addr = fec->rbd_base[i].data_pointer;
 		free((void *)addr);
->>>>>>> 8c5d4fd0
 	}
 	free(fec->rbd_base);
 err_rx:
@@ -1114,20 +1001,11 @@
 static void fec_free_descs(struct fec_priv *fec)
 {
 	int i;
-<<<<<<< HEAD
-	uintptr_t aux;
-
-	for (i = 0; i < FEC_RBD_NUM; i++)
-	{
-		aux = (uintptr_t)fec->rbd_base[i].data_pointer;
-		free((void *)aux);
-=======
 	ulong addr;
 
 	for (i = 0; i < FEC_RBD_NUM; i++) {
 		addr = fec->rbd_base[i].data_pointer;
 		free((void *)addr);
->>>>>>> 8c5d4fd0
 	}
 	free(fec->rbd_base);
 	free(fec->tbd_base);
@@ -1161,22 +1039,17 @@
 
 #ifndef CONFIG_DM_ETH
 #ifdef CONFIG_PHYLIB
-int fec_probe(bd_t *bd, int dev_id, uintptr_t base_addr,
+int fec_probe(bd_t *bd, int dev_id, uint32_t base_addr,
 		struct mii_dev *bus, struct phy_device *phydev)
 #else
-static int fec_probe(bd_t *bd, int dev_id, uintptr_t base_addr,
+static int fec_probe(bd_t *bd, int dev_id, uint32_t base_addr,
 		struct mii_dev *bus, int phy_id)
 #endif
 {
 	struct eth_device *edev;
 	struct fec_priv *fec;
-#ifndef CONFIG_TARGET_MPXS32V234
 	unsigned char ethaddr[6];
-<<<<<<< HEAD
-#endif
-=======
 	char mac[16];
->>>>>>> 8c5d4fd0
 	uint32_t start;
 	int ret = 0;
 
@@ -1242,17 +1115,8 @@
 	/* only support one eth device, the index number pointed by dev_id */
 	edev->index = fec->dev_id;
 
-<<<<<<< HEAD
-#ifndef CONFIG_TARGET_MPXS32V234
-	/*
-	 * At MPXS32V234 this is done in board_eth_init().
-	 */
-	if (fec_get_hwaddr(edev, dev_id, ethaddr) == 0) {
-		debug("got MAC%d address from fuse: %pM\n", dev_id, ethaddr);
-=======
 	if (fec_get_hwaddr(fec->dev_id, ethaddr) == 0) {
 		debug("got MAC%d address from fuse: %pM\n", fec->dev_id, ethaddr);
->>>>>>> 8c5d4fd0
 		memcpy(edev->enetaddr, ethaddr, 6);
 		if (fec->dev_id)
 			sprintf(mac, "eth%daddr", fec->dev_id);
@@ -1261,8 +1125,6 @@
 		if (!env_get(mac))
 			eth_env_set_enetaddr(mac, ethaddr);
 	}
-#endif
-
 	return ret;
 err4:
 	fec_free_descs(fec);
@@ -1274,37 +1136,7 @@
 	return ret;
 }
 
-<<<<<<< HEAD
-struct mii_dev *fec_get_miibus(uintptr_t base_addr, int dev_id)
-{
-	struct ethernet_regs *eth = (struct ethernet_regs *)base_addr;
-	struct mii_dev *bus;
-	int ret;
-
-	bus = mdio_alloc();
-	if (!bus) {
-		printf("mdio_alloc failed\n");
-		return NULL;
-	}
-	bus->read = fec_phy_read;
-	bus->write = fec_phy_write;
-	bus->priv = eth;
-	fec_set_dev_name(bus->name, dev_id);
-
-	ret = mdio_register(bus);
-	if (ret) {
-		printf("mdio_register failed\n");
-		free(bus);
-		return NULL;
-	}
-	fec_mii_setspeed(eth);
-	return bus;
-}
-
-int fecmxc_initialize_multi(bd_t *bd, int dev_id, int phy_id, uintptr_t addr)
-=======
 int fecmxc_initialize_multi(bd_t *bd, int dev_id, int phy_id, uint32_t addr)
->>>>>>> 8c5d4fd0
 {
 	uint32_t base_mii;
 	struct mii_dev *bus = NULL;
@@ -1322,7 +1154,7 @@
 #else
 	base_mii = addr;
 #endif
-	debug("eth_init: fec_probe(bd, %i, %i) @ %08lx\n", dev_id, phy_id, addr);
+	debug("eth_init: fec_probe(bd, %i, %i) @ %08x\n", dev_id, phy_id, addr);
 	bus = fec_get_miibus(base_mii, dev_id);
 	if (!bus)
 		return -ENOMEM;
