// SPDX-License-Identifier: GPL-2.0+
/*
 * Broadcom PHY drivers
 *
<<<<<<< HEAD
 * SPDX-License-Identifier:	GPL-2.0+
 *
 * Copyright 2010-2015 Freescale Semiconductor, Inc.
 * authors: Andy Fleming, Stoica Cosmin Stefan
=======
 * Copyright 2010-2011 Freescale Semiconductor, Inc.
 * author Andy Fleming
>>>>>>> 8c5d4fd0
 */
#include <config.h>
#include <common.h>
#include <phy.h>

/* Broadcom BCM54xx -- taken from linux sungem_phy */
#define MIIM_BCM54xx_AUXCNTL			0x18
#define MIIM_BCM54xx_AUXCNTL_ENCODE(val) (((val & 0x7) << 12)|(val & 0x7))
#define MIIM_BCM54xx_AUXSTATUS			0x19
#define MIIM_BCM54xx_AUXSTATUS_LINKMODE_MASK	0x0700
#define MIIM_BCM54xx_AUXSTATUS_LINKMODE_SHIFT	8

#define MIIM_BCM54XX_SHD			0x1c
#define MIIM_BCM54XX_SHD_WRITE			0x8000
#define MIIM_BCM54XX_SHD_VAL(x)			((x & 0x1f) << 10)
#define MIIM_BCM54XX_SHD_DATA(x)		((x & 0x3ff) << 0)
#define MIIM_BCM54XX_SHD_WR_ENCODE(val, data)	\
	(MIIM_BCM54XX_SHD_WRITE | MIIM_BCM54XX_SHD_VAL(val) | \
	 MIIM_BCM54XX_SHD_DATA(data))

#define MIIM_BCM54XX_EXP_DATA		0x15	/* Expansion register data */
#define MIIM_BCM54XX_EXP_SEL		0x17	/* Expansion register select */
#define MIIM_BCM54XX_EXP_SEL_SSD	0x0e00	/* Secondary SerDes select */
#define MIIM_BCM54XX_EXP_SEL_ER		0x0f00	/* Expansion register select */

<<<<<<< HEAD
/* Broadcom BCM89xxx */
#define MIIM_BCM89xxx_AUXCNTL			0x18
#define MIIM_BCM89xxx_AUXCNTL_ENCODE2(val) (((val & 0x7) << 12) | (0x7))
#define MIIM_BCM89xxx_AUXCNTL_ENCODE(val) (((val & 0x7) << 12)|(val & 0x7))
#define MIIM_BCM89xxx_AUXCNTL_WRITE_SEL(val) (val & 0x7)
#define MIIM_BCM89xxx_AUXSTATUS			0x19
#define MIIM_BCM89xxx_AUXSTATUS_LINKMODE_MASK	0x0700
#define MIIM_BCM89xxx_AUXSTATUS_LINKMODE_SHIFT	8

#define MIIM_BCM89xxx_EXP_SEL		0x17	/* Expansion register select */
=======
#define MIIM_BCM_AUXCNTL_SHDWSEL_MISC	0x0007
#define MIIM_BCM_AUXCNTL_ACTL_SMDSP_EN	0x0800

#define MIIM_BCM_CHANNEL_WIDTH    0x2000

static void bcm_phy_write_misc(struct phy_device *phydev,
			       u16 reg, u16 chl, u16 value)
{
	int reg_val;

	phy_write(phydev, MDIO_DEVAD_NONE, MIIM_BCM54xx_AUXCNTL,
		  MIIM_BCM_AUXCNTL_SHDWSEL_MISC);

	reg_val = phy_read(phydev, MDIO_DEVAD_NONE, MIIM_BCM54xx_AUXCNTL);
	reg_val |= MIIM_BCM_AUXCNTL_ACTL_SMDSP_EN;
	phy_write(phydev, MDIO_DEVAD_NONE, MIIM_BCM54xx_AUXCNTL, reg_val);

	reg_val = (chl * MIIM_BCM_CHANNEL_WIDTH) | reg;
	phy_write(phydev, MDIO_DEVAD_NONE, MIIM_BCM54XX_EXP_SEL, reg_val);

	phy_write(phydev, MDIO_DEVAD_NONE, MIIM_BCM54XX_EXP_DATA, value);
}
>>>>>>> 8c5d4fd0

/* Broadcom BCM5461S */
static int bcm5461_config(struct phy_device *phydev)
{
	genphy_config_aneg(phydev);

	phy_reset(phydev);

	return 0;
}

static int bcm54xx_parse_status(struct phy_device *phydev)
{
	unsigned int mii_reg;

	mii_reg = phy_read(phydev, MDIO_DEVAD_NONE, MIIM_BCM54xx_AUXSTATUS);

	switch ((mii_reg & MIIM_BCM54xx_AUXSTATUS_LINKMODE_MASK) >>
			MIIM_BCM54xx_AUXSTATUS_LINKMODE_SHIFT) {
	case 1:
		phydev->duplex = DUPLEX_HALF;
		phydev->speed = SPEED_10;
		break;
	case 2:
		phydev->duplex = DUPLEX_FULL;
		phydev->speed = SPEED_10;
		break;
	case 3:
		phydev->duplex = DUPLEX_HALF;
		phydev->speed = SPEED_100;
		break;
	case 5:
		phydev->duplex = DUPLEX_FULL;
		phydev->speed = SPEED_100;
		break;
	case 6:
		phydev->duplex = DUPLEX_HALF;
		phydev->speed = SPEED_1000;
		break;
	case 7:
		phydev->duplex = DUPLEX_FULL;
		phydev->speed = SPEED_1000;
		break;
	default:
		printf("Auto-neg error, defaulting to 10BT/HD\n");
		phydev->duplex = DUPLEX_HALF;
		phydev->speed = SPEED_10;
		break;
	}

	return 0;
}

static int bcm54xx_startup(struct phy_device *phydev)
{
	int ret;

	/* Read the Status (2x to make sure link is right) */
	ret = genphy_update_link(phydev);
	if (ret)
		return ret;

	return bcm54xx_parse_status(phydev);
}

/* Broadcom BCM5482S */
/*
 * "Ethernet@Wirespeed" needs to be enabled to achieve link in certain
 * circumstances.  eg a gigabit TSEC connected to a gigabit switch with
 * a 4-wire ethernet cable.  Both ends advertise gigabit, but can't
 * link.  "Ethernet@Wirespeed" reduces advertised speed until link
 * can be achieved.
 */
static u32 bcm5482_read_wirespeed(struct phy_device *phydev, u32 reg)
{
	return (phy_read(phydev, MDIO_DEVAD_NONE, reg) & 0x8FFF) | 0x8010;
}

static int bcm5482_config(struct phy_device *phydev)
{
	unsigned int reg;

	/* reset the PHY */
	reg = phy_read(phydev, MDIO_DEVAD_NONE, MII_BMCR);
	reg |= BMCR_RESET;
	phy_write(phydev, MDIO_DEVAD_NONE, MII_BMCR, reg);

	/* Setup read from auxilary control shadow register 7 */
	phy_write(phydev, MDIO_DEVAD_NONE, MIIM_BCM54xx_AUXCNTL,
			MIIM_BCM54xx_AUXCNTL_ENCODE(7));
	/* Read Misc Control register and or in Ethernet@Wirespeed */
	reg = bcm5482_read_wirespeed(phydev, MIIM_BCM54xx_AUXCNTL);
	phy_write(phydev, MDIO_DEVAD_NONE, MIIM_BCM54xx_AUXCNTL, reg);

	/* Initial config/enable of secondary SerDes interface */
	phy_write(phydev, MDIO_DEVAD_NONE, MIIM_BCM54XX_SHD,
			MIIM_BCM54XX_SHD_WR_ENCODE(0x14, 0xf));
	/* Write intial value to secondary SerDes Contol */
	phy_write(phydev, MDIO_DEVAD_NONE, MIIM_BCM54XX_EXP_SEL,
			MIIM_BCM54XX_EXP_SEL_SSD | 0);
	phy_write(phydev, MDIO_DEVAD_NONE, MIIM_BCM54XX_EXP_DATA,
			BMCR_ANRESTART);
	/* Enable copper/fiber auto-detect */
	phy_write(phydev, MDIO_DEVAD_NONE, MIIM_BCM54XX_SHD,
			MIIM_BCM54XX_SHD_WR_ENCODE(0x1e, 0x201));

	genphy_config_aneg(phydev);

	return 0;
}

static int bcm_cygnus_startup(struct phy_device *phydev)
{
	int ret;

	/* Read the Status (2x to make sure link is right) */
	ret = genphy_update_link(phydev);
	if (ret)
		return ret;

	return genphy_parse_link(phydev);
}

static void bcm_cygnus_afe(struct phy_device *phydev)
{
	/* ensures smdspclk is enabled */
	phy_write(phydev, MDIO_DEVAD_NONE, MIIM_BCM54xx_AUXCNTL, 0x0c30);

	/* AFE_VDAC_ICTRL_0 bit 7:4 Iq=1100 for 1g 10bt, normal modes */
	bcm_phy_write_misc(phydev, 0x39, 0x01, 0xA7C8);

	/* AFE_HPF_TRIM_OTHERS bit11=1, short cascode for all modes*/
	bcm_phy_write_misc(phydev, 0x3A, 0x00, 0x0803);

	/* AFE_TX_CONFIG_1 bit 7:4 Iq=1100 for test modes */
	bcm_phy_write_misc(phydev, 0x3A, 0x01, 0xA740);

	/* AFE TEMPSEN_OTHERS rcal_HT, rcal_LT 10000 */
	bcm_phy_write_misc(phydev, 0x3A, 0x03, 0x8400);

	/* AFE_FUTURE_RSV bit 2:0 rccal <2:0>=100 */
	bcm_phy_write_misc(phydev, 0x3B, 0x00, 0x0004);

	/* Adjust bias current trim to overcome digital offSet */
	phy_write(phydev, MDIO_DEVAD_NONE, 0x1E, 0x02);

	/* make rcal=100, since rdb default is 000 */
	phy_write(phydev, MDIO_DEVAD_NONE, 0x17, 0x00B1);
	phy_write(phydev, MDIO_DEVAD_NONE, 0x15, 0x0010);

	/* CORE_EXPB0, Reset R_CAL/RC_CAL Engine */
	phy_write(phydev, MDIO_DEVAD_NONE, 0x17, 0x00B0);
	phy_write(phydev, MDIO_DEVAD_NONE, 0x15, 0x0010);

	/* CORE_EXPB0, Disable Reset R_CAL/RC_CAL Engine */
	phy_write(phydev, MDIO_DEVAD_NONE, 0x17, 0x00B0);
	phy_write(phydev, MDIO_DEVAD_NONE, 0x15, 0x0000);
}

static int bcm_cygnus_config(struct phy_device *phydev)
{
	genphy_config_aneg(phydev);
	phy_reset(phydev);
	/* AFE settings for PHY stability */
	bcm_cygnus_afe(phydev);
	/* Forcing aneg after applying the AFE settings */
	genphy_restart_aneg(phydev);

	return 0;
}

/*
 * Find out if PHY is in copper or serdes mode by looking at Expansion Reg
 * 0x42 - "Operating Mode Status Register"
 */
static int bcm5482_is_serdes(struct phy_device *phydev)
{
	u16 val;
	int serdes = 0;

	phy_write(phydev, MDIO_DEVAD_NONE, MIIM_BCM54XX_EXP_SEL,
			MIIM_BCM54XX_EXP_SEL_ER | 0x42);
	val = phy_read(phydev, MDIO_DEVAD_NONE, MIIM_BCM54XX_EXP_DATA);

	switch (val & 0x1f) {
	case 0x0d:	/* RGMII-to-100Base-FX */
	case 0x0e:	/* RGMII-to-SGMII */
	case 0x0f:	/* RGMII-to-SerDes */
	case 0x12:	/* SGMII-to-SerDes */
	case 0x13:	/* SGMII-to-100Base-FX */
	case 0x16:	/* SerDes-to-Serdes */
		serdes = 1;
		break;
	case 0x6:	/* RGMII-to-Copper */
	case 0x14:	/* SGMII-to-Copper */
	case 0x17:	/* SerDes-to-Copper */
		break;
	default:
		printf("ERROR, invalid PHY mode (0x%x\n)", val);
		break;
	}

	return serdes;
}

/*
 * Determine SerDes link speed and duplex from Expansion reg 0x42 "Operating
 * Mode Status Register"
 */
static u32 bcm5482_parse_serdes_sr(struct phy_device *phydev)
{
	u16 val;
	int i = 0;

	/* Wait 1s for link - Clause 37 autonegotiation happens very fast */
	while (1) {
		phy_write(phydev, MDIO_DEVAD_NONE, MIIM_BCM54XX_EXP_SEL,
				MIIM_BCM54XX_EXP_SEL_ER | 0x42);
		val = phy_read(phydev, MDIO_DEVAD_NONE, MIIM_BCM54XX_EXP_DATA);

		if (val & 0x8000)
			break;

		if (i++ > 1000) {
			phydev->link = 0;
			return 1;
		}

		udelay(1000);	/* 1 ms */
	}

	phydev->link = 1;
	switch ((val >> 13) & 0x3) {
	case (0x00):
		phydev->speed = 10;
		break;
	case (0x01):
		phydev->speed = 100;
		break;
	case (0x02):
		phydev->speed = 1000;
		break;
	}

	phydev->duplex = (val & 0x1000) == 0x1000;

	return 0;
}

/*
 * Figure out if BCM5482 is in serdes or copper mode and determine link
 * configuration accordingly
 */
static int bcm5482_startup(struct phy_device *phydev)
{
	int ret;

	if (bcm5482_is_serdes(phydev)) {
		bcm5482_parse_serdes_sr(phydev);
		phydev->port = PORT_FIBRE;
		return 0;
	}

	/* Wait for auto-negotiation to complete or fail */
	ret = genphy_update_link(phydev);
	if (ret)
		return ret;

	/* Parse BCM54xx copper aux status register */
	return bcm54xx_parse_status(phydev);
}

static u32 bcm89610_parse_link(struct phy_device *phydev)
{
	unsigned int mii_reg;

	genphy_parse_link(phydev);

	mii_reg = phy_read(phydev, MDIO_DEVAD_NONE, MIIM_BCM89xxx_AUXSTATUS);

	switch ((mii_reg & MIIM_BCM89xxx_AUXSTATUS_LINKMODE_MASK) >>
			MIIM_BCM89xxx_AUXSTATUS_LINKMODE_SHIFT) {
	case 1:
		phydev->duplex = DUPLEX_HALF;
		phydev->speed = SPEED_10;
		break;
	case 2:
		phydev->duplex = DUPLEX_FULL;
		phydev->speed = SPEED_10;
		break;
	case 3:
		phydev->duplex = DUPLEX_HALF;
		phydev->speed = SPEED_100;
		break;
	case 5:
		phydev->duplex = DUPLEX_FULL;
		phydev->speed = SPEED_100;
		break;
	case 6:
		phydev->duplex = DUPLEX_HALF;
		phydev->speed = SPEED_1000;
		break;
	case 7:
		phydev->duplex = DUPLEX_FULL;
		phydev->speed = SPEED_1000;
		break;
	default:
		printf("Auto-neg error, defaulting to 10BT/HD\n");
		phydev->duplex = DUPLEX_HALF;
		phydev->speed = SPEED_10;
		break;
	}

	return 0;
}

static int bcm89610_config(struct phy_device *phydev)
{
	unsigned int reg;

	/* reset the PHY */
	reg = phy_read(phydev, MDIO_DEVAD_NONE, MII_BMCR);
	reg |= BMCR_RESET;

	phy_write(phydev, MDIO_DEVAD_NONE, MII_BMCR, reg);

	genphy_config(phydev);

	genphy_config_aneg(phydev);

	return 0;
}

static int bcm89610_startup(struct phy_device *phydev)
{

	genphy_update_link(phydev);
	bcm89610_parse_link(phydev);

	return 0;
}

static struct phy_driver BCM5461S_driver = {
	.name = "Broadcom BCM5461S",
	.uid = 0x2060c0,
	.mask = 0xfffff0,
	.features = PHY_GBIT_FEATURES,
	.config = &bcm5461_config,
	.startup = &bcm54xx_startup,
	.shutdown = &genphy_shutdown,
};

static struct phy_driver BCM5464S_driver = {
	.name = "Broadcom BCM5464S",
	.uid = 0x2060b0,
	.mask = 0xfffff0,
	.features = PHY_GBIT_FEATURES,
	.config = &bcm5461_config,
	.startup = &bcm54xx_startup,
	.shutdown = &genphy_shutdown,
};

static struct phy_driver BCM5482S_driver = {
	.name = "Broadcom BCM5482S",
	.uid = 0x143bcb0,
	.mask = 0xffffff0,
	.features = PHY_GBIT_FEATURES,
	.config = &bcm5482_config,
	.startup = &bcm5482_startup,
	.shutdown = &genphy_shutdown,
};

static struct phy_driver BCM_CYGNUS_driver = {
	.name = "Broadcom CYGNUS GPHY",
	.uid = 0xae025200,
	.mask = 0xfffff0,
	.features = PHY_GBIT_FEATURES,
	.config = &bcm_cygnus_config,
	.startup = &bcm_cygnus_startup,
	.shutdown = &genphy_shutdown,
};

static struct phy_driver BCM89610_driver = {
	.name = "Broadcom BCM89610",
	.uid = 0x3625cde,
	.mask = 0xffffff0,
	.features = PHY_GBIT_FEATURES,
	.config = &bcm89610_config,
	.startup = &bcm89610_startup,
	.shutdown = &genphy_shutdown,
};

int phy_broadcom_init(void)
{
	phy_register(&BCM5482S_driver);
	phy_register(&BCM5464S_driver);
	phy_register(&BCM5461S_driver);
	phy_register(&BCM_CYGNUS_driver);
	phy_register(&BCM89610_driver);

	return 0;
}<|MERGE_RESOLUTION|>--- conflicted
+++ resolved
@@ -2,15 +2,8 @@
 /*
  * Broadcom PHY drivers
  *
-<<<<<<< HEAD
- * SPDX-License-Identifier:	GPL-2.0+
- *
- * Copyright 2010-2015 Freescale Semiconductor, Inc.
- * authors: Andy Fleming, Stoica Cosmin Stefan
-=======
  * Copyright 2010-2011 Freescale Semiconductor, Inc.
  * author Andy Fleming
->>>>>>> 8c5d4fd0
  */
 #include <config.h>
 #include <common.h>
@@ -36,18 +29,6 @@
 #define MIIM_BCM54XX_EXP_SEL_SSD	0x0e00	/* Secondary SerDes select */
 #define MIIM_BCM54XX_EXP_SEL_ER		0x0f00	/* Expansion register select */
 
-<<<<<<< HEAD
-/* Broadcom BCM89xxx */
-#define MIIM_BCM89xxx_AUXCNTL			0x18
-#define MIIM_BCM89xxx_AUXCNTL_ENCODE2(val) (((val & 0x7) << 12) | (0x7))
-#define MIIM_BCM89xxx_AUXCNTL_ENCODE(val) (((val & 0x7) << 12)|(val & 0x7))
-#define MIIM_BCM89xxx_AUXCNTL_WRITE_SEL(val) (val & 0x7)
-#define MIIM_BCM89xxx_AUXSTATUS			0x19
-#define MIIM_BCM89xxx_AUXSTATUS_LINKMODE_MASK	0x0700
-#define MIIM_BCM89xxx_AUXSTATUS_LINKMODE_SHIFT	8
-
-#define MIIM_BCM89xxx_EXP_SEL		0x17	/* Expansion register select */
-=======
 #define MIIM_BCM_AUXCNTL_SHDWSEL_MISC	0x0007
 #define MIIM_BCM_AUXCNTL_ACTL_SMDSP_EN	0x0800
 
@@ -70,7 +51,6 @@
 
 	phy_write(phydev, MDIO_DEVAD_NONE, MIIM_BCM54XX_EXP_DATA, value);
 }
->>>>>>> 8c5d4fd0
 
 /* Broadcom BCM5461S */
 static int bcm5461_config(struct phy_device *phydev)
@@ -343,76 +323,6 @@
 	return bcm54xx_parse_status(phydev);
 }
 
-static u32 bcm89610_parse_link(struct phy_device *phydev)
-{
-	unsigned int mii_reg;
-
-	genphy_parse_link(phydev);
-
-	mii_reg = phy_read(phydev, MDIO_DEVAD_NONE, MIIM_BCM89xxx_AUXSTATUS);
-
-	switch ((mii_reg & MIIM_BCM89xxx_AUXSTATUS_LINKMODE_MASK) >>
-			MIIM_BCM89xxx_AUXSTATUS_LINKMODE_SHIFT) {
-	case 1:
-		phydev->duplex = DUPLEX_HALF;
-		phydev->speed = SPEED_10;
-		break;
-	case 2:
-		phydev->duplex = DUPLEX_FULL;
-		phydev->speed = SPEED_10;
-		break;
-	case 3:
-		phydev->duplex = DUPLEX_HALF;
-		phydev->speed = SPEED_100;
-		break;
-	case 5:
-		phydev->duplex = DUPLEX_FULL;
-		phydev->speed = SPEED_100;
-		break;
-	case 6:
-		phydev->duplex = DUPLEX_HALF;
-		phydev->speed = SPEED_1000;
-		break;
-	case 7:
-		phydev->duplex = DUPLEX_FULL;
-		phydev->speed = SPEED_1000;
-		break;
-	default:
-		printf("Auto-neg error, defaulting to 10BT/HD\n");
-		phydev->duplex = DUPLEX_HALF;
-		phydev->speed = SPEED_10;
-		break;
-	}
-
-	return 0;
-}
-
-static int bcm89610_config(struct phy_device *phydev)
-{
-	unsigned int reg;
-
-	/* reset the PHY */
-	reg = phy_read(phydev, MDIO_DEVAD_NONE, MII_BMCR);
-	reg |= BMCR_RESET;
-
-	phy_write(phydev, MDIO_DEVAD_NONE, MII_BMCR, reg);
-
-	genphy_config(phydev);
-
-	genphy_config_aneg(phydev);
-
-	return 0;
-}
-
-static int bcm89610_startup(struct phy_device *phydev)
-{
-
-	genphy_update_link(phydev);
-	bcm89610_parse_link(phydev);
-
-	return 0;
-}
-
 static struct phy_driver BCM5461S_driver = {
 	.name = "Broadcom BCM5461S",
 	.uid = 0x2060c0,
@@ -453,23 +363,12 @@
 	.shutdown = &genphy_shutdown,
 };
 
-static struct phy_driver BCM89610_driver = {
-	.name = "Broadcom BCM89610",
-	.uid = 0x3625cde,
-	.mask = 0xffffff0,
-	.features = PHY_GBIT_FEATURES,
-	.config = &bcm89610_config,
-	.startup = &bcm89610_startup,
-	.shutdown = &genphy_shutdown,
-};
-
 int phy_broadcom_init(void)
 {
 	phy_register(&BCM5482S_driver);
 	phy_register(&BCM5464S_driver);
 	phy_register(&BCM5461S_driver);
 	phy_register(&BCM_CYGNUS_driver);
-	phy_register(&BCM89610_driver);
 
 	return 0;
 }