#
# Serial device configuration
#

menu "Serial drivers"

config BAUDRATE
	int "Default baudrate"
	default 115200
	help
	  Select a default baudrate, where "default" has a driver-specific
	  meaning of either setting the baudrate for the early debug UART
	  in the SPL stage (most drivers) or for choosing a default baudrate
	  in the absence of an environment setting (serial_mxc.c).

config REQUIRE_SERIAL_CONSOLE
	bool "Require a serial port for console"
	# Running without a serial console is not supported by the
	# non-dm serial code
	depends on DM_SERIAL
	default y
	help
	  Require a serial port for the console, and panic if none is found
	  during serial port initialization (default y). Set this to n on
	  boards which have no debug serial port whatsoever.

config SPECIFY_CONSOLE_INDEX
	bool "Specify the port number used for console"
	default y if !DM_SERIAL || (SPL && !SPL_DM_SERIAL) || \
		(TPL && !TPL_DM_SERIAL)
	help
	  In various cases, we need to specify which of the UART devices that
	  a board or SoC has available are to be used for the console device
	  in U-Boot.

config SERIAL_PRESENT
	bool "Provide a serial driver"
	depends on DM_SERIAL
	default y
	help
	  In very space-constrained devices even the full UART driver is too
	  large. In this case the debug UART can still be used in some cases.
	  This option enables the full UART in U-Boot, so if is it disabled,
	  the full UART driver will be omitted, thus saving space.

config SPL_SERIAL_PRESENT
	bool "Provide a serial driver in SPL"
	depends on DM_SERIAL
	default y
	help
	  In very space-constrained devices even the full UART driver is too
	  large. In this case the debug UART can still be used in some cases.
	  This option enables the full UART in SPL, so if is it disabled,
	  the full UART driver will be omitted, thus saving space.

# Logic to allow us to use the imply keyword to set what the default port
# should be.  The default is otherwise 1.
config CONS_INDEX_0
	bool

config CONS_INDEX_2
	bool

config CONS_INDEX_3
	bool

config CONS_INDEX_4
	bool

config CONS_INDEX_5
	bool

config CONS_INDEX_6
	bool

config CONS_INDEX
	int "UART used for console"
	depends on SPECIFY_CONSOLE_INDEX
	range 0 6
	default 0 if CONS_INDEX_0
	default 2 if CONS_INDEX_2
	default 3 if CONS_INDEX_3
	default 4 if CONS_INDEX_4
	default 5 if CONS_INDEX_5
	default 6 if CONS_INDEX_6
	default 1
	help
	  Set this to match the UART number of the serial console.

config DM_SERIAL
	bool "Enable Driver Model for serial drivers"
	depends on DM
	help
	  Enable driver model for serial. This replaces
	  drivers/serial/serial.c with the serial uclass, which
	  implements serial_putc() etc. The uclass interface is
	  defined in include/serial.h.

config SERIAL_RX_BUFFER
	bool "Enable RX buffer for serial input"
	depends on DM_SERIAL
	help
	  Enable RX buffer support for the serial driver. This enables
	  pasting longer strings, even when the RX FIFO of the UART is
	  not big enough (e.g. 16 bytes on the normal NS16550).

config SERIAL_RX_BUFFER_SIZE
	int "RX buffer size"
	depends on SERIAL_RX_BUFFER
	default 256
	help
	  The size of the RX buffer (needs to be power of 2)

config SERIAL_SEARCH_ALL
	bool "Search for serial devices after default one failed"
	depends on DM_SERIAL
	help
	  The serial subsystem only searches for a single serial device
	  that was instantiated, but does not check whether it was probed
	  correctly. With this option set, we make successful probing
	  mandatory and search for fallback serial devices if the default
	  device does not work.

	  If unsure, say N.

config SPL_DM_SERIAL
	bool "Enable Driver Model for serial drivers in SPL"
	depends on DM_SERIAL && SPL_DM
	default y
	help
	  Enable driver model for serial in SPL. This replaces
	  drivers/serial/serial.c with the serial uclass, which
	  implements serial_putc() etc. The uclass interface is
	  defined in include/serial.h.

config TPL_DM_SERIAL
	bool "Enable Driver Model for serial drivers in TPL"
	depends on DM_SERIAL
	default y if TPL && DM_SERIAL
	help
	  Enable driver model for serial in TPL. This replaces
	  drivers/serial/serial.c with the serial uclass, which
	  implements serial_putc() etc. The uclass interface is
	  defined in include/serial.h.

config DEBUG_UART
	bool "Enable an early debug UART for debugging"
	help
	  The debug UART is intended for use very early in U-Boot to debug
	  problems when an ICE or other debug mechanism is not available.

	  To use it you should:
	  - Make sure your UART supports this interface
	  - Enable CONFIG_DEBUG_UART
	  - Enable the CONFIG for your UART to tell it to provide this interface
	        (e.g. CONFIG_DEBUG_UART_NS16550)
	  - Define the required settings as needed (see below)
	  - Call debug_uart_init() before use
	  - Call debug_uart_putc() to output a character

	  Depending on your platform it may be possible to use this UART before
	  a stack is available.

	  If your UART does not support this interface you can probably add
	  support quite easily. Remember that you cannot use driver model and
	  it is preferred to use no stack.

	  You must not use this UART once driver model is working and the
	  serial drivers are up and running (done in serial_init()). Otherwise
	  the drivers may conflict and you will get strange output.

choice
	prompt "Select which UART will provide the debug UART"
	depends on DEBUG_UART
	default DEBUG_UART_NS16550

config DEBUG_UART_ALTERA_JTAGUART
	bool "Altera JTAG UART"
	help
	  Select this to enable a debug UART using the altera_jtag_uart driver.
	  You will need to provide parameters to make this work. The driver will
	  be available until the real driver model serial is running.

config DEBUG_UART_ALTERA_UART
	bool "Altera UART"
	help
	  Select this to enable a debug UART using the altera_uart driver.
	  You will need to provide parameters to make this work. The driver will
	  be available until the real driver model serial is running.

config DEBUG_UART_AR933X
	bool "QCA/Atheros ar933x"
	depends on AR933X_UART
	help
	  Select this to enable a debug UART using the ar933x uart driver.
	  You will need to provide parameters to make this work. The
	  driver will be available until the real driver model serial is
	  running.

config DEBUG_ARC_SERIAL
	bool "ARC UART"
	depends on ARC_SERIAL
	help
	  Select this to enable a debug UART using the ARC UART driver.
	  You will need to provide parameters to make this work. The
	  driver will be available until the real driver model serial is
	  running.

config DEBUG_UART_ATMEL
	bool "Atmel USART"
	help
	  Select this to enable a debug UART using the atmel usart driver. You
	  will need to provide parameters to make this work. The driver will
	  be available until the real driver-model serial is running.

config DEBUG_UART_BCM6345
	bool "BCM6345 UART"
	depends on BCM6345_SERIAL
	help
	  Select this to enable a debug UART on BCM6345 SoCs. You
	  will need to provide parameters to make this work. The driver will
	  be available until the real driver model serial is running.

config DEBUG_UART_NS16550
	bool "ns16550"
	help
	  Select this to enable a debug UART using the ns16550 driver. You
	  will need to provide parameters to make this work. The driver will
	  be available until the real driver model serial is running.

config DEBUG_EFI_CONSOLE
	bool "EFI"
	depends on EFI_APP
	help
	  Select this to enable a debug console which calls back to EFI to
	  output to the console. This can be useful for early debugging of
	  U-Boot when running on top of EFI (Extensive Firmware Interface).
	  This is a type of BIOS used by PCs.

config DEBUG_UART_S5P
	bool "Samsung S5P"
	help
	  Select this to enable a debug UART using the serial_s5p driver. You
	  will need to provide parameters to make this work. The driver will
	  be available until the real driver-model serial is running.

config DEBUG_UART_MESON
	bool "Amlogic Meson"
	depends on MESON_SERIAL
	help
	  Select this to enable a debug UART using the serial_meson driver. You
	  will need to provide parameters to make this work. The driver will
	  be available until the real driver-model serial is running.

config DEBUG_UART_UARTLITE
	bool "Xilinx Uartlite"
	help
	  Select this to enable a debug UART using the serial_uartlite driver.
	  You will need to provide parameters to make this work. The driver will
	  be available until the real driver-model serial is running.

config DEBUG_UART_ARM_DCC
	bool "ARM DCC"
	help
	  Select this to enable a debug UART using the ARM JTAG DCC port.
	  The DCC port can be used for very early debugging and doesn't require
	  any additional setting like address/baudrate/clock. On systems without
	  any serial interface this is the easiest way how to get console.
	  Every ARM core has own DCC port which is the part of debug interface.
	  This port is available at least on ARMv6, ARMv7, ARMv8 and XScale
	  architectures.

config DEBUG_MVEBU_A3700_UART
	bool "Marvell Armada 3700"
	help
	  Select this to enable a debug UART using the serial_mvebu driver. You
	  will need to provide parameters to make this work. The driver will
	  be available until the real driver-model serial is running.

config DEBUG_UART_ZYNQ
	bool "Xilinx Zynq"
	help
	  Select this to enable a debug UART using the serial_zynq driver. You
	  will need to provide parameters to make this work. The driver will
	  be available until the real driver-model serial is running.

config DEBUG_UART_APBUART
	depends on LEON3
	bool "Gaisler APBUART"
	help
	  Select this to enable a debug UART using the serial_leon3 driver. You
	  will need to provide parameters to make this work. The driver will
	  be available until the real driver model serial is running.

config DEBUG_UART_PL010
	bool "pl010"
	help
	  Select this to enable a debug UART using the pl01x driver with the
	  PL010 UART type. You will need to provide parameters to make this
	  work. The driver will be available until the real driver model
	  serial is running.

config DEBUG_UART_PL011
	bool "pl011"
	help
	  Select this to enable a debug UART using the pl01x driver with the
	  PL011 UART type. You will need to provide parameters to make this
	  work. The driver will be available until the real driver model
	  serial is running.

config DEBUG_UART_PIC32
	bool "Microchip PIC32"
	depends on PIC32_SERIAL
	help
	  Select this to enable a debug UART using the serial_pic32 driver. You
	  will need to provide parameters to make this work. The driver will
	  be available until the real driver model serial is running.

config DEBUG_UART_MXC
	bool "IMX Serial port"
	depends on MXC_UART
	help
	  Select this to enable a debug UART using the serial_mxc driver. You
	  will need to provide parameters to make this work. The driver will
	  be available until the real driver model serial is running.

config DEBUG_UART_STM32
	bool "STMicroelectronics STM32"
	depends on STM32_SERIAL
	help
	  Select this to enable a debug UART using the serial_stm32 driver
	  You will need to provide parameters to make this work.
	  The driver will be available until the real driver model
	  serial is running.

config DEBUG_UART_UNIPHIER
	bool "UniPhier on-chip UART"
	depends on ARCH_UNIPHIER
	help
	  Select this to enable a debug UART using the UniPhier on-chip UART.
	  You will need to provide DEBUG_UART_BASE to make this work.  The
	  driver will be available until the real driver-model serial is
	  running.

config DEBUG_UART_OMAP
	bool "OMAP uart"
	help
	  Select this to enable a debug UART using the omap ns16550 driver.
	  You will need to provide parameters to make this work. The driver
	  will be available until the real driver model serial is running.

endchoice

config DEBUG_UART_BASE
	hex "Base address of UART"
	depends on DEBUG_UART
	help
	  This is the base address of your UART for memory-mapped UARTs.

	  A default should be provided by your board, but if not you will need
	  to use the correct value here.

config DEBUG_UART_CLOCK
	int "UART input clock"
	depends on DEBUG_UART
	help
	  The UART input clock determines the speed of the internal UART
	  circuitry. The baud rate is derived from this by dividing the input
	  clock down.

	  A default should be provided by your board, but if not you will need
	  to use the correct value here.

config DEBUG_UART_SHIFT
	int "UART register shift"
	depends on DEBUG_UART
	default 0 if DEBUG_UART
	help
	  Some UARTs (notably ns16550) support different register layouts
	  where the registers are spaced either as bytes, words or some other
	  value. Use this value to specify the shift to use, where 0=byte
	  registers, 2=32-bit word registers, etc.

config DEBUG_UART_BOARD_INIT
	bool "Enable board-specific debug UART init"
	depends on DEBUG_UART
	help
	  Some boards need to set things up before the debug UART can be used.
	  On these boards a call to debug_uart_init() is insufficient. When
	  this option is enabled, the function board_debug_uart_init() will
	  be called when debug_uart_init() is called. You can put any code
	  here that is needed to set up the UART ready for use, such as set
	  pin multiplexing or enable clocks.

config DEBUG_UART_ANNOUNCE
	bool "Show a message when the debug UART starts up"
	depends on DEBUG_UART
	help
	  Enable this option to show a message when the debug UART is ready
	  for use. You will see a message like "<debug_uart> " as soon as
	  U-Boot has the UART ready for use (i.e. your code calls
	  debug_uart_init()). This can be useful just as a check that
	  everything is working.

config DEBUG_UART_SKIP_INIT
	bool "Skip UART initialization"
	help
	  Select this if the UART you want to use for debug output is already
	  initialized by the time U-Boot starts its execution.

config ALTERA_JTAG_UART
	bool "Altera JTAG UART support"
	depends on DM_SERIAL
	help
	  Select this to enable an JTAG UART for Altera devices.The JTAG UART
	  core implements a method to communicate serial character streams
	  between a host PC and a Qsys system on an Altera FPGA. Please find
	  details on the "Embedded Peripherals IP User Guide" of Altera.

config ALTERA_JTAG_UART_BYPASS
	bool "Bypass output when no connection"
	depends on ALTERA_JTAG_UART
	help
	  Bypass console output and keep going even if there is no JTAG
	  terminal connection with the host. The console output will resume
	  once the JTAG terminal is connected. Without the bypass, the console
	  output will wait forever until a JTAG terminal is connected. If you
	  not are sure, say Y.

config ALTERA_UART
	bool "Altera UART support"
	depends on DM_SERIAL
	help
	  Select this to enable an UART for Altera devices. Please find
	  details on the "Embedded Peripherals IP User Guide" of Altera.

config AR933X_UART
	bool "QCA/Atheros ar933x UART support"
	depends on DM_SERIAL && SOC_AR933X
	help
	  Select this to enable UART support for QCA/Atheros ar933x
	  devices. This driver uses driver model and requires a device
	  tree binding to operate, please refer to the document at
	  doc/device-tree-bindings/serial/qca,ar9330-uart.txt.

config ARC_SERIAL
	bool "ARC UART support"
	depends on DM_SERIAL
	help
	  Select this to enable support for ARC UART now typically
	  only used in Synopsys DesignWare ARC simulators like nSIM.

config ATMEL_USART
	bool "Atmel USART support"
	help
	  Select this to enable USART support for Atmel SoCs. It can be
	  configured in the device tree, and input clock frequency can
	  be got from the clk node.

config BCM283X_MU_SERIAL
	bool "Support for BCM283x Mini-UART"
	depends on DM_SERIAL && ARCH_BCM283X
	default y
	help
	  Select this to enable Mini-UART support on BCM283X family of SoCs.

config BCM283X_PL011_SERIAL
	bool "Support for BCM283x PL011 UART"
	depends on PL01X_SERIAL && ARCH_BCM283X
	default y
	help
	  Select this to enable an overriding PL011 driver for BCM283X SoCs
	  that supports automatic disable, so that it only gets used when
	  the UART is actually muxed.

config BCM6345_SERIAL
	bool "Support for BCM6345 UART"
	depends on DM_SERIAL && ARCH_BMIPS
	help
	  Select this to enable UART on BCM6345 SoCs.

config FSL_LINFLEXUART
	bool "Freescale Linflex UART support"
	depends on DM_SERIAL
	help
	  Select this to enable the Linflex serial module found on some
	  NXP SoCs like S32V234.

config FSL_LPUART
	bool "Freescale LPUART support"
	help
	  Select this to enable a Low Power UART for Freescale VF610 and
	  QorIQ Layerscape devices.

config MVEBU_A3700_UART
	bool "UART support for Armada 3700"
	default n
	help
	  Choose this option to add support for UART driver on the Marvell
	  Armada 3700 SoC. The base address is configured via DT.

config MXC_UART
	bool "IMX serial port support"
	depends on MX5 || MX6
	help
	  If you have a machine based on a Motorola IMX CPU you
	  can enable its onboard serial port by enabling this option.

config NULLDEV_SERIAL
	bool "Null serial device"
	help
	  Select this to enable null serial device support. A null serial
	  device merely acts as a placeholder for a serial device and does
	  nothing for all it's operation.

config PIC32_SERIAL
	bool "Support for Microchip PIC32 on-chip UART"
	depends on DM_SERIAL && MACH_PIC32
	default y
	help
	  Support for the UART found on Microchip PIC32 SoC's.

config SYS_NS16550
	bool "NS16550 UART or compatible"
	help
	  Support NS16550 UART or compatible. This can be enabled in the
	  device tree with the correct input clock frequency. If the input
	  clock frequency is not defined in the device tree, the macro
	  CONFIG_SYS_NS16550_CLK defined in a legacy board header file will
	  be used. It can be a constant or a function to get clock, eg,
	  get_serial_clock().

config INTEL_MID_SERIAL
	bool "Intel MID platform UART support"
	depends on DM_SERIAL && OF_CONTROL
	depends on INTEL_MID
	select SYS_NS16550
	help
	  Select this to enable a UART for Intel MID platforms.
	  This uses the ns16550 driver as a library.

config PL010_SERIAL
	bool "ARM PL010 driver"
	depends on !DM_SERIAL
	help
	  Select this to enable a UART for platforms using PL010.

config PL011_SERIAL
	bool "ARM PL011 driver"
	depends on !DM_SERIAL
	help
	  Select this to enable a UART for platforms using PL011.

config PL01X_SERIAL
	bool "ARM PL010 and PL011 driver"
	depends on DM_SERIAL
	help
	  Select this to enable a UART for platforms using PL010 or PL011.

config ROCKCHIP_SERIAL
	bool "Rockchip on-chip UART support"
	depends on DM_SERIAL && SPL_OF_PLATDATA
	help
	  Select this to enable a debug UART for Rockchip devices when using
	  CONFIG_SPL_OF_PLATDATA (i.e. a compiled-in device tree replacemenmt).
	  This uses the ns16550 driver, converting the platdata from of-platdata
	  to the ns16550 format.

config SANDBOX_SERIAL
	bool "Sandbox UART support"
	depends on SANDBOX
	help
	  Select this to enable a seral UART for sandbox. This is required to
	  operate correctly, otherwise you will see no serial output from
	  sandbox. The emulated UART will display to the console and console
	  input will be fed into the UART. This allows you to interact with
	  U-Boot.

	  The operation of the console is controlled by the -t command-line
	  flag. In raw mode, U-Boot sees all characters from the terminal
	  before they are processed, including Ctrl-C. In cooked mode, Ctrl-C
	  is processed by the terminal, and terminates U-Boot. Valid options
	  are:

	     -t raw-with-sigs	Raw mode, Ctrl-C will terminate U-Boot
	     -t raw		Raw mode, Ctrl-C is processed by U-Boot
	     -t cooked		Cooked mode, Ctrl-C terminates

config SCIF_CONSOLE
	bool "Renesas SCIF UART support"
	depends on SH || ARCH_RMOBILE
	help
	  Select this to enable Renesas SCIF UART. To operate serial ports
	  on systems with RCar or SH SoCs, say Y to this option. If unsure,
	  say N.

config UNIPHIER_SERIAL
	bool "Support for UniPhier on-chip UART"
	depends on ARCH_UNIPHIER
	default y
	help
	  If you have a UniPhier based board and want to use the on-chip
	  serial ports, say Y to this option. If unsure, say N.

<<<<<<< HEAD
config FSL_LINFLEXUART
	bool "Freescale Linflexuart serial port support"
	help
	  If you have enabled the linflexuart serial port on the Freescale SoCs,
	  you can make it the console by answering Y to this option.

config FSL_LINFLEX_MODULE
	int "LINFLEX Active Module"
	depends on FSL_LINFLEXUART
	help
	  Select the LINFLEX Module used as serial
=======
config XILINX_UARTLITE
	bool "Xilinx Uarlite support"
	depends on DM_SERIAL && (MICROBLAZE || ARCH_ZYNQ || ARCH_ZYNQMP || 4xx)
	help
	  If you have a Xilinx based board and want to use the uartlite
	  serial ports, say Y to this option. If unsure, say N.

config MESON_SERIAL
	bool "Support for Amlogic Meson UART"
	depends on DM_SERIAL && ARCH_MESON
	help
	  If you have an Amlogic Meson based board and want to use the on-chip
	  serial ports, say Y to this option. If unsure, say N.

config MSM_SERIAL
	bool "Qualcomm on-chip UART"
	depends on DM_SERIAL
	help
	  Support Data Mover UART used on Qualcomm Snapdragon SoCs.
	  It should support all Qualcomm devices with UARTDM version 1.4,
	  for example APQ8016 and MSM8916.
	  Single baudrate is supported in current implementation (115200).

config PXA_SERIAL
	bool "PXA serial port support"
	help
	  If you have a machine based on a Marvell XScale PXA2xx CPU you
	  can enable its onboard serial ports by enabling this option.

config STI_ASC_SERIAL
	bool "STMicroelectronics on-chip UART"
	depends on DM_SERIAL && ARCH_STI
	help
	  Select this to enable Asynchronous Serial Controller available
	  on STiH410 SoC. This is a basic implementation,  it supports
	  following baudrate 9600, 19200, 38400, 57600 and 115200.

config STM32_SERIAL
	bool "STMicroelectronics STM32 SoCs on-chip UART"
	depends on DM_SERIAL && (STM32F4 || STM32F7 || STM32H7 || ARCH_STM32MP)
	help
	  If you have a machine based on a STM32 F4, F7, H7 or MP1 SOC
	  you can enable its onboard serial ports, say Y to this option.
	  If unsure, say N.

config ZYNQ_SERIAL
	bool "Cadence (Xilinx Zynq) UART support"
	depends on DM_SERIAL && (MICROBLAZE || ARCH_ZYNQ || ARCH_ZYNQMP || ARCH_ZYNQMP_R5)
	help
	  This driver supports the Cadence UART. It is found e.g. in Xilinx
	  Zynq/ZynqMP.

config MPC8XX_CONS
	bool "Console driver for MPC8XX"
	depends on MPC8xx
	default y

choice
	prompt "Console port"
	default 8xx_CONS_SMC1
	depends on MPC8XX_CONS
	help
	  Depending on board, select one serial port
	  (CONFIG_8xx_CONS_SMC1 or CONFIG_8xx_CONS_SMC2)

config 8xx_CONS_SMC1
	bool "SMC1"

config 8xx_CONS_SMC2
	bool "SMC2"

endchoice

config SYS_SMC_RXBUFLEN
	int "Console Rx buffer length"
	depends on MPC8XX_CONS
	default 1
	help
	  With CONFIG_SYS_SMC_RXBUFLEN it is possible to define
	  the maximum receive buffer length for the SMC.
	  This option is actual only for 8xx possible.
	  If using CONFIG_SYS_SMC_RXBUFLEN also CONFIG_SYS_MAXIDLE
	  must be defined, to setup the maximum idle timeout for
	  the SMC.

config SYS_MAXIDLE
	int "maximum idle timeout"
	depends on MPC8XX_CONS
	default 0

config SYS_BRGCLK_PRESCALE
	int "BRG Clock Prescale"
	depends on MPC8XX_CONS
	default 1

config SYS_SDSR
	hex "SDSR Value"
	depends on MPC8XX_CONS
	default 0x83

config SYS_SDMR
	hex "SDMR Value"
	depends on MPC8XX_CONS
>>>>>>> 8c5d4fd0
	default 0

endmenu<|MERGE_RESOLUTION|>--- conflicted
+++ resolved
@@ -602,7 +602,6 @@
 	  If you have a UniPhier based board and want to use the on-chip
 	  serial ports, say Y to this option. If unsure, say N.
 
-<<<<<<< HEAD
 config FSL_LINFLEXUART
 	bool "Freescale Linflexuart serial port support"
 	help
@@ -614,7 +613,7 @@
 	depends on FSL_LINFLEXUART
 	help
 	  Select the LINFLEX Module used as serial
-=======
+
 config XILINX_UARTLITE
 	bool "Xilinx Uarlite support"
 	depends on DM_SERIAL && (MICROBLAZE || ARCH_ZYNQ || ARCH_ZYNQMP || 4xx)
@@ -718,7 +717,6 @@
 config SYS_SDMR
 	hex "SDMR Value"
 	depends on MPC8XX_CONS
->>>>>>> 8c5d4fd0
 	default 0
 
 endmenu