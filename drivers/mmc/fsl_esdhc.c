// SPDX-License-Identifier: GPL-2.0+
/*
 * Copyright 2007, 2010-2011 Freescale Semiconductor, Inc
 * Copyright 2019 NXP Semiconductors
 * Andy Fleming
 *
 * Based vaguely on the pxa mmc code:
 * (C) Copyright 2003
 * Kyle Harris, Nexus Technologies, Inc. kharris@nexus-tech.net
 */

#include <config.h>
#include <common.h>
#include <command.h>
#include <cpu_func.h>
#include <errno.h>
#include <hwconfig.h>
#include <mmc.h>
#include <part.h>
#include <malloc.h>
#include <fsl_esdhc.h>
#include <fdt_support.h>
#include <asm/io.h>
#include <dm.h>
#include <dm/device_compat.h>

#if defined(CONFIG_TARGET_TYPE_S32GEN1_EMULATOR)
#define SDHC_REDUCED_MAP
#endif

DECLARE_GLOBAL_DATA_PTR;

<<<<<<< HEAD
#define SDHCI_IRQ_EN_BITS		(IRQSTATEN_CC | IRQSTATEN_TC | \
		IRQSTATEN_CINT | \
		IRQSTATEN_CTOE | IRQSTATEN_CCE | IRQSTATEN_CEBE | \
		IRQSTATEN_CIE | IRQSTATEN_DTOE | IRQSTATEN_DCE | \
		IRQSTATEN_DEBE | IRQSTATEN_BRR | IRQSTATEN_BWR | \
		IRQSTATEN_DINT)
#define MAX_TUNING_LOOP 40

=======
>>>>>>> 36fec02b
struct fsl_esdhc {
	uint    dsaddr;		/* SDMA system address register */
	uint    blkattr;	/* Block attributes register */
	uint    cmdarg;		/* Command argument register */
	uint    xfertyp;	/* Transfer type register */
	uint    cmdrsp0;	/* Command response 0 register */
	uint    cmdrsp1;	/* Command response 1 register */
	uint    cmdrsp2;	/* Command response 2 register */
	uint    cmdrsp3;	/* Command response 3 register */
	uint    datport;	/* Buffer data port register */
	uint    prsstat;	/* Present state register */
	uint    proctl;		/* Protocol control register */
	uint    sysctl;		/* System Control Register */
	uint    irqstat;	/* Interrupt status register */
	uint    irqstaten;	/* Interrupt status enable register */
	uint    irqsigen;	/* Interrupt signal enable register */
	uint    autoc12err;	/* Auto CMD error status register */
	uint    hostcapblt;	/* Host controller capabilities register */
	uint    wml;		/* Watermark level register */
	char    reserved1[8];	/* reserved */
	uint    fevt;		/* Force event register */
	uint    admaes;		/* ADMA error status register */
	uint    adsaddr;	/* ADMA system address register */
<<<<<<< HEAD
	char    reserved2[4];
	uint    dllctrl;
	uint    dllstat;
	uint    clktunectrlstatus;
	char    reserved3[4];
	uint	strobe_dllctrl;
	uint	strobe_dllstat;
	char    reserved4[72];
	uint    vendorspec;
	uint    mmcboot;
	uint    vendorspec2;
	uint    tuning_ctrl;	/* on i.MX6/7/8 */
#ifndef SDHC_REDUCED_MAP
	char	reserved5[44];
=======
	char    reserved2[160];
>>>>>>> 36fec02b
	uint    hostver;	/* Host controller version register */
	char    reserved3[4];	/* reserved */
	uint    dmaerraddr;	/* DMA error address register */
	char    reserved4[4];	/* reserved */
	uint    dmaerrattr;	/* DMA error attribute register */
	char    reserved5[4];	/* reserved */
	uint    hostcapblt2;	/* Host controller capabilities register 2 */
<<<<<<< HEAD
	char    reserved9[8];	/* reserved */
	uint    tcr;		/* Tuning control register */
	char    reserved10[28];	/* reserved */
	uint    sddirctl;	/* SD direction control register */
	char    reserved11[712];/* reserved */
	uint    scr;		/* eSDHC control register */
#endif
=======
	char    reserved6[756];	/* reserved */
	uint    esdhcctl;	/* eSDHC control register */
>>>>>>> 36fec02b
};

struct fsl_esdhc_plat {
	struct mmc_config cfg;
	struct mmc mmc;
};

/**
 * struct fsl_esdhc_priv
 *
 * @esdhc_regs: registers of the sdhc controller
 * @sdhc_clk: Current clk of the sdhc controller
 * @bus_width: bus width, 1bit, 4bit or 8bit
 * @cfg: mmc config
 * @mmc: mmc
 * Following is used when Driver Model is enabled for MMC
 * @dev: pointer for the device
 * @cd_gpio: gpio for card detection
 * @wp_gpio: gpio for write protection
 */
struct fsl_esdhc_priv {
	struct fsl_esdhc *esdhc_regs;
	unsigned int sdhc_clk;
	bool is_sdhc_per_clk;
	unsigned int clock;
#if !CONFIG_IS_ENABLED(DM_MMC)
	struct mmc *mmc;
#endif
	struct udevice *dev;
<<<<<<< HEAD
	int non_removable;
	int wp_enable;
	int vs18_enable;
	u32 flags;
	u32 caps;
#if !defined(CONFIG_TARGET_TYPE_S32GEN1_EMULATOR)
	u32 tuning_step;
	u32 tuning_start_tap;
	u32 strobe_dll_delay_target;
	u32 signal_voltage;
#endif
#if IS_ENABLED(CONFIG_DM_REGULATOR)
	struct udevice *vqmmc_dev;
	struct udevice *vmmc_dev;
#endif
#ifdef CONFIG_DM_GPIO
	struct gpio_desc cd_gpio;
	struct gpio_desc wp_gpio;
#endif
=======
>>>>>>> 36fec02b
};

/* Return the XFERTYP flags for a given command and data packet */
static uint esdhc_xfertyp(struct mmc_cmd *cmd, struct mmc_data *data)
{
	uint xfertyp = 0;

	if (data) {
		xfertyp |= XFERTYP_DPSEL;
#ifndef CONFIG_SYS_FSL_ESDHC_USE_PIO
		xfertyp |= XFERTYP_DMAEN;
#endif
		if (data->blocks > 1) {
			xfertyp |= XFERTYP_MSBSEL;
			xfertyp |= XFERTYP_BCEN;
#ifdef CONFIG_SYS_FSL_ERRATUM_ESDHC111
			xfertyp |= XFERTYP_AC12EN;
#endif
		}

		if (data->flags & MMC_DATA_READ)
			xfertyp |= XFERTYP_DTDSEL;
	}

	if (cmd->resp_type & MMC_RSP_CRC)
		xfertyp |= XFERTYP_CCCEN;
	if (cmd->resp_type & MMC_RSP_OPCODE)
		xfertyp |= XFERTYP_CICEN;
	if (cmd->resp_type & MMC_RSP_136)
		xfertyp |= XFERTYP_RSPTYP_136;
	else if (cmd->resp_type & MMC_RSP_BUSY)
		xfertyp |= XFERTYP_RSPTYP_48_BUSY;
	else if (cmd->resp_type & MMC_RSP_PRESENT)
		xfertyp |= XFERTYP_RSPTYP_48;

	if (cmd->cmdidx == MMC_CMD_STOP_TRANSMISSION)
		xfertyp |= XFERTYP_CMDTYP_ABORT;

	return XFERTYP_CMD(cmd->cmdidx) | xfertyp;
}

#ifdef CONFIG_SYS_FSL_ESDHC_USE_PIO
/*
 * PIO Read/Write Mode reduce the performace as DMA is not used in this mode.
 */
static void esdhc_pio_read_write(struct fsl_esdhc_priv *priv,
				 struct mmc_data *data)
{
	struct fsl_esdhc *regs = priv->esdhc_regs;
	uint blocks;
	char *buffer;
	uint databuf;
	uint size;
	uint irqstat;
	ulong start;

	if (data->flags & MMC_DATA_READ) {
		blocks = data->blocks;
		buffer = data->dest;
		while (blocks) {
			start = get_timer(0);
			size = data->blocksize;
			irqstat = esdhc_read32(&regs->irqstat);
			while (!(esdhc_read32(&regs->prsstat) & PRSSTAT_BREN)) {
				if (get_timer(start) > PIO_TIMEOUT) {
					printf("\nData Read Failed in PIO Mode.");
					return;
				}
			}
			while (size && (!(irqstat & IRQSTAT_TC))) {
				udelay(100); /* Wait before last byte transfer complete */
				irqstat = esdhc_read32(&regs->irqstat);
				databuf = in_le32(&regs->datport);
				*((uint *)buffer) = databuf;
				buffer += 4;
				size -= 4;
			}
			blocks--;
		}
	} else {
		blocks = data->blocks;
		buffer = (char *)data->src;
		while (blocks) {
			start = get_timer(0);
			size = data->blocksize;
			irqstat = esdhc_read32(&regs->irqstat);
			while (!(esdhc_read32(&regs->prsstat) & PRSSTAT_BWEN)) {
				if (get_timer(start) > PIO_TIMEOUT) {
					printf("\nData Write Failed in PIO Mode.");
					return;
				}
			}
			while (size && (!(irqstat & IRQSTAT_TC))) {
				udelay(100); /* Wait before last byte transfer complete */
				databuf = *((uint *)buffer);
				buffer += 4;
				size -= 4;
				irqstat = esdhc_read32(&regs->irqstat);
				out_le32(&regs->datport, databuf);
			}
			blocks--;
		}
	}
}
#endif

static int esdhc_setup_data(struct fsl_esdhc_priv *priv, struct mmc *mmc,
			    struct mmc_data *data)
{
	int timeout;
	struct fsl_esdhc *regs = priv->esdhc_regs;
<<<<<<< HEAD
#ifdef CORE_64BIT_PERIPHERALS_32BIT
=======
#if defined(CONFIG_FSL_LAYERSCAPE)
>>>>>>> 36fec02b
	dma_addr_t addr;
#endif
	uint wml_value;

	wml_value = data->blocksize / 4;

	if (data->flags & MMC_DATA_READ) {
		if (wml_value > WML_RD_WML_MAX)
			wml_value = WML_RD_WML_MAX_VAL;

		esdhc_clrsetbits32(&regs->wml, WML_RD_WML_MASK, wml_value);
#ifndef CONFIG_SYS_FSL_ESDHC_USE_PIO
<<<<<<< HEAD
#ifdef CORE_64BIT_PERIPHERALS_32BIT
=======
#if defined(CONFIG_FSL_LAYERSCAPE)
>>>>>>> 36fec02b
		addr = virt_to_phys((void *)(data->dest));
		if (upper_32_bits(addr))
			printf("Error found for upper 32 bits\n");
		else
			esdhc_write32(&regs->dsaddr, lower_32_bits(addr));
#else
		esdhc_write32(&regs->dsaddr, (u32)data->dest);
#endif
#endif
	} else {
#ifndef CONFIG_SYS_FSL_ESDHC_USE_PIO
		flush_dcache_range((ulong)data->src,
				   (ulong)data->src + data->blocks
					 *data->blocksize);
#endif
		if (wml_value > WML_WR_WML_MAX)
			wml_value = WML_WR_WML_MAX_VAL;

		if (!(esdhc_read32(&regs->prsstat) & PRSSTAT_WPSPL)) {
			printf("Can not write to locked SD card.\n");
			return -EINVAL;
		}

		esdhc_clrsetbits32(&regs->wml, WML_WR_WML_MASK,
						   wml_value << 16);
#ifndef CONFIG_SYS_FSL_ESDHC_USE_PIO
<<<<<<< HEAD
#ifdef CORE_64BIT_PERIPHERALS_32BIT
=======
#if defined(CONFIG_FSL_LAYERSCAPE)
>>>>>>> 36fec02b
		addr = virt_to_phys((void *)(data->src));
		if (upper_32_bits(addr))
			printf("Error found for upper 32 bits\n");
		else
			esdhc_write32(&regs->dsaddr, lower_32_bits(addr));
#else
		esdhc_write32(&regs->dsaddr, (u32)data->src);
#endif
#endif
	}

	esdhc_write32(&regs->blkattr, data->blocks << 16 | data->blocksize);

	/* Calculate the timeout period for data transactions */
	/*
	 * 1)Timeout period = (2^(timeout+13)) SD Clock cycles
	 * 2)Timeout period should be minimum 0.250sec as per SD Card spec
	 *  So, Number of SD Clock cycles for 0.25sec should be minimum
	 *		(SD Clock/sec * 0.25 sec) SD Clock cycles
	 *		= (mmc->clock * 1/4) SD Clock cycles
	 * As 1) >=  2)
	 * => (2^(timeout+13)) >= mmc->clock * 1/4
	 * Taking log2 both the sides
	 * => timeout + 13 >= log2(mmc->clock/4)
	 * Rounding up to next power of 2
	 * => timeout + 13 = log2(mmc->clock/4) + 1
	 * => timeout + 13 = fls(mmc->clock/4)
	 *
	 * However, the MMC spec "It is strongly recommended for hosts to
	 * implement more than 500ms timeout value even if the card
	 * indicates the 250ms maximum busy length."  Even the previous
	 * value of 300ms is known to be insufficient for some cards.
	 * So, we use
	 * => timeout + 13 = fls(mmc->clock/2)
	 */
	timeout = fls(mmc->clock / 2);
	timeout -= 13;

	if (timeout > 14)
		timeout = 14;

	if (timeout < 0)
		timeout = 0;

#ifdef CONFIG_SYS_FSL_ERRATUM_ESDHC_A001
	if (timeout == 4 || timeout == 8 || timeout == 12)
		timeout++;
#endif

#ifdef ESDHCI_QUIRK_BROKEN_TIMEOUT_VALUE
	timeout = 0xE;
#endif
	esdhc_clrsetbits32(&regs->sysctl, SYSCTL_TIMEOUT_MASK, timeout << 16);

	return 0;
}

static void check_and_invalidate_dcache_range
	(struct mmc_cmd *cmd,
	 struct mmc_data *data) {
#ifdef CORE_64BIT_PERIPHERALS_32BIT
	unsigned start = 0;
	unsigned end = 0;
	unsigned size = roundup(ARCH_DMA_MINALIGN,
				data->blocks*data->blocksize);
<<<<<<< HEAD
=======
#if defined(CONFIG_FSL_LAYERSCAPE)
>>>>>>> 36fec02b
	dma_addr_t addr;

	addr = virt_to_phys((void *)(data->dest));
	if (upper_32_bits(addr))
		printf("Error found for upper 32 bits\n");
	else
		start = lower_32_bits(addr);
#else
	start = (unsigned int)data->dest;
#endif
	end = start + size;
	invalidate_dcache_range(start, end);
}

/*
 * Sends a command out on the bus.  Takes the mmc pointer,
 * a command pointer, and an optional data pointer.
 */
static int esdhc_send_cmd_common(struct fsl_esdhc_priv *priv,
				 struct mmc *mmc, struct mmc_cmd *cmd,
				 struct mmc_data *data)
{
	int	err = 0;
	uint	xfertyp;
	uint	irqstat;
	u32	flags = IRQSTAT_CC | IRQSTAT_CTOE;
	struct fsl_esdhc *regs = priv->esdhc_regs;
	unsigned long start;

#ifdef CONFIG_SYS_FSL_ERRATUM_ESDHC111
	if (cmd->cmdidx == MMC_CMD_STOP_TRANSMISSION)
		return 0;
#endif

	esdhc_write32(&regs->irqstat, -1);

	sync();

	/* Wait for the bus to be idle */
	while ((esdhc_read32(&regs->prsstat) & PRSSTAT_CICHB) ||
			(esdhc_read32(&regs->prsstat) & PRSSTAT_CIDHB))
		;

	while (esdhc_read32(&regs->prsstat) & PRSSTAT_DLA)
		;

	/* Wait at least 8 SD clock cycles before the next command */
	/*
	 * Note: This is way more than 8 cycles, but 1ms seems to
	 * resolve timing issues with some cards
	 */
#ifdef CONFIG_TARGET_TYPE_S32GEN1_EMULATOR
	udelay(1);
#else
	udelay(1000);
#endif

	/* Set up for a data transfer if we have one */
	if (data) {
		err = esdhc_setup_data(priv, mmc, data);
		if (err)
			return err;

		if (data->flags & MMC_DATA_READ)
			check_and_invalidate_dcache_range(cmd, data);
	}

	/* Figure out the transfer arguments */
	xfertyp = esdhc_xfertyp(cmd, data);

	/* Mask all irqs */
	esdhc_write32(&regs->irqsigen, 0);

	/* Send the command */
	esdhc_write32(&regs->cmdarg, cmd->cmdarg);
	esdhc_write32(&regs->xfertyp, xfertyp);

	/* Wait for the command to complete */
	start = get_timer(0);
	while (!(esdhc_read32(&regs->irqstat) & flags)) {
		if (get_timer(start) > 1000) {
			err = -ETIMEDOUT;
			goto out;
		}
	}

	irqstat = esdhc_read32(&regs->irqstat);

	if (irqstat & CMD_ERR) {
		err = -ECOMM;
		goto out;
	}

	if (irqstat & IRQSTAT_CTOE) {
		err = -ETIMEDOUT;
		goto out;
	}

<<<<<<< HEAD
	/* Switch voltage to 1.8V if CMD11 succeeded */
	if (cmd->cmdidx == SD_CMD_SWITCH_UHS18V) {
		esdhc_setbits32(&regs->vendorspec, ESDHC_VENDORSPEC_VSELECT);

		printf("Run CMD11 1.8V switch\n");
		/* Sleep for 5 ms - max time for card to switch to 1.8V */
#ifdef CONFIG_TARGET_TYPE_S32GEN1_EMULATOR
		udelay(5);
#else
		udelay(5000);
#endif
	}

=======
>>>>>>> 36fec02b
	/* Workaround for ESDHC errata ENGcm03648 */
	if (!data && (cmd->resp_type & MMC_RSP_BUSY)) {
		int timeout = 6000;

		/* Poll on DATA0 line for cmd with busy signal for 600 ms */
		while (timeout > 0 && !(esdhc_read32(&regs->prsstat) &
					PRSSTAT_DAT0)) {
			udelay(100);
			timeout--;
		}

		if (timeout <= 0) {
			printf("Timeout waiting for DAT0 to go high!\n");
			err = -ETIMEDOUT;
			goto out;
		}
	}

	/* Copy the response to the response buffer */
	if (cmd->resp_type & MMC_RSP_136) {
		u32 cmdrsp3, cmdrsp2, cmdrsp1, cmdrsp0;

		cmdrsp3 = esdhc_read32(&regs->cmdrsp3);
		cmdrsp2 = esdhc_read32(&regs->cmdrsp2);
		cmdrsp1 = esdhc_read32(&regs->cmdrsp1);
		cmdrsp0 = esdhc_read32(&regs->cmdrsp0);
		cmd->response[0] = (cmdrsp3 << 8) | (cmdrsp2 >> 24);
		cmd->response[1] = (cmdrsp2 << 8) | (cmdrsp1 >> 24);
		cmd->response[2] = (cmdrsp1 << 8) | (cmdrsp0 >> 24);
		cmd->response[3] = (cmdrsp0 << 8);
	} else {
		cmd->response[0] = esdhc_read32(&regs->cmdrsp0);
	}

	/* Wait until all of the blocks are transferred */
	if (data) {
#ifdef CONFIG_SYS_FSL_ESDHC_USE_PIO
		esdhc_pio_read_write(priv, data);
#else
		do {
			irqstat = esdhc_read32(&regs->irqstat);
#ifdef CONFIG_SAC58R
			/* HACK: For some reason, we need a delay here in
			 * sac58r, otherwise, we get stuck in this loop.
			 * To be further investigated and REMOVED
			 */
			udelay(100);
#endif

			if (irqstat & IRQSTAT_DTOE) {
				err = -ETIMEDOUT;
				goto out;
			}

			if (irqstat & DATA_ERR) {
				err = -ECOMM;
				goto out;
			}
		} while ((irqstat & DATA_COMPLETE) != DATA_COMPLETE);

		/*
		 * Need invalidate the dcache here again to avoid any
		 * cache-fill during the DMA operations such as the
		 * speculative pre-fetching etc.
		 */
		if (data->flags & MMC_DATA_READ) {
			check_and_invalidate_dcache_range(cmd, data);
		}
#endif
	}

out:
	/* Reset CMD and DATA portions on error */
	if (err) {
		esdhc_write32(&regs->sysctl, esdhc_read32(&regs->sysctl) |
			      SYSCTL_RSTC);
		while (esdhc_read32(&regs->sysctl) & SYSCTL_RSTC)
			;

		if (data) {
			esdhc_write32(&regs->sysctl,
				      esdhc_read32(&regs->sysctl) |
				      SYSCTL_RSTD);
			while ((esdhc_read32(&regs->sysctl) & SYSCTL_RSTD))
				;
		}
	}

	esdhc_write32(&regs->irqstat, -1);

	return err;
}

static void set_sysctl(struct fsl_esdhc_priv *priv, struct mmc *mmc, uint clock)
{
	struct fsl_esdhc *regs = priv->esdhc_regs;
	int div = 1;
	int pre_div = 2;
	unsigned int sdhc_clk = priv->sdhc_clk;
	u32 time_out;
	u32 value;
	uint clk;

	if (clock < mmc->cfg->f_min)
		clock = mmc->cfg->f_min;

	while (sdhc_clk / (16 * pre_div) > clock && pre_div < 256)
		pre_div *= 2;

	while (sdhc_clk / (div * pre_div) > clock && div < 16)
		div++;

	pre_div >>= 1;
	div -= 1;

	clk = (pre_div << 8) | (div << 4);

	esdhc_clrbits32(&regs->sysctl, SYSCTL_CKEN);

	esdhc_clrsetbits32(&regs->sysctl, SYSCTL_CLOCK_MASK, clk);

<<<<<<< HEAD
#ifdef CONFIG_TARGET_TYPE_S32GEN1_EMULATOR
	udelay(10);
#else
	udelay(10000);
#endif
=======
	time_out = 20;
	value = PRSSTAT_SDSTB;
	while (!(esdhc_read32(&regs->prsstat) & value)) {
		if (time_out == 0) {
			printf("fsl_esdhc: Internal clock never stabilised.\n");
			break;
		}
		time_out--;
		mdelay(1);
	}
>>>>>>> 36fec02b

	esdhc_setbits32(&regs->sysctl, SYSCTL_PEREN | SYSCTL_CKEN);
}

static void esdhc_clock_control(struct fsl_esdhc_priv *priv, bool enable)
{
	struct fsl_esdhc *regs = priv->esdhc_regs;
	u32 value;
	u32 time_out;

	value = esdhc_read32(&regs->sysctl);

	if (enable)
		value |= SYSCTL_CKEN;
	else
		value &= ~SYSCTL_CKEN;

	esdhc_write32(&regs->sysctl, value);

	time_out = 20;
	value = PRSSTAT_SDSTB;
	while (!(esdhc_read32(&regs->prsstat) & value)) {
		if (time_out == 0) {
			printf("fsl_esdhc: Internal clock never stabilised.\n");
			break;
		}
		time_out--;
#ifdef CONFIG_TARGET_TYPE_S32GEN1_EMULATOR
		udelay(1);
#else
		mdelay(1);
#endif
	}
}
<<<<<<< HEAD
#endif

#ifdef MMC_SUPPORTS_TUNING
static int esdhc_change_pinstate(struct udevice *dev)
{
	struct fsl_esdhc_priv *priv = dev_get_priv(dev);
	int ret;

	switch (priv->mode) {
	case UHS_SDR50:
	case UHS_DDR50:
		ret = pinctrl_select_state(dev, "state_100mhz");
		break;
	case UHS_SDR104:
	case MMC_HS_200:
	case MMC_HS_400:
		ret = pinctrl_select_state(dev, "state_200mhz");
		break;
	default:
		ret = pinctrl_select_state(dev, "default");
		break;
	}

	if (ret)
		printf("%s %d error\n", __func__, priv->mode);

	return ret;
}

static void esdhc_reset_tuning(struct mmc *mmc)
{
	struct fsl_esdhc_priv *priv = dev_get_priv(mmc->dev);
	struct fsl_esdhc *regs = priv->esdhc_regs;

	if (priv->flags & ESDHC_FLAG_USDHC) {
		if (priv->flags & ESDHC_FLAG_STD_TUNING) {
			esdhc_clrbits32(&regs->autoc12err,
					MIX_CTRL_SMPCLK_SEL |
					MIX_CTRL_EXE_TUNE);
		}
	}
}

static void esdhc_set_strobe_dll(struct mmc *mmc)
{
	struct fsl_esdhc_priv *priv = dev_get_priv(mmc->dev);
	struct fsl_esdhc *regs = priv->esdhc_regs;
	u32 val;

	if (priv->clock > ESDHC_STROBE_DLL_CLK_FREQ) {
		writel(ESDHC_STROBE_DLL_CTRL_RESET, &regs->strobe_dllctrl);

		/*
		 * enable strobe dll ctrl and adjust the delay target
		 * for the uSDHC loopback read clock
		 */
		val = ESDHC_STROBE_DLL_CTRL_ENABLE |
			(priv->strobe_dll_delay_target <<
			 ESDHC_STROBE_DLL_CTRL_SLV_DLY_TARGET_SHIFT);
		writel(val, &regs->strobe_dllctrl);
		/* wait 1us to make sure strobe dll status register stable */
		mdelay(1);
		val = readl(&regs->strobe_dllstat);
		if (!(val & ESDHC_STROBE_DLL_STS_REF_LOCK))
			pr_warn("HS400 strobe DLL status REF not lock!\n");
		if (!(val & ESDHC_STROBE_DLL_STS_SLV_LOCK))
			pr_warn("HS400 strobe DLL status SLV not lock!\n");
	}
}

static int esdhc_set_timing(struct mmc *mmc)
{
	struct fsl_esdhc_priv *priv = dev_get_priv(mmc->dev);
	struct fsl_esdhc *regs = priv->esdhc_regs;
	u32 mixctrl;

	mixctrl = readl(&regs->mixctrl);
	mixctrl &= ~(MIX_CTRL_DDREN | MIX_CTRL_HS400_EN);

	switch (mmc->selected_mode) {
	case MMC_LEGACY:
	case SD_LEGACY:
		esdhc_reset_tuning(mmc);
		writel(mixctrl, &regs->mixctrl);
		break;
	case MMC_HS_400:
		mixctrl |= MIX_CTRL_DDREN | MIX_CTRL_HS400_EN;
		writel(mixctrl, &regs->mixctrl);
		esdhc_set_strobe_dll(mmc);
		break;
	case MMC_HS:
	case MMC_HS_52:
	case MMC_HS_200:
	case SD_HS:
	case UHS_SDR12:
	case UHS_SDR25:
	case UHS_SDR50:
	case UHS_SDR104:
		writel(mixctrl, &regs->mixctrl);
		break;
	case UHS_DDR50:
	case MMC_DDR_52:
		mixctrl |= MIX_CTRL_DDREN;
		writel(mixctrl, &regs->mixctrl);
		break;
	default:
		printf("Not supported %d\n", mmc->selected_mode);
		return -EINVAL;
	}

	priv->mode = mmc->selected_mode;

	return esdhc_change_pinstate(mmc->dev);
}

static int esdhc_set_voltage(struct mmc *mmc)
{
	struct fsl_esdhc_priv *priv = dev_get_priv(mmc->dev);
	struct fsl_esdhc *regs = priv->esdhc_regs;
	int ret;

	priv->signal_voltage = mmc->signal_voltage;
	switch (mmc->signal_voltage) {
	case MMC_SIGNAL_VOLTAGE_330:
		if (priv->vs18_enable)
			return -EIO;
#if CONFIG_IS_ENABLED(DM_REGULATOR)
		if (!IS_ERR_OR_NULL(priv->vqmmc_dev)) {
			ret = regulator_set_value(priv->vqmmc_dev, 3300000);
			if (ret) {
				printf("Setting to 3.3V error");
				return -EIO;
			}
			/* Wait for 5ms */
#ifdef CONFIG_TARGET_TYPE_S32GEN1_EMULATOR
			udelay(5);
#else
			mdelay(5);
#endif
		}
#endif

		esdhc_clrbits32(&regs->vendorspec, ESDHC_VENDORSPEC_VSELECT);
		if (!(esdhc_read32(&regs->vendorspec) &
		    ESDHC_VENDORSPEC_VSELECT))
			return 0;

		return -EAGAIN;
	case MMC_SIGNAL_VOLTAGE_180:
#if CONFIG_IS_ENABLED(DM_REGULATOR)
		if (!IS_ERR_OR_NULL(priv->vqmmc_dev)) {
			ret = regulator_set_value(priv->vqmmc_dev, 1800000);
			if (ret) {
				printf("Setting to 1.8V error");
				return -EIO;
			}
		}
#endif
		esdhc_setbits32(&regs->vendorspec, ESDHC_VENDORSPEC_VSELECT);
		if (esdhc_read32(&regs->vendorspec) & ESDHC_VENDORSPEC_VSELECT)
			return 0;

		return -EAGAIN;
	case MMC_SIGNAL_VOLTAGE_120:
		return -ENOTSUPP;
	default:
		return 0;
	}
}

static void esdhc_stop_tuning(struct mmc *mmc)
{
	struct mmc_cmd cmd;
=======
>>>>>>> 36fec02b

static int esdhc_set_ios_common(struct fsl_esdhc_priv *priv, struct mmc *mmc)
{
	struct fsl_esdhc *regs = priv->esdhc_regs;

<<<<<<< HEAD
		/* sdhci_writew(host, SDHCI_TRNS_READ, SDHCI_TRANSFER_MODE) */
		val = readl(&regs->mixctrl);
		val = MIX_CTRL_DTDSEL_READ | (val & ~MIX_CTRL_SDHCI_MASK);
		writel(val, &regs->mixctrl);

		/* We are using STD tuning, no need to check return value */
		mmc_send_tuning(mmc, opcode, NULL);

		ctrl = readl(&regs->autoc12err);
		if ((!(ctrl & MIX_CTRL_EXE_TUNE)) &&
		    (ctrl & MIX_CTRL_SMPCLK_SEL)) {
			/*
			 * need to wait some time, make sure sd/mmc fininsh
			 * send out tuning data, otherwise, the sd/mmc can't
			 * response to any command when the card still out
			 * put the tuning data.
			 */
#ifdef CONFIG_TARGET_TYPE_S32GEN1_EMULATOR
			udelay(1);
#else
			mdelay(1);
#endif
			ret = 0;
			break;
		}

		/* Add 1ms delay for SD and eMMC */
#ifdef CONFIG_TARGET_TYPE_S32GEN1_EMULATOR
		udelay(1);
#else
		mdelay(1);
#endif
=======
	if (priv->is_sdhc_per_clk) {
		/* Select to use peripheral clock */
		esdhc_clock_control(priv, false);
		esdhc_setbits32(&regs->esdhcctl, ESDHCCTL_PCS);
		esdhc_clock_control(priv, true);
>>>>>>> 36fec02b
	}

	/* Set the clock speed */
	if (priv->clock != mmc->clock)
		set_sysctl(priv, mmc, mmc->clock);

	/* Set the bus width */
	esdhc_clrbits32(&regs->proctl, PROCTL_DTW_4 | PROCTL_DTW_8);

	if (mmc->bus_width == 4)
		esdhc_setbits32(&regs->proctl, PROCTL_DTW_4);
	else if (mmc->bus_width == 8)
		esdhc_setbits32(&regs->proctl, PROCTL_DTW_8);

	return 0;
}

<<<<<<< HEAD
static int esdhc_reset(struct fsl_esdhc *regs)
=======
static void esdhc_enable_cache_snooping(struct fsl_esdhc *regs)
{
#ifdef CONFIG_ARCH_MPC830X
	immap_t *immr = (immap_t *)CONFIG_SYS_IMMR;
	sysconf83xx_t *sysconf = &immr->sysconf;

	setbits_be32(&sysconf->sdhccr, 0x02000000);
#else
	esdhc_write32(&regs->esdhcctl, 0x00000040);
#endif
}

static int esdhc_init_common(struct fsl_esdhc_priv *priv, struct mmc *mmc)
>>>>>>> 36fec02b
{
	ulong start;

	/* reset the controller */
	esdhc_setbits32(&regs->sysctl, SYSCTL_RSTA);

	/* hardware clears the bit when it is done */
	start = get_timer(0);
	while ((esdhc_read32(&regs->sysctl) & SYSCTL_RSTA)) {
		if (get_timer(start) > 1000) {
			printf("MMC/SD: Reset never completed.\n");
			return -ETIMEDOUT;
		}
	}

<<<<<<< HEAD
	return 0;
}

static int esdhc_init_common(struct fsl_esdhc_priv *priv, struct mmc *mmc)
{
	struct fsl_esdhc *regs = priv->esdhc_regs;

	/* Reset the entire host controller */
	esdhc_reset(regs);

#if defined(CONFIG_FSL_USDHC)
	/* RSTA doesn't reset MMC_BOOT register, so manually reset it */
	esdhc_write32(&regs->mmcboot, 0x0);
	/* Reset MIX_CTRL and CLK_TUNE_CTRL_STATUS regs to 0 */
	esdhc_write32(&regs->mixctrl, 0x0);
	esdhc_write32(&regs->clktunectrlstatus, 0x0);

	/* Put VEND_SPEC to default value */
	if (priv->vs18_enable)
		esdhc_write32(&regs->vendorspec, (VENDORSPEC_INIT |
			      ESDHC_VENDORSPEC_VSELECT));
	else
		esdhc_write32(&regs->vendorspec, VENDORSPEC_INIT);

	/* Disable DLL_CTRL delay line */
	esdhc_write32(&regs->dllctrl, 0x0);
#endif

#ifndef ARCH_MXC
	/* Enable cache snooping */
	esdhc_write32(&regs->scr, 0x00000040);
#endif
=======
	esdhc_enable_cache_snooping(regs);
>>>>>>> 36fec02b

	esdhc_setbits32(&regs->sysctl, SYSCTL_HCKEN | SYSCTL_IPGEN);

	/* Set the initial clock speed */
	mmc_set_clock(mmc, 400000, MMC_CLK_ENABLE);

	/* Enable all events to be notified */
	esdhc_write32(&regs->irqstaten, 0xFFFFFFFF);

	/* Disable the BRR and BWR bits in IRQSTAT */
	esdhc_clrbits32(&regs->irqstaten, IRQSTATEN_BRR | IRQSTATEN_BWR);

	/* Put the PROCTL reg back to the default */
	esdhc_write32(&regs->proctl, PROCTL_INIT);

	/* Set timeout to the maximum value */
	esdhc_clrsetbits32(&regs->sysctl, SYSCTL_TIMEOUT_MASK, 14 << 16);

	return 0;
}

static int esdhc_getcd_common(struct fsl_esdhc_priv *priv)
{
	struct fsl_esdhc *regs = priv->esdhc_regs;
	int timeout = 1000;

#ifdef CONFIG_ESDHC_DETECT_QUIRK
	if (CONFIG_ESDHC_DETECT_QUIRK)
		return 1;
#endif
	while (!(esdhc_read32(&regs->prsstat) & PRSSTAT_CINS) && --timeout)
#ifdef CONFIG_TARGET_TYPE_S32GEN1_EMULATOR
		udelay(1);
#else
		udelay(1000);
#endif

	return timeout > 0;
}

<<<<<<< HEAD
#if !CONFIG_IS_ENABLED(DM_MMC)
static int esdhc_getcd(struct mmc *mmc)
{
	struct fsl_esdhc_priv *priv = mmc->priv;

	return esdhc_getcd_common(priv);
}

static int esdhc_init(struct mmc *mmc)
{
	struct fsl_esdhc_priv *priv = mmc->priv;

	return esdhc_init_common(priv, mmc);
}

static int esdhc_send_cmd(struct mmc *mmc, struct mmc_cmd *cmd,
			  struct mmc_data *data)
{
	struct fsl_esdhc_priv *priv = mmc->priv;

	return esdhc_send_cmd_common(priv, mmc, cmd, data);
}

static int esdhc_set_ios(struct mmc *mmc)
{
	struct fsl_esdhc_priv *priv = mmc->priv;

	return esdhc_set_ios_common(priv, mmc);
}

static const struct mmc_ops esdhc_ops = {
	.getcd		= esdhc_getcd,
	.init		= esdhc_init,
	.send_cmd	= esdhc_send_cmd,
	.set_ios	= esdhc_set_ios,
};
#endif

static int fsl_esdhc_init(struct fsl_esdhc_priv *priv,
			  struct fsl_esdhc_plat *plat)
{
	struct mmc_config *cfg;
	struct fsl_esdhc *regs;
	u32 caps, voltage_caps;
	int ret;

	if (!priv)
		return -EINVAL;

	regs = priv->esdhc_regs;

	/* First reset the eSDHC controller */
	ret = esdhc_reset(regs);
	if (ret)
		return ret;

#ifdef CONFIG_MCF5441x
	/* ColdFire, using SDHC_DATA[3] for card detection */
	esdhc_write32(&regs->proctl, PROCTL_INIT | PROCTL_D3CD);
#endif

#ifndef CONFIG_FSL_USDHC
	esdhc_setbits32(&regs->sysctl, SYSCTL_PEREN | SYSCTL_HCKEN
				| SYSCTL_IPGEN | SYSCTL_CKEN);
	/* Clearing tuning bits in case ROM has set it already */
	esdhc_write32(&regs->mixctrl, 0);
	esdhc_write32(&regs->autoc12err, 0);
	esdhc_write32(&regs->clktunectrlstatus, 0);
#else
	esdhc_setbits32(&regs->vendorspec, VENDORSPEC_PEREN |
			VENDORSPEC_HCKEN | VENDORSPEC_IPGEN | VENDORSPEC_CKEN);
#endif

	if (priv->vs18_enable)
		esdhc_setbits32(&regs->vendorspec, ESDHC_VENDORSPEC_VSELECT);

	writel(SDHCI_IRQ_EN_BITS, &regs->irqstaten);

	cfg = &plat->cfg;
#ifndef CONFIG_DM_MMC
	memset(cfg, '\0', sizeof(*cfg));
#endif
=======
static void fsl_esdhc_get_cfg_common(struct fsl_esdhc_priv *priv,
				     struct mmc_config *cfg)
{
	struct fsl_esdhc *regs = priv->esdhc_regs;
	u32 caps;
>>>>>>> 36fec02b

	caps = esdhc_read32(&regs->hostcapblt);
#ifdef CONFIG_SYS_FSL_ERRATUM_ESDHC135
	caps &= ~(HOSTCAPBLT_SRS | HOSTCAPBLT_VS18 | HOSTCAPBLT_VS30);
#endif
#ifdef CONFIG_SYS_FSL_MMC_HAS_CAPBLT_VS33
	caps |= HOSTCAPBLT_VS33;
#endif
	if (caps & HOSTCAPBLT_VS18)
		cfg->voltages |= MMC_VDD_165_195;
	if (caps & HOSTCAPBLT_VS30)
		cfg->voltages |= MMC_VDD_29_30 | MMC_VDD_30_31;
	if (caps & HOSTCAPBLT_VS33)
		cfg->voltages |= MMC_VDD_32_33 | MMC_VDD_33_34;

	cfg->name = "FSL_SDHC";

	if (caps & HOSTCAPBLT_HSS)
		cfg->host_caps |= MMC_MODE_HS_52MHz | MMC_MODE_HS;

	cfg->f_min = 400000;
<<<<<<< HEAD
	priv->sdhc_clk = min(priv->sdhc_clk, (u32)200000000);
	cfg->f_max = priv->sdhc_clk;

	cfg->b_max = CONFIG_SYS_MMC_MAX_BLK_COUNT;

	writel(0, &regs->dllctrl);
#ifndef CONFIG_TARGET_TYPE_S32GEN1_EMULATOR
	if (priv->flags & ESDHC_FLAG_USDHC) {
		if (priv->flags & ESDHC_FLAG_STD_TUNING) {
			u32 val = readl(&regs->tuning_ctrl);

			val |= ESDHC_STD_TUNING_EN;
			val &= ~ESDHC_TUNING_START_TAP_MASK;
			val |= priv->tuning_start_tap;
			val &= ~ESDHC_TUNING_STEP_MASK;
			val |= (priv->tuning_step) << ESDHC_TUNING_STEP_SHIFT;
			writel(val, &regs->tuning_ctrl);
		}
	}
#endif
	return 0;
}

#if !CONFIG_IS_ENABLED(DM_MMC)
static int fsl_esdhc_cfg_to_priv(struct fsl_esdhc_cfg *cfg,
				 struct fsl_esdhc_priv *priv)
{
	if (!cfg || !priv)
		return -EINVAL;

	priv->esdhc_regs = (struct fsl_esdhc *)(unsigned long)(cfg->esdhc_base);
	priv->bus_width = cfg->max_bus_width;
	priv->sdhc_clk = cfg->sdhc_clk;
	priv->wp_enable  = cfg->wp_enable;
	priv->vs18_enable  = cfg->vs18_enable;

	return 0;
};

int fsl_esdhc_initialize(bd_t *bis, struct fsl_esdhc_cfg *cfg)
{
	struct fsl_esdhc_plat *plat;
	struct fsl_esdhc_priv *priv;
	struct mmc *mmc;
	int ret;

	if (!cfg)
		return -EINVAL;

	priv = calloc(sizeof(struct fsl_esdhc_priv), 1);
	if (!priv)
		return -ENOMEM;
	plat = calloc(sizeof(struct fsl_esdhc_plat), 1);
	if (!plat) {
		free(priv);
		return -ENOMEM;
	}

	ret = fsl_esdhc_cfg_to_priv(cfg, priv);
	if (ret) {
		debug("%s xlate failure\n", __func__);
		free(plat);
		free(priv);
		return ret;
	}

	ret = fsl_esdhc_init(priv, plat);
	if (ret) {
		debug("%s init failure\n", __func__);
		free(plat);
		free(priv);
		return ret;
	}

	mmc = mmc_create(&plat->cfg, priv);
	if (!mmc)
		return -EIO;

	priv->mmc = mmc;

	return 0;
}

int fsl_esdhc_mmc_init(bd_t *bis)
{
	struct fsl_esdhc_cfg *cfg;

	cfg = calloc(sizeof(struct fsl_esdhc_cfg), 1);
	cfg->esdhc_base = CONFIG_SYS_FSL_ESDHC_ADDR;
	cfg->sdhc_clk = gd->arch.sdhc_clk;

	return fsl_esdhc_initialize(bis, cfg);
}

#endif
=======
	cfg->f_max = min(priv->sdhc_clk, (u32)200000000);
	cfg->b_max = CONFIG_SYS_MMC_MAX_BLK_COUNT;
}
>>>>>>> 36fec02b

#ifdef CONFIG_FSL_ESDHC_ADAPTER_IDENT
void mmc_adapter_card_type_ident(void)
{
	u8 card_id;
	u8 value;

	card_id = QIXIS_READ(present) & QIXIS_SDID_MASK;
	gd->arch.sdhc_adapter = card_id;

	switch (card_id) {
	case QIXIS_ESDHC_ADAPTER_TYPE_EMMC45:
		value = QIXIS_READ(brdcfg[5]);
		value |= (QIXIS_DAT4 | QIXIS_DAT5_6_7);
		QIXIS_WRITE(brdcfg[5], value);
		break;
	case QIXIS_ESDHC_ADAPTER_TYPE_SDMMC_LEGACY:
		value = QIXIS_READ(pwr_ctl[1]);
		value |= QIXIS_EVDD_BY_SDHC_VS;
		QIXIS_WRITE(pwr_ctl[1], value);
		break;
	case QIXIS_ESDHC_ADAPTER_TYPE_EMMC44:
		value = QIXIS_READ(brdcfg[5]);
		value |= (QIXIS_SDCLKIN | QIXIS_SDCLKOUT);
		QIXIS_WRITE(brdcfg[5], value);
		break;
	case QIXIS_ESDHC_ADAPTER_TYPE_RSV:
		break;
	case QIXIS_ESDHC_ADAPTER_TYPE_MMC:
		break;
	case QIXIS_ESDHC_ADAPTER_TYPE_SD:
		break;
	case QIXIS_ESDHC_NO_ADAPTER:
		break;
	default:
		break;
	}
}
#endif

#ifdef CONFIG_OF_LIBFDT
__weak int esdhc_status_fixup(void *blob, const char *compat)
{
#ifdef CONFIG_FSL_ESDHC_PIN_MUX
	if (!hwconfig("esdhc")) {
		do_fixup_by_compat(blob, compat, "status", "disabled",
				sizeof("disabled"), 1);
		return 1;
	}
#endif
	return 0;
}

void fdt_fixup_esdhc(void *blob, bd_t *bd)
{
	const char *compat = "fsl,esdhc";

	if (esdhc_status_fixup(blob, compat))
		return;

	do_fixup_by_compat_u32(blob, compat, "clock-frequency",
			       gd->arch.sdhc_clk, 1);
}
#endif

#if !CONFIG_IS_ENABLED(DM_MMC)
static int esdhc_getcd(struct mmc *mmc)
{
	struct fsl_esdhc_priv *priv = mmc->priv;

	return esdhc_getcd_common(priv);
}

static int esdhc_init(struct mmc *mmc)
{
	struct fsl_esdhc_priv *priv = mmc->priv;

	return esdhc_init_common(priv, mmc);
}

static int esdhc_send_cmd(struct mmc *mmc, struct mmc_cmd *cmd,
			  struct mmc_data *data)
{
	struct fsl_esdhc_priv *priv = mmc->priv;

	return esdhc_send_cmd_common(priv, mmc, cmd, data);
}

static int esdhc_set_ios(struct mmc *mmc)
{
	struct fsl_esdhc_priv *priv = mmc->priv;

	return esdhc_set_ios_common(priv, mmc);
}

static const struct mmc_ops esdhc_ops = {
	.getcd		= esdhc_getcd,
	.init		= esdhc_init,
	.send_cmd	= esdhc_send_cmd,
	.set_ios	= esdhc_set_ios,
};

int fsl_esdhc_initialize(bd_t *bis, struct fsl_esdhc_cfg *cfg)
{
	struct fsl_esdhc_plat *plat;
	struct fsl_esdhc_priv *priv;
	struct mmc_config *mmc_cfg;
	struct mmc *mmc;

	if (!cfg)
		return -EINVAL;

	priv = calloc(sizeof(struct fsl_esdhc_priv), 1);
	if (!priv)
		return -ENOMEM;
	plat = calloc(sizeof(struct fsl_esdhc_plat), 1);
	if (!plat) {
		free(priv);
		return -ENOMEM;
	}

<<<<<<< HEAD
	val = dev_read_u32_default(dev, "bus-width", -1);
	if (val == 8)
		priv->bus_width = 8;
	else if (val == 4)
		priv->bus_width = 4;
	else
		priv->bus_width = 1;

	val = fdtdec_get_int(fdt, node, "fsl,tuning-step", 1);
	priv->tuning_step = val;
	val = fdtdec_get_int(fdt, node, "fsl,tuning-start-tap",
			     ESDHC_TUNING_START_TAP_DEFAULT);
	priv->tuning_start_tap = val;
	val = fdtdec_get_int(fdt, node, "fsl,strobe-dll-delay-target",
			     ESDHC_STROBE_DLL_CTRL_SLV_DLY_TARGET_DEFAULT);
	priv->strobe_dll_delay_target = val;

	if (dev_read_bool(dev, "non-removable")) {
		priv->non_removable = 1;
	} else {
		priv->non_removable = 0;
#ifdef CONFIG_DM_GPIO
		gpio_request_by_name(dev, "cd-gpios", 0, &priv->cd_gpio,
				     GPIOD_IS_IN);
#endif
=======
	priv->esdhc_regs = (struct fsl_esdhc *)(unsigned long)(cfg->esdhc_base);
	priv->sdhc_clk = cfg->sdhc_clk;
	if (gd->arch.sdhc_per_clk)
		priv->is_sdhc_per_clk = true;

	mmc_cfg = &plat->cfg;

	if (cfg->max_bus_width == 8) {
		mmc_cfg->host_caps |= MMC_MODE_1BIT | MMC_MODE_4BIT |
				      MMC_MODE_8BIT;
	} else if (cfg->max_bus_width == 4) {
		mmc_cfg->host_caps |= MMC_MODE_1BIT | MMC_MODE_4BIT;
	} else if (cfg->max_bus_width == 1) {
		mmc_cfg->host_caps |= MMC_MODE_1BIT;
	} else {
		mmc_cfg->host_caps |= MMC_MODE_1BIT | MMC_MODE_4BIT |
				      MMC_MODE_8BIT;
		printf("No max bus width provided. Assume 8-bit supported.\n");
>>>>>>> 36fec02b
	}

#ifdef CONFIG_ESDHC_DETECT_8_BIT_QUIRK
	if (CONFIG_ESDHC_DETECT_8_BIT_QUIRK)
		mmc_cfg->host_caps &= ~MMC_MODE_8BIT;
#endif
	mmc_cfg->ops = &esdhc_ops;

	fsl_esdhc_get_cfg_common(priv, mmc_cfg);

	mmc = mmc_create(mmc_cfg, priv);
	if (!mmc)
		return -EIO;

	priv->mmc = mmc;
	return 0;
}

int fsl_esdhc_mmc_init(bd_t *bis)
{
	struct fsl_esdhc_cfg *cfg;

	cfg = calloc(sizeof(struct fsl_esdhc_cfg), 1);
	cfg->esdhc_base = CONFIG_SYS_FSL_ESDHC_ADDR;
	/* Prefer peripheral clock which provides higher frequency. */
	if (gd->arch.sdhc_per_clk)
		cfg->sdhc_clk = gd->arch.sdhc_per_clk;
	else
		cfg->sdhc_clk = gd->arch.sdhc_clk;
	return fsl_esdhc_initialize(bis, cfg);
}
#else /* DM_MMC */
static int fsl_esdhc_probe(struct udevice *dev)
{
	struct mmc_uclass_priv *upriv = dev_get_uclass_priv(dev);
	struct fsl_esdhc_plat *plat = dev_get_platdata(dev);
	struct fsl_esdhc_priv *priv = dev_get_priv(dev);
	fdt_addr_t addr;
	struct mmc *mmc;

	addr = dev_read_addr(dev);
	if (addr == FDT_ADDR_T_NONE)
		return -EINVAL;
#ifdef CONFIG_PPC
	priv->esdhc_regs = (struct fsl_esdhc *)lower_32_bits(addr);
#else
	priv->esdhc_regs = (struct fsl_esdhc *)addr;
#endif
	priv->dev = dev;

	if (gd->arch.sdhc_per_clk) {
		priv->sdhc_clk = gd->arch.sdhc_per_clk;
		priv->is_sdhc_per_clk = true;
	} else {
		priv->sdhc_clk = gd->arch.sdhc_clk;
	}

	if (priv->sdhc_clk <= 0) {
		dev_err(dev, "Unable to get clk for %s\n", dev->name);
		return -EINVAL;
	}

	fsl_esdhc_get_cfg_common(priv, &plat->cfg);

	mmc_of_parse(dev, &plat->cfg);

	mmc = &plat->mmc;
	mmc->cfg = &plat->cfg;
	mmc->dev = dev;

	upriv->mmc = mmc;

	return esdhc_init_common(priv, mmc);
}

static int fsl_esdhc_get_cd(struct udevice *dev)
{
	struct fsl_esdhc_plat *plat = dev_get_platdata(dev);
	struct fsl_esdhc_priv *priv = dev_get_priv(dev);

	if (plat->cfg.host_caps & MMC_CAP_NONREMOVABLE)
		return 1;

	return esdhc_getcd_common(priv);
}

static int fsl_esdhc_send_cmd(struct udevice *dev, struct mmc_cmd *cmd,
			      struct mmc_data *data)
{
	struct fsl_esdhc_plat *plat = dev_get_platdata(dev);
	struct fsl_esdhc_priv *priv = dev_get_priv(dev);

	return esdhc_send_cmd_common(priv, &plat->mmc, cmd, data);
}

static int fsl_esdhc_set_ios(struct udevice *dev)
{
	struct fsl_esdhc_plat *plat = dev_get_platdata(dev);
	struct fsl_esdhc_priv *priv = dev_get_priv(dev);

	return esdhc_set_ios_common(priv, &plat->mmc);
}

static const struct dm_mmc_ops fsl_esdhc_ops = {
	.get_cd		= fsl_esdhc_get_cd,
	.send_cmd	= fsl_esdhc_send_cmd,
	.set_ios	= fsl_esdhc_set_ios,
#ifdef MMC_SUPPORTS_TUNING
	.execute_tuning = fsl_esdhc_execute_tuning,
#endif
};

static const struct udevice_id fsl_esdhc_ids[] = {
	{ .compatible = "fsl,esdhc", },
	{ /* sentinel */ }
};

static int fsl_esdhc_bind(struct udevice *dev)
{
	struct fsl_esdhc_plat *plat = dev_get_platdata(dev);

	return mmc_bind(dev, &plat->mmc, &plat->cfg);
}

U_BOOT_DRIVER(fsl_esdhc) = {
	.name	= "fsl-esdhc-mmc",
	.id	= UCLASS_MMC,
	.of_match = fsl_esdhc_ids,
	.ops	= &fsl_esdhc_ops,
	.bind	= fsl_esdhc_bind,
	.probe	= fsl_esdhc_probe,
	.platdata_auto_alloc_size = sizeof(struct fsl_esdhc_plat),
	.priv_auto_alloc_size = sizeof(struct fsl_esdhc_priv),
};
#endif<|MERGE_RESOLUTION|>--- conflicted
+++ resolved
@@ -24,23 +24,8 @@
 #include <dm.h>
 #include <dm/device_compat.h>
 
-#if defined(CONFIG_TARGET_TYPE_S32GEN1_EMULATOR)
-#define SDHC_REDUCED_MAP
-#endif
-
 DECLARE_GLOBAL_DATA_PTR;
 
-<<<<<<< HEAD
-#define SDHCI_IRQ_EN_BITS		(IRQSTATEN_CC | IRQSTATEN_TC | \
-		IRQSTATEN_CINT | \
-		IRQSTATEN_CTOE | IRQSTATEN_CCE | IRQSTATEN_CEBE | \
-		IRQSTATEN_CIE | IRQSTATEN_DTOE | IRQSTATEN_DCE | \
-		IRQSTATEN_DEBE | IRQSTATEN_BRR | IRQSTATEN_BWR | \
-		IRQSTATEN_DINT)
-#define MAX_TUNING_LOOP 40
-
-=======
->>>>>>> 36fec02b
 struct fsl_esdhc {
 	uint    dsaddr;		/* SDMA system address register */
 	uint    blkattr;	/* Block attributes register */
@@ -64,24 +49,7 @@
 	uint    fevt;		/* Force event register */
 	uint    admaes;		/* ADMA error status register */
 	uint    adsaddr;	/* ADMA system address register */
-<<<<<<< HEAD
-	char    reserved2[4];
-	uint    dllctrl;
-	uint    dllstat;
-	uint    clktunectrlstatus;
-	char    reserved3[4];
-	uint	strobe_dllctrl;
-	uint	strobe_dllstat;
-	char    reserved4[72];
-	uint    vendorspec;
-	uint    mmcboot;
-	uint    vendorspec2;
-	uint    tuning_ctrl;	/* on i.MX6/7/8 */
-#ifndef SDHC_REDUCED_MAP
-	char	reserved5[44];
-=======
 	char    reserved2[160];
->>>>>>> 36fec02b
 	uint    hostver;	/* Host controller version register */
 	char    reserved3[4];	/* reserved */
 	uint    dmaerraddr;	/* DMA error address register */
@@ -89,18 +57,8 @@
 	uint    dmaerrattr;	/* DMA error attribute register */
 	char    reserved5[4];	/* reserved */
 	uint    hostcapblt2;	/* Host controller capabilities register 2 */
-<<<<<<< HEAD
-	char    reserved9[8];	/* reserved */
-	uint    tcr;		/* Tuning control register */
-	char    reserved10[28];	/* reserved */
-	uint    sddirctl;	/* SD direction control register */
-	char    reserved11[712];/* reserved */
-	uint    scr;		/* eSDHC control register */
-#endif
-=======
 	char    reserved6[756];	/* reserved */
 	uint    esdhcctl;	/* eSDHC control register */
->>>>>>> 36fec02b
 };
 
 struct fsl_esdhc_plat {
@@ -130,28 +88,6 @@
 	struct mmc *mmc;
 #endif
 	struct udevice *dev;
-<<<<<<< HEAD
-	int non_removable;
-	int wp_enable;
-	int vs18_enable;
-	u32 flags;
-	u32 caps;
-#if !defined(CONFIG_TARGET_TYPE_S32GEN1_EMULATOR)
-	u32 tuning_step;
-	u32 tuning_start_tap;
-	u32 strobe_dll_delay_target;
-	u32 signal_voltage;
-#endif
-#if IS_ENABLED(CONFIG_DM_REGULATOR)
-	struct udevice *vqmmc_dev;
-	struct udevice *vmmc_dev;
-#endif
-#ifdef CONFIG_DM_GPIO
-	struct gpio_desc cd_gpio;
-	struct gpio_desc wp_gpio;
-#endif
-=======
->>>>>>> 36fec02b
 };
 
 /* Return the XFERTYP flags for a given command and data packet */
@@ -263,16 +199,12 @@
 {
 	int timeout;
 	struct fsl_esdhc *regs = priv->esdhc_regs;
-<<<<<<< HEAD
-#ifdef CORE_64BIT_PERIPHERALS_32BIT
-=======
 #if defined(CONFIG_FSL_LAYERSCAPE)
->>>>>>> 36fec02b
 	dma_addr_t addr;
 #endif
 	uint wml_value;
 
-	wml_value = data->blocksize / 4;
+	wml_value = data->blocksize/4;
 
 	if (data->flags & MMC_DATA_READ) {
 		if (wml_value > WML_RD_WML_MAX)
@@ -280,11 +212,7 @@
 
 		esdhc_clrsetbits32(&regs->wml, WML_RD_WML_MASK, wml_value);
 #ifndef CONFIG_SYS_FSL_ESDHC_USE_PIO
-<<<<<<< HEAD
-#ifdef CORE_64BIT_PERIPHERALS_32BIT
-=======
 #if defined(CONFIG_FSL_LAYERSCAPE)
->>>>>>> 36fec02b
 		addr = virt_to_phys((void *)(data->dest));
 		if (upper_32_bits(addr))
 			printf("Error found for upper 32 bits\n");
@@ -297,7 +225,7 @@
 	} else {
 #ifndef CONFIG_SYS_FSL_ESDHC_USE_PIO
 		flush_dcache_range((ulong)data->src,
-				   (ulong)data->src + data->blocks
+				   (ulong)data->src+data->blocks
 					 *data->blocksize);
 #endif
 		if (wml_value > WML_WR_WML_MAX)
@@ -309,13 +237,9 @@
 		}
 
 		esdhc_clrsetbits32(&regs->wml, WML_WR_WML_MASK,
-						   wml_value << 16);
+					wml_value << 16);
 #ifndef CONFIG_SYS_FSL_ESDHC_USE_PIO
-<<<<<<< HEAD
-#ifdef CORE_64BIT_PERIPHERALS_32BIT
-=======
 #if defined(CONFIG_FSL_LAYERSCAPE)
->>>>>>> 36fec02b
 		addr = virt_to_phys((void *)(data->src));
 		if (upper_32_bits(addr))
 			printf("Error found for upper 32 bits\n");
@@ -351,7 +275,7 @@
 	 * So, we use
 	 * => timeout + 13 = fls(mmc->clock/2)
 	 */
-	timeout = fls(mmc->clock / 2);
+	timeout = fls(mmc->clock/2);
 	timeout -= 13;
 
 	if (timeout > 14)
@@ -361,7 +285,7 @@
 		timeout = 0;
 
 #ifdef CONFIG_SYS_FSL_ERRATUM_ESDHC_A001
-	if (timeout == 4 || timeout == 8 || timeout == 12)
+	if ((timeout == 4) || (timeout == 8) || (timeout == 12))
 		timeout++;
 #endif
 
@@ -376,15 +300,11 @@
 static void check_and_invalidate_dcache_range
 	(struct mmc_cmd *cmd,
 	 struct mmc_data *data) {
-#ifdef CORE_64BIT_PERIPHERALS_32BIT
 	unsigned start = 0;
 	unsigned end = 0;
 	unsigned size = roundup(ARCH_DMA_MINALIGN,
 				data->blocks*data->blocksize);
-<<<<<<< HEAD
-=======
 #if defined(CONFIG_FSL_LAYERSCAPE)
->>>>>>> 36fec02b
 	dma_addr_t addr;
 
 	addr = virt_to_phys((void *)(data->dest));
@@ -393,7 +313,7 @@
 	else
 		start = lower_32_bits(addr);
 #else
-	start = (unsigned int)data->dest;
+	start = (unsigned)data->dest;
 #endif
 	end = start + size;
 	invalidate_dcache_range(start, end);
@@ -403,9 +323,8 @@
  * Sends a command out on the bus.  Takes the mmc pointer,
  * a command pointer, and an optional data pointer.
  */
-static int esdhc_send_cmd_common(struct fsl_esdhc_priv *priv,
-				 struct mmc *mmc, struct mmc_cmd *cmd,
-				 struct mmc_data *data)
+static int esdhc_send_cmd_common(struct fsl_esdhc_priv *priv, struct mmc *mmc,
+				 struct mmc_cmd *cmd, struct mmc_data *data)
 {
 	int	err = 0;
 	uint	xfertyp;
@@ -436,16 +355,12 @@
 	 * Note: This is way more than 8 cycles, but 1ms seems to
 	 * resolve timing issues with some cards
 	 */
-#ifdef CONFIG_TARGET_TYPE_S32GEN1_EMULATOR
-	udelay(1);
-#else
 	udelay(1000);
-#endif
 
 	/* Set up for a data transfer if we have one */
 	if (data) {
 		err = esdhc_setup_data(priv, mmc, data);
-		if (err)
+		if(err)
 			return err;
 
 		if (data->flags & MMC_DATA_READ)
@@ -483,22 +398,6 @@
 		goto out;
 	}
 
-<<<<<<< HEAD
-	/* Switch voltage to 1.8V if CMD11 succeeded */
-	if (cmd->cmdidx == SD_CMD_SWITCH_UHS18V) {
-		esdhc_setbits32(&regs->vendorspec, ESDHC_VENDORSPEC_VSELECT);
-
-		printf("Run CMD11 1.8V switch\n");
-		/* Sleep for 5 ms - max time for card to switch to 1.8V */
-#ifdef CONFIG_TARGET_TYPE_S32GEN1_EMULATOR
-		udelay(5);
-#else
-		udelay(5000);
-#endif
-	}
-
-=======
->>>>>>> 36fec02b
 	/* Workaround for ESDHC errata ENGcm03648 */
 	if (!data && (cmd->resp_type & MMC_RSP_BUSY)) {
 		int timeout = 6000;
@@ -529,9 +428,8 @@
 		cmd->response[1] = (cmdrsp2 << 8) | (cmdrsp1 >> 24);
 		cmd->response[2] = (cmdrsp1 << 8) | (cmdrsp0 >> 24);
 		cmd->response[3] = (cmdrsp0 << 8);
-	} else {
+	} else
 		cmd->response[0] = esdhc_read32(&regs->cmdrsp0);
-	}
 
 	/* Wait until all of the blocks are transferred */
 	if (data) {
@@ -540,13 +438,6 @@
 #else
 		do {
 			irqstat = esdhc_read32(&regs->irqstat);
-#ifdef CONFIG_SAC58R
-			/* HACK: For some reason, we need a delay here in
-			 * sac58r, otherwise, we get stuck in this loop.
-			 * To be further investigated and REMOVED
-			 */
-			udelay(100);
-#endif
 
 			if (irqstat & IRQSTAT_DTOE) {
 				err = -ETIMEDOUT;
@@ -620,13 +511,6 @@
 
 	esdhc_clrsetbits32(&regs->sysctl, SYSCTL_CLOCK_MASK, clk);
 
-<<<<<<< HEAD
-#ifdef CONFIG_TARGET_TYPE_S32GEN1_EMULATOR
-	udelay(10);
-#else
-	udelay(10000);
-#endif
-=======
 	time_out = 20;
 	value = PRSSTAT_SDSTB;
 	while (!(esdhc_read32(&regs->prsstat) & value)) {
@@ -637,7 +521,6 @@
 		time_out--;
 		mdelay(1);
 	}
->>>>>>> 36fec02b
 
 	esdhc_setbits32(&regs->sysctl, SYSCTL_PEREN | SYSCTL_CKEN);
 }
@@ -665,234 +548,19 @@
 			break;
 		}
 		time_out--;
-#ifdef CONFIG_TARGET_TYPE_S32GEN1_EMULATOR
-		udelay(1);
-#else
 		mdelay(1);
-#endif
-	}
-}
-<<<<<<< HEAD
-#endif
-
-#ifdef MMC_SUPPORTS_TUNING
-static int esdhc_change_pinstate(struct udevice *dev)
-{
-	struct fsl_esdhc_priv *priv = dev_get_priv(dev);
-	int ret;
-
-	switch (priv->mode) {
-	case UHS_SDR50:
-	case UHS_DDR50:
-		ret = pinctrl_select_state(dev, "state_100mhz");
-		break;
-	case UHS_SDR104:
-	case MMC_HS_200:
-	case MMC_HS_400:
-		ret = pinctrl_select_state(dev, "state_200mhz");
-		break;
-	default:
-		ret = pinctrl_select_state(dev, "default");
-		break;
-	}
-
-	if (ret)
-		printf("%s %d error\n", __func__, priv->mode);
-
-	return ret;
-}
-
-static void esdhc_reset_tuning(struct mmc *mmc)
-{
-	struct fsl_esdhc_priv *priv = dev_get_priv(mmc->dev);
+	}
+}
+
+static int esdhc_set_ios_common(struct fsl_esdhc_priv *priv, struct mmc *mmc)
+{
 	struct fsl_esdhc *regs = priv->esdhc_regs;
 
-	if (priv->flags & ESDHC_FLAG_USDHC) {
-		if (priv->flags & ESDHC_FLAG_STD_TUNING) {
-			esdhc_clrbits32(&regs->autoc12err,
-					MIX_CTRL_SMPCLK_SEL |
-					MIX_CTRL_EXE_TUNE);
-		}
-	}
-}
-
-static void esdhc_set_strobe_dll(struct mmc *mmc)
-{
-	struct fsl_esdhc_priv *priv = dev_get_priv(mmc->dev);
-	struct fsl_esdhc *regs = priv->esdhc_regs;
-	u32 val;
-
-	if (priv->clock > ESDHC_STROBE_DLL_CLK_FREQ) {
-		writel(ESDHC_STROBE_DLL_CTRL_RESET, &regs->strobe_dllctrl);
-
-		/*
-		 * enable strobe dll ctrl and adjust the delay target
-		 * for the uSDHC loopback read clock
-		 */
-		val = ESDHC_STROBE_DLL_CTRL_ENABLE |
-			(priv->strobe_dll_delay_target <<
-			 ESDHC_STROBE_DLL_CTRL_SLV_DLY_TARGET_SHIFT);
-		writel(val, &regs->strobe_dllctrl);
-		/* wait 1us to make sure strobe dll status register stable */
-		mdelay(1);
-		val = readl(&regs->strobe_dllstat);
-		if (!(val & ESDHC_STROBE_DLL_STS_REF_LOCK))
-			pr_warn("HS400 strobe DLL status REF not lock!\n");
-		if (!(val & ESDHC_STROBE_DLL_STS_SLV_LOCK))
-			pr_warn("HS400 strobe DLL status SLV not lock!\n");
-	}
-}
-
-static int esdhc_set_timing(struct mmc *mmc)
-{
-	struct fsl_esdhc_priv *priv = dev_get_priv(mmc->dev);
-	struct fsl_esdhc *regs = priv->esdhc_regs;
-	u32 mixctrl;
-
-	mixctrl = readl(&regs->mixctrl);
-	mixctrl &= ~(MIX_CTRL_DDREN | MIX_CTRL_HS400_EN);
-
-	switch (mmc->selected_mode) {
-	case MMC_LEGACY:
-	case SD_LEGACY:
-		esdhc_reset_tuning(mmc);
-		writel(mixctrl, &regs->mixctrl);
-		break;
-	case MMC_HS_400:
-		mixctrl |= MIX_CTRL_DDREN | MIX_CTRL_HS400_EN;
-		writel(mixctrl, &regs->mixctrl);
-		esdhc_set_strobe_dll(mmc);
-		break;
-	case MMC_HS:
-	case MMC_HS_52:
-	case MMC_HS_200:
-	case SD_HS:
-	case UHS_SDR12:
-	case UHS_SDR25:
-	case UHS_SDR50:
-	case UHS_SDR104:
-		writel(mixctrl, &regs->mixctrl);
-		break;
-	case UHS_DDR50:
-	case MMC_DDR_52:
-		mixctrl |= MIX_CTRL_DDREN;
-		writel(mixctrl, &regs->mixctrl);
-		break;
-	default:
-		printf("Not supported %d\n", mmc->selected_mode);
-		return -EINVAL;
-	}
-
-	priv->mode = mmc->selected_mode;
-
-	return esdhc_change_pinstate(mmc->dev);
-}
-
-static int esdhc_set_voltage(struct mmc *mmc)
-{
-	struct fsl_esdhc_priv *priv = dev_get_priv(mmc->dev);
-	struct fsl_esdhc *regs = priv->esdhc_regs;
-	int ret;
-
-	priv->signal_voltage = mmc->signal_voltage;
-	switch (mmc->signal_voltage) {
-	case MMC_SIGNAL_VOLTAGE_330:
-		if (priv->vs18_enable)
-			return -EIO;
-#if CONFIG_IS_ENABLED(DM_REGULATOR)
-		if (!IS_ERR_OR_NULL(priv->vqmmc_dev)) {
-			ret = regulator_set_value(priv->vqmmc_dev, 3300000);
-			if (ret) {
-				printf("Setting to 3.3V error");
-				return -EIO;
-			}
-			/* Wait for 5ms */
-#ifdef CONFIG_TARGET_TYPE_S32GEN1_EMULATOR
-			udelay(5);
-#else
-			mdelay(5);
-#endif
-		}
-#endif
-
-		esdhc_clrbits32(&regs->vendorspec, ESDHC_VENDORSPEC_VSELECT);
-		if (!(esdhc_read32(&regs->vendorspec) &
-		    ESDHC_VENDORSPEC_VSELECT))
-			return 0;
-
-		return -EAGAIN;
-	case MMC_SIGNAL_VOLTAGE_180:
-#if CONFIG_IS_ENABLED(DM_REGULATOR)
-		if (!IS_ERR_OR_NULL(priv->vqmmc_dev)) {
-			ret = regulator_set_value(priv->vqmmc_dev, 1800000);
-			if (ret) {
-				printf("Setting to 1.8V error");
-				return -EIO;
-			}
-		}
-#endif
-		esdhc_setbits32(&regs->vendorspec, ESDHC_VENDORSPEC_VSELECT);
-		if (esdhc_read32(&regs->vendorspec) & ESDHC_VENDORSPEC_VSELECT)
-			return 0;
-
-		return -EAGAIN;
-	case MMC_SIGNAL_VOLTAGE_120:
-		return -ENOTSUPP;
-	default:
-		return 0;
-	}
-}
-
-static void esdhc_stop_tuning(struct mmc *mmc)
-{
-	struct mmc_cmd cmd;
-=======
->>>>>>> 36fec02b
-
-static int esdhc_set_ios_common(struct fsl_esdhc_priv *priv, struct mmc *mmc)
-{
-	struct fsl_esdhc *regs = priv->esdhc_regs;
-
-<<<<<<< HEAD
-		/* sdhci_writew(host, SDHCI_TRNS_READ, SDHCI_TRANSFER_MODE) */
-		val = readl(&regs->mixctrl);
-		val = MIX_CTRL_DTDSEL_READ | (val & ~MIX_CTRL_SDHCI_MASK);
-		writel(val, &regs->mixctrl);
-
-		/* We are using STD tuning, no need to check return value */
-		mmc_send_tuning(mmc, opcode, NULL);
-
-		ctrl = readl(&regs->autoc12err);
-		if ((!(ctrl & MIX_CTRL_EXE_TUNE)) &&
-		    (ctrl & MIX_CTRL_SMPCLK_SEL)) {
-			/*
-			 * need to wait some time, make sure sd/mmc fininsh
-			 * send out tuning data, otherwise, the sd/mmc can't
-			 * response to any command when the card still out
-			 * put the tuning data.
-			 */
-#ifdef CONFIG_TARGET_TYPE_S32GEN1_EMULATOR
-			udelay(1);
-#else
-			mdelay(1);
-#endif
-			ret = 0;
-			break;
-		}
-
-		/* Add 1ms delay for SD and eMMC */
-#ifdef CONFIG_TARGET_TYPE_S32GEN1_EMULATOR
-		udelay(1);
-#else
-		mdelay(1);
-#endif
-=======
 	if (priv->is_sdhc_per_clk) {
 		/* Select to use peripheral clock */
 		esdhc_clock_control(priv, false);
 		esdhc_setbits32(&regs->esdhcctl, ESDHCCTL_PCS);
 		esdhc_clock_control(priv, true);
->>>>>>> 36fec02b
 	}
 
 	/* Set the clock speed */
@@ -910,9 +578,6 @@
 	return 0;
 }
 
-<<<<<<< HEAD
-static int esdhc_reset(struct fsl_esdhc *regs)
-=======
 static void esdhc_enable_cache_snooping(struct fsl_esdhc *regs)
 {
 #ifdef CONFIG_ARCH_MPC830X
@@ -926,74 +591,34 @@
 }
 
 static int esdhc_init_common(struct fsl_esdhc_priv *priv, struct mmc *mmc)
->>>>>>> 36fec02b
-{
+{
+	struct fsl_esdhc *regs = priv->esdhc_regs;
 	ulong start;
 
-	/* reset the controller */
+	/* Reset the entire host controller */
 	esdhc_setbits32(&regs->sysctl, SYSCTL_RSTA);
 
-	/* hardware clears the bit when it is done */
+	/* Wait until the controller is available */
 	start = get_timer(0);
 	while ((esdhc_read32(&regs->sysctl) & SYSCTL_RSTA)) {
-		if (get_timer(start) > 1000) {
-			printf("MMC/SD: Reset never completed.\n");
+		if (get_timer(start) > 1000)
 			return -ETIMEDOUT;
-		}
-	}
-
-<<<<<<< HEAD
-	return 0;
-}
-
-static int esdhc_init_common(struct fsl_esdhc_priv *priv, struct mmc *mmc)
-{
-	struct fsl_esdhc *regs = priv->esdhc_regs;
-
-	/* Reset the entire host controller */
-	esdhc_reset(regs);
-
-#if defined(CONFIG_FSL_USDHC)
-	/* RSTA doesn't reset MMC_BOOT register, so manually reset it */
-	esdhc_write32(&regs->mmcboot, 0x0);
-	/* Reset MIX_CTRL and CLK_TUNE_CTRL_STATUS regs to 0 */
-	esdhc_write32(&regs->mixctrl, 0x0);
-	esdhc_write32(&regs->clktunectrlstatus, 0x0);
-
-	/* Put VEND_SPEC to default value */
-	if (priv->vs18_enable)
-		esdhc_write32(&regs->vendorspec, (VENDORSPEC_INIT |
-			      ESDHC_VENDORSPEC_VSELECT));
-	else
-		esdhc_write32(&regs->vendorspec, VENDORSPEC_INIT);
-
-	/* Disable DLL_CTRL delay line */
-	esdhc_write32(&regs->dllctrl, 0x0);
-#endif
-
-#ifndef ARCH_MXC
-	/* Enable cache snooping */
-	esdhc_write32(&regs->scr, 0x00000040);
-#endif
-=======
+	}
+
 	esdhc_enable_cache_snooping(regs);
->>>>>>> 36fec02b
 
 	esdhc_setbits32(&regs->sysctl, SYSCTL_HCKEN | SYSCTL_IPGEN);
 
 	/* Set the initial clock speed */
 	mmc_set_clock(mmc, 400000, MMC_CLK_ENABLE);
 
-	/* Enable all events to be notified */
-	esdhc_write32(&regs->irqstaten, 0xFFFFFFFF);
-
 	/* Disable the BRR and BWR bits in IRQSTAT */
 	esdhc_clrbits32(&regs->irqstaten, IRQSTATEN_BRR | IRQSTATEN_BWR);
 
 	/* Put the PROCTL reg back to the default */
 	esdhc_write32(&regs->proctl, PROCTL_INIT);
 
-	/* Set timeout to the maximum value */
+	/* Set timout to the maximum value */
 	esdhc_clrsetbits32(&regs->sysctl, SYSCTL_TIMEOUT_MASK, 14 << 16);
 
 	return 0;
@@ -1009,105 +634,16 @@
 		return 1;
 #endif
 	while (!(esdhc_read32(&regs->prsstat) & PRSSTAT_CINS) && --timeout)
-#ifdef CONFIG_TARGET_TYPE_S32GEN1_EMULATOR
-		udelay(1);
-#else
 		udelay(1000);
-#endif
 
 	return timeout > 0;
 }
 
-<<<<<<< HEAD
-#if !CONFIG_IS_ENABLED(DM_MMC)
-static int esdhc_getcd(struct mmc *mmc)
-{
-	struct fsl_esdhc_priv *priv = mmc->priv;
-
-	return esdhc_getcd_common(priv);
-}
-
-static int esdhc_init(struct mmc *mmc)
-{
-	struct fsl_esdhc_priv *priv = mmc->priv;
-
-	return esdhc_init_common(priv, mmc);
-}
-
-static int esdhc_send_cmd(struct mmc *mmc, struct mmc_cmd *cmd,
-			  struct mmc_data *data)
-{
-	struct fsl_esdhc_priv *priv = mmc->priv;
-
-	return esdhc_send_cmd_common(priv, mmc, cmd, data);
-}
-
-static int esdhc_set_ios(struct mmc *mmc)
-{
-	struct fsl_esdhc_priv *priv = mmc->priv;
-
-	return esdhc_set_ios_common(priv, mmc);
-}
-
-static const struct mmc_ops esdhc_ops = {
-	.getcd		= esdhc_getcd,
-	.init		= esdhc_init,
-	.send_cmd	= esdhc_send_cmd,
-	.set_ios	= esdhc_set_ios,
-};
-#endif
-
-static int fsl_esdhc_init(struct fsl_esdhc_priv *priv,
-			  struct fsl_esdhc_plat *plat)
-{
-	struct mmc_config *cfg;
-	struct fsl_esdhc *regs;
-	u32 caps, voltage_caps;
-	int ret;
-
-	if (!priv)
-		return -EINVAL;
-
-	regs = priv->esdhc_regs;
-
-	/* First reset the eSDHC controller */
-	ret = esdhc_reset(regs);
-	if (ret)
-		return ret;
-
-#ifdef CONFIG_MCF5441x
-	/* ColdFire, using SDHC_DATA[3] for card detection */
-	esdhc_write32(&regs->proctl, PROCTL_INIT | PROCTL_D3CD);
-#endif
-
-#ifndef CONFIG_FSL_USDHC
-	esdhc_setbits32(&regs->sysctl, SYSCTL_PEREN | SYSCTL_HCKEN
-				| SYSCTL_IPGEN | SYSCTL_CKEN);
-	/* Clearing tuning bits in case ROM has set it already */
-	esdhc_write32(&regs->mixctrl, 0);
-	esdhc_write32(&regs->autoc12err, 0);
-	esdhc_write32(&regs->clktunectrlstatus, 0);
-#else
-	esdhc_setbits32(&regs->vendorspec, VENDORSPEC_PEREN |
-			VENDORSPEC_HCKEN | VENDORSPEC_IPGEN | VENDORSPEC_CKEN);
-#endif
-
-	if (priv->vs18_enable)
-		esdhc_setbits32(&regs->vendorspec, ESDHC_VENDORSPEC_VSELECT);
-
-	writel(SDHCI_IRQ_EN_BITS, &regs->irqstaten);
-
-	cfg = &plat->cfg;
-#ifndef CONFIG_DM_MMC
-	memset(cfg, '\0', sizeof(*cfg));
-#endif
-=======
 static void fsl_esdhc_get_cfg_common(struct fsl_esdhc_priv *priv,
 				     struct mmc_config *cfg)
 {
 	struct fsl_esdhc *regs = priv->esdhc_regs;
 	u32 caps;
->>>>>>> 36fec02b
 
 	caps = esdhc_read32(&regs->hostcapblt);
 #ifdef CONFIG_SYS_FSL_ERRATUM_ESDHC135
@@ -1129,107 +665,9 @@
 		cfg->host_caps |= MMC_MODE_HS_52MHz | MMC_MODE_HS;
 
 	cfg->f_min = 400000;
-<<<<<<< HEAD
-	priv->sdhc_clk = min(priv->sdhc_clk, (u32)200000000);
-	cfg->f_max = priv->sdhc_clk;
-
-	cfg->b_max = CONFIG_SYS_MMC_MAX_BLK_COUNT;
-
-	writel(0, &regs->dllctrl);
-#ifndef CONFIG_TARGET_TYPE_S32GEN1_EMULATOR
-	if (priv->flags & ESDHC_FLAG_USDHC) {
-		if (priv->flags & ESDHC_FLAG_STD_TUNING) {
-			u32 val = readl(&regs->tuning_ctrl);
-
-			val |= ESDHC_STD_TUNING_EN;
-			val &= ~ESDHC_TUNING_START_TAP_MASK;
-			val |= priv->tuning_start_tap;
-			val &= ~ESDHC_TUNING_STEP_MASK;
-			val |= (priv->tuning_step) << ESDHC_TUNING_STEP_SHIFT;
-			writel(val, &regs->tuning_ctrl);
-		}
-	}
-#endif
-	return 0;
-}
-
-#if !CONFIG_IS_ENABLED(DM_MMC)
-static int fsl_esdhc_cfg_to_priv(struct fsl_esdhc_cfg *cfg,
-				 struct fsl_esdhc_priv *priv)
-{
-	if (!cfg || !priv)
-		return -EINVAL;
-
-	priv->esdhc_regs = (struct fsl_esdhc *)(unsigned long)(cfg->esdhc_base);
-	priv->bus_width = cfg->max_bus_width;
-	priv->sdhc_clk = cfg->sdhc_clk;
-	priv->wp_enable  = cfg->wp_enable;
-	priv->vs18_enable  = cfg->vs18_enable;
-
-	return 0;
-};
-
-int fsl_esdhc_initialize(bd_t *bis, struct fsl_esdhc_cfg *cfg)
-{
-	struct fsl_esdhc_plat *plat;
-	struct fsl_esdhc_priv *priv;
-	struct mmc *mmc;
-	int ret;
-
-	if (!cfg)
-		return -EINVAL;
-
-	priv = calloc(sizeof(struct fsl_esdhc_priv), 1);
-	if (!priv)
-		return -ENOMEM;
-	plat = calloc(sizeof(struct fsl_esdhc_plat), 1);
-	if (!plat) {
-		free(priv);
-		return -ENOMEM;
-	}
-
-	ret = fsl_esdhc_cfg_to_priv(cfg, priv);
-	if (ret) {
-		debug("%s xlate failure\n", __func__);
-		free(plat);
-		free(priv);
-		return ret;
-	}
-
-	ret = fsl_esdhc_init(priv, plat);
-	if (ret) {
-		debug("%s init failure\n", __func__);
-		free(plat);
-		free(priv);
-		return ret;
-	}
-
-	mmc = mmc_create(&plat->cfg, priv);
-	if (!mmc)
-		return -EIO;
-
-	priv->mmc = mmc;
-
-	return 0;
-}
-
-int fsl_esdhc_mmc_init(bd_t *bis)
-{
-	struct fsl_esdhc_cfg *cfg;
-
-	cfg = calloc(sizeof(struct fsl_esdhc_cfg), 1);
-	cfg->esdhc_base = CONFIG_SYS_FSL_ESDHC_ADDR;
-	cfg->sdhc_clk = gd->arch.sdhc_clk;
-
-	return fsl_esdhc_initialize(bis, cfg);
-}
-
-#endif
-=======
 	cfg->f_max = min(priv->sdhc_clk, (u32)200000000);
 	cfg->b_max = CONFIG_SYS_MMC_MAX_BLK_COUNT;
 }
->>>>>>> 36fec02b
 
 #ifdef CONFIG_FSL_ESDHC_ADAPTER_IDENT
 void mmc_adapter_card_type_ident(void)
@@ -1351,33 +789,6 @@
 		return -ENOMEM;
 	}
 
-<<<<<<< HEAD
-	val = dev_read_u32_default(dev, "bus-width", -1);
-	if (val == 8)
-		priv->bus_width = 8;
-	else if (val == 4)
-		priv->bus_width = 4;
-	else
-		priv->bus_width = 1;
-
-	val = fdtdec_get_int(fdt, node, "fsl,tuning-step", 1);
-	priv->tuning_step = val;
-	val = fdtdec_get_int(fdt, node, "fsl,tuning-start-tap",
-			     ESDHC_TUNING_START_TAP_DEFAULT);
-	priv->tuning_start_tap = val;
-	val = fdtdec_get_int(fdt, node, "fsl,strobe-dll-delay-target",
-			     ESDHC_STROBE_DLL_CTRL_SLV_DLY_TARGET_DEFAULT);
-	priv->strobe_dll_delay_target = val;
-
-	if (dev_read_bool(dev, "non-removable")) {
-		priv->non_removable = 1;
-	} else {
-		priv->non_removable = 0;
-#ifdef CONFIG_DM_GPIO
-		gpio_request_by_name(dev, "cd-gpios", 0, &priv->cd_gpio,
-				     GPIOD_IS_IN);
-#endif
-=======
 	priv->esdhc_regs = (struct fsl_esdhc *)(unsigned long)(cfg->esdhc_base);
 	priv->sdhc_clk = cfg->sdhc_clk;
 	if (gd->arch.sdhc_per_clk)
@@ -1396,7 +807,6 @@
 		mmc_cfg->host_caps |= MMC_MODE_1BIT | MMC_MODE_4BIT |
 				      MMC_MODE_8BIT;
 		printf("No max bus width provided. Assume 8-bit supported.\n");
->>>>>>> 36fec02b
 	}
 
 #ifdef CONFIG_ESDHC_DETECT_8_BIT_QUIRK
