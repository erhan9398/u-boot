--- conflicted
+++ resolved
@@ -1,6 +1,6 @@
 // SPDX-License-Identifier: GPL-2.0+
 /*
- * Copyright 2007, 2010-2015 Freescale Semiconductor, Inc
+ * Copyright 2007, 2010-2011 Freescale Semiconductor, Inc
  * Andy Fleming
  *
  * Based vaguely on the pxa mmc code:
@@ -180,12 +180,6 @@
 	else if (cmd->resp_type & MMC_RSP_PRESENT)
 		xfertyp |= XFERTYP_RSPTYP_48;
 
-<<<<<<< HEAD
-#if defined(CONFIG_MX53) || defined(CONFIG_PPC_T4240) || \
-	defined(CONFIG_LS102XA) || defined(CORE_64BIT_PERIPHERALS_32BIT) || \
-	defined(CONFIG_PPC_T4160)
-=======
->>>>>>> 8c5d4fd0
 	if (cmd->cmdidx == MMC_CMD_STOP_TRANSMISSION)
 		xfertyp |= XFERTYP_CMDTYP_ABORT;
 
@@ -261,15 +255,9 @@
 			    struct mmc_data *data)
 {
 	int timeout;
-<<<<<<< HEAD
-	struct fsl_esdhc_cfg *cfg = mmc->priv;
-	struct fsl_esdhc *regs = (struct fsl_esdhc *)cfg->esdhc_base;
-#ifdef CORE_64BIT_PERIPHERALS_32BIT
-=======
 	struct fsl_esdhc *regs = priv->esdhc_regs;
 #if defined(CONFIG_FSL_LAYERSCAPE) || defined(CONFIG_S32V234) || \
 	defined(CONFIG_MX8M)
->>>>>>> 8c5d4fd0
 	dma_addr_t addr;
 #endif
 	uint wml_value;
@@ -282,12 +270,8 @@
 
 		esdhc_clrsetbits32(&regs->wml, WML_RD_WML_MASK, wml_value);
 #ifndef CONFIG_SYS_FSL_ESDHC_USE_PIO
-<<<<<<< HEAD
-#ifdef CORE_64BIT_PERIPHERALS_32BIT
-=======
 #if defined(CONFIG_FSL_LAYERSCAPE) || defined(CONFIG_S32V234) || \
 	defined(CONFIG_MX8M)
->>>>>>> 8c5d4fd0
 		addr = virt_to_phys((void *)(data->dest));
 		if (upper_32_bits(addr))
 			printf("Error found for upper 32 bits\n");
@@ -316,12 +300,8 @@
 		esdhc_clrsetbits32(&regs->wml, WML_WR_WML_MASK,
 					wml_value << 16);
 #ifndef CONFIG_SYS_FSL_ESDHC_USE_PIO
-<<<<<<< HEAD
-#ifdef CORE_64BIT_PERIPHERALS_32BIT
-=======
 #if defined(CONFIG_FSL_LAYERSCAPE) || defined(CONFIG_S32V234) || \
 	defined(CONFIG_MX8M)
->>>>>>> 8c5d4fd0
 		addr = virt_to_phys((void *)(data->src));
 		if (upper_32_bits(addr))
 			printf("Error found for upper 32 bits\n");
@@ -382,21 +362,12 @@
 static void check_and_invalidate_dcache_range
 	(struct mmc_cmd *cmd,
 	 struct mmc_data *data) {
-<<<<<<< HEAD
-#ifdef CORE_64BIT_PERIPHERALS_32BIT
-=======
->>>>>>> 8c5d4fd0
 	unsigned start = 0;
 	unsigned end = 0;
 	unsigned size = roundup(ARCH_DMA_MINALIGN,
 				data->blocks*data->blocksize);
-<<<<<<< HEAD
-	unsigned end = start+size ;
-#ifdef CORE_64BIT_PERIPHERALS_32BIT
-=======
 #if defined(CONFIG_FSL_LAYERSCAPE) || defined(CONFIG_S32V234) || \
 	defined(CONFIG_MX8M)
->>>>>>> 8c5d4fd0
 	dma_addr_t addr;
 
 	addr = virt_to_phys((void *)(data->dest));
@@ -550,12 +521,6 @@
 
 		do {
 			irqstat = esdhc_read32(&regs->irqstat);
-#ifdef CONFIG_SAC58R
-			/* HACK: For some reason, we need a delay here in sac58r,
-			   otherwise, we get stuck in this loop.
-			   To be further investigated and REMOVED */
-			udelay(100);
-#endif
 
 			if (irqstat & IRQSTAT_DTOE) {
 				err = -ETIMEDOUT;
@@ -1018,9 +983,6 @@
 
 	/* Set the initial clock speed */
 	mmc_set_clock(mmc, 400000, MMC_CLK_ENABLE);
-
-	/* Enable all events to be notified */
-	esdhc_write32(&regs->irqstaten, 0xFFFFFFFF);
 
 	/* Disable the BRR and BWR bits in IRQSTAT */
 	esdhc_clrbits32(&regs->irqstaten, IRQSTATEN_BRR | IRQSTATEN_BWR);
