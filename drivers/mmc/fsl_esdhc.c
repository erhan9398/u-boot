--- conflicted
+++ resolved
@@ -96,12 +96,8 @@
 	else if (cmd->resp_type & MMC_RSP_PRESENT)
 		xfertyp |= XFERTYP_RSPTYP_48;
 
-<<<<<<< HEAD
 #if defined(CONFIG_MX53) || defined(CONFIG_PPC_T4240) || \
 	defined(CONFIG_LS102XA) || defined(CONFIG_LS2085A) || defined(CONFIG_S32V234)
-=======
-#if defined(CONFIG_MX53) || defined(CONFIG_PPC_T4240) || defined(CONFIG_LS102XA)
->>>>>>> c43fd23c
 	if (cmd->cmdidx == MMC_CMD_STOP_TRANSMISSION)
 		xfertyp |= XFERTYP_CMDTYP_ABORT;
 #endif
@@ -179,13 +175,9 @@
 	int timeout;
 	struct fsl_esdhc_cfg *cfg = mmc->priv;
 	struct fsl_esdhc *regs = (struct fsl_esdhc *)cfg->esdhc_base;
-<<<<<<< HEAD
 #if defined(CONFIG_LS2085A) || defined(CONFIG_S32V234)
 	dma_addr_t addr;
 #endif
-=======
-
->>>>>>> c43fd23c
 	uint wml_value;
 
 	wml_value = data->blocksize/4;
@@ -196,7 +188,6 @@
 
 		esdhc_clrsetbits32(&regs->wml, WML_RD_WML_MASK, wml_value);
 #ifndef CONFIG_SYS_FSL_ESDHC_USE_PIO
-<<<<<<< HEAD
 #if defined(CONFIG_LS2085A) || defined(CONFIG_S32V234)
 		addr = virt_to_phys((void *)(data->dest));
 		if (upper_32_bits(addr))
@@ -207,10 +198,6 @@
 		esdhc_write32(&regs->dsaddr, (u32)data->dest);
 #endif
 #endif
-=======
-		esdhc_write32(&regs->dsaddr, (u32)data->dest);
-#endif
->>>>>>> c43fd23c
 	} else {
 #ifndef CONFIG_SYS_FSL_ESDHC_USE_PIO
 		flush_dcache_range((ulong)data->src,
@@ -227,7 +214,6 @@
 		esdhc_clrsetbits32(&regs->wml, WML_WR_WML_MASK,
 					wml_value << 16);
 #ifndef CONFIG_SYS_FSL_ESDHC_USE_PIO
-<<<<<<< HEAD
 #if defined(CONFIG_LS2085A) || defined(CONFIG_S32V234)
 		addr = virt_to_phys((void *)(data->src));
 		if (upper_32_bits(addr))
@@ -237,23 +223,8 @@
 #else
 		esdhc_write32(&regs->dsaddr, (u32)data->src);
 #endif
-	}
-#else	/* CONFIG_SYS_FSL_ESDHC_USE_PIO */
-	if (!(data->flags & MMC_DATA_READ)) {
-		if ((esdhc_read32(&regs->prsstat) & PRSSTAT_WPSPL) == 0) {
-			printf("\nThe SD card is locked. "
-				"Can not write to a locked card.\n\n");
-			return TIMEOUT;
-		}
-		esdhc_write32(&regs->dsaddr, (uintptr_t)data->src);
-	} else
-		esdhc_write32(&regs->dsaddr, (uintptr_t)data->dest);
-#endif	/* CONFIG_SYS_FSL_ESDHC_USE_PIO */
-=======
-		esdhc_write32(&regs->dsaddr, (u32)data->src);
-#endif
-	}
->>>>>>> c43fd23c
+#endif
+	}
 
 	esdhc_write32(&regs->blkattr, data->blocks << 16 | data->blocksize);
 
