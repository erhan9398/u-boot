--- conflicted
+++ resolved
@@ -266,12 +266,7 @@
 {
 	int timeout;
 	struct fsl_esdhc *regs = priv->esdhc_regs;
-<<<<<<< HEAD
 #ifdef CORE_64BIT_PERIPHERALS_32BIT
-=======
-#if defined(CONFIG_FSL_LAYERSCAPE) || defined(CONFIG_S32V234) || \
-	defined(CONFIG_IMX8) || defined(CONFIG_IMX8M)
->>>>>>> 3c991664
 	dma_addr_t addr;
 #endif
 	uint wml_value;
@@ -284,12 +279,7 @@
 
 		esdhc_clrsetbits32(&regs->wml, WML_RD_WML_MASK, wml_value);
 #ifndef CONFIG_SYS_FSL_ESDHC_USE_PIO
-<<<<<<< HEAD
 #ifdef CORE_64BIT_PERIPHERALS_32BIT
-=======
-#if defined(CONFIG_FSL_LAYERSCAPE) || defined(CONFIG_S32V234) || \
-	defined(CONFIG_IMX8) || defined(CONFIG_IMX8M)
->>>>>>> 3c991664
 		addr = virt_to_phys((void *)(data->dest));
 		if (upper_32_bits(addr))
 			printf("Error found for upper 32 bits\n");
@@ -318,12 +308,7 @@
 		esdhc_clrsetbits32(&regs->wml, WML_WR_WML_MASK,
 						   wml_value << 16);
 #ifndef CONFIG_SYS_FSL_ESDHC_USE_PIO
-<<<<<<< HEAD
 #ifdef CORE_64BIT_PERIPHERALS_32BIT
-=======
-#if defined(CONFIG_FSL_LAYERSCAPE) || defined(CONFIG_S32V234) || \
-	defined(CONFIG_IMX8) || defined(CONFIG_IMX8M)
->>>>>>> 3c991664
 		addr = virt_to_phys((void *)(data->src));
 		if (upper_32_bits(addr))
 			printf("Error found for upper 32 bits\n");
@@ -384,20 +369,11 @@
 static void check_and_invalidate_dcache_range
 	(struct mmc_cmd *cmd,
 	 struct mmc_data *data) {
-<<<<<<< HEAD
-	unsigned int start = 0;
-	unsigned int end = 0;
-	unsigned int size = roundup(ARCH_DMA_MINALIGN,
-				data->blocks * data->blocksize);
 #ifdef CORE_64BIT_PERIPHERALS_32BIT
-=======
 	unsigned start = 0;
 	unsigned end = 0;
 	unsigned size = roundup(ARCH_DMA_MINALIGN,
 				data->blocks*data->blocksize);
-#if defined(CONFIG_FSL_LAYERSCAPE) || defined(CONFIG_S32V234) || \
-	defined(CONFIG_IMX8) || defined(CONFIG_IMX8M)
->>>>>>> 3c991664
 	dma_addr_t addr;
 
 	addr = virt_to_phys((void *)(data->dest));
