--- conflicted
+++ resolved
@@ -800,9 +800,6 @@
 	if (ret && ret != -ENOSYS)
 		return ret;
 
-<<<<<<< HEAD
-	return ret;
-=======
 	/*
 	 * In cases when not allowed to poll by using CMD13 or because we aren't
 	 * capable of polling by using mmc_wait_dat0, then rely on waiting the
@@ -830,7 +827,6 @@
 	} while (get_timer(start) < timeout_ms);
 
 	return -ETIMEDOUT;
->>>>>>> 36fec02b
 }
 
 int mmc_switch(struct mmc *mmc, u8 set, u8 index, u8 value)
@@ -1150,11 +1146,7 @@
 		/* update erase group size to be high-capacity */
 		mmc->erase_grp_size =
 			ext_csd[EXT_CSD_HC_ERASE_GRP_SIZE] * 1024;
-<<<<<<< HEAD
-=======
-#endif
-
->>>>>>> 36fec02b
+#endif
 	}
 
 	/* all OK, write the configuration */
