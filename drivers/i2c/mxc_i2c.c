--- conflicted
+++ resolved
@@ -406,20 +406,6 @@
 	return ret;
 }
 
-<<<<<<< HEAD
-struct i2c_parms {
-	void *base;
-	void *idle_bus_data;
-	int (*idle_bus_fn)(void *p);
-};
-
-struct sram_data {
-	unsigned curr_i2c_bus;
-	struct i2c_parms i2c_data[MXC_NUM_OF_I2C_BUS];
-};
-
-=======
->>>>>>> 92fa7f53
 static void * const i2c_bases[] = {
 #if defined(CONFIG_MX25)
 	(void *)IMX_I2C_BASE,
