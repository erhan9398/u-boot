--- conflicted
+++ resolved
@@ -122,16 +122,14 @@
 #ifndef CONFIG_SYS_MXC_I2C3_SLAVE
 #define CONFIG_SYS_MXC_I2C3_SLAVE 0
 #endif
-<<<<<<< HEAD
+#ifndef CONFIG_SYS_MXC_I2C4_SLAVE
+#define CONFIG_SYS_MXC_I2C4_SLAVE 0
+#endif
 
 #ifdef CONFIG_SAC58R
 #define MXC_NUM_OF_I2C_BUS		4
 #else
 #define MXC_NUM_OF_I2C_BUS		3
-=======
-#ifndef CONFIG_SYS_MXC_I2C4_SLAVE
-#define CONFIG_SYS_MXC_I2C4_SLAVE 0
->>>>>>> 33711bdd
 #endif
 
 /*
@@ -499,37 +497,6 @@
 	return ret;
 }
 
-<<<<<<< HEAD
-static void * const i2c_bases[] = {
-#if defined(CONFIG_MX25)
-	(void *)IMX_I2C_BASE,
-	(void *)IMX_I2C2_BASE,
-	(void *)IMX_I2C3_BASE
-#elif defined(CONFIG_MX27)
-	(void *)IMX_I2C1_BASE,
-	(void *)IMX_I2C2_BASE
-#elif defined(CONFIG_MX31) || defined(CONFIG_MX35) || \
-	defined(CONFIG_MX51) || defined(CONFIG_MX53) ||	\
-	defined(CONFIG_MX6) || defined(CONFIG_LS102XA)
-	(void *)I2C1_BASE_ADDR,
-	(void *)I2C2_BASE_ADDR,
-	(void *)I2C3_BASE_ADDR
-#elif defined(CONFIG_VF610) || defined(CONFIG_SAC58R) || defined(CONFIG_MAC57D5XH) || defined(CONFIG_S32V234)
-	(void *)I2C0_BASE_ADDR,
-#if defined(CONFIG_S32V234)
-	(void *)I2C1_BASE_ADDR,
-	(void *)I2C2_BASE_ADDR
-#endif
-#elif defined(CONFIG_FSL_LSCH3)
-	(void *)I2C1_BASE_ADDR,
-	(void *)I2C2_BASE_ADDR,
-	(void *)I2C3_BASE_ADDR,
-	(void *)I2C4_BASE_ADDR
-#else
-#error "architecture not supported"
-#endif
-};
-=======
 /*
  * Write data to I2C device
  */
@@ -537,7 +504,6 @@
 			 int alen, const u8 *buf, int len)
 {
 	int ret = 0;
->>>>>>> 33711bdd
 
 	ret = i2c_init_transfer(i2c_bus, chip, addr, alen);
 	if (ret < 0)
