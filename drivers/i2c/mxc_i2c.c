// SPDX-License-Identifier: GPL-2.0+
/*
 * i2c driver for Freescale i.MX series
 *
 * (c) 2007 Pengutronix, Sascha Hauer <s.hauer@pengutronix.de>
 * (c) 2011 Marek Vasut <marek.vasut@gmail.com>
 *
 * Based on i2c-imx.c from linux kernel:
 *  Copyright (C) 2005 Torsten Koschorrek <koschorrek at synertronixx.de>
 *  Copyright (C) 2005 Matthias Blaschke <blaschke at synertronixx.de>
 *  Copyright (C) 2007 RightHand Technologies, Inc.
 *  Copyright (C) 2008 Darius Augulis <darius.augulis at teltonika.lt>
 *
 */

#include <common.h>
#include <asm/arch/clock.h>
#include <asm/arch/imx-regs.h>
#include <linux/errno.h>
#include <asm/mach-imx/mxc_i2c.h>
#include <asm/io.h>
#include <i2c.h>
#include <watchdog.h>
#include <dm.h>
#include <dm/pinctrl.h>
#include <fdtdec.h>

DECLARE_GLOBAL_DATA_PTR;

#define I2C_QUIRK_FLAG		(1 << 0)

#define IMX_I2C_REGSHIFT	2
#define VF610_I2C_REGSHIFT	0

#define I2C_EARLY_INIT_INDEX		0
#ifdef CONFIG_SYS_I2C_IFDR_DIV
#define I2C_IFDR_DIV_CONSERVATIVE	CONFIG_SYS_I2C_IFDR_DIV
#else
#define I2C_IFDR_DIV_CONSERVATIVE	0x7e
#endif

/* Register index */
#define IADR	0
#define IFDR	1
#define I2CR	2
#define I2SR	3
#define I2DR	4

#define I2CR_IIEN	(1 << 6)
#define I2CR_MSTA	(1 << 5)
#define I2CR_MTX	(1 << 4)
#define I2CR_TX_NO_AK	(1 << 3)
#define I2CR_RSTA	(1 << 2)

#define I2SR_ICF	(1 << 7)
#define I2SR_IBB	(1 << 5)
#define I2SR_IAL	(1 << 4)
#define I2SR_IIF	(1 << 1)
#define I2SR_RX_NO_AK	(1 << 0)

#ifdef I2C_QUIRK_REG
#define I2CR_IEN	(0 << 7)
#define I2CR_IDIS	(1 << 7)
#define I2SR_IIF_CLEAR	(1 << 1)
#else
#define I2CR_IEN	(1 << 7)
#define I2CR_IDIS	(0 << 7)
#define I2SR_IIF_CLEAR	(0 << 1)
#endif

#ifdef I2C_QUIRK_REG
static u16 i2c_clk_div[60][2] = {
	{ 20,	0x00 }, { 22,	0x01 }, { 24,	0x02 }, { 26,	0x03 },
	{ 28,	0x04 },	{ 30,	0x05 },	{ 32,	0x09 }, { 34,	0x06 },
	{ 36,	0x0A }, { 40,	0x07 }, { 44,	0x0C }, { 48,	0x0D },
	{ 52,	0x43 },	{ 56,	0x0E }, { 60,	0x45 }, { 64,	0x12 },
	{ 68,	0x0F },	{ 72,	0x13 },	{ 80,	0x14 },	{ 88,	0x15 },
	{ 96,	0x19 },	{ 104,	0x16 },	{ 112,	0x1A },	{ 128,	0x17 },
	{ 136,	0x4F }, { 144,	0x1C },	{ 160,	0x1D }, { 176,	0x55 },
	{ 192,	0x1E }, { 208,	0x56 },	{ 224,	0x22 }, { 228,	0x24 },
	{ 240,	0x1F },	{ 256,	0x23 }, { 288,	0x5C },	{ 320,	0x25 },
	{ 384,	0x26 }, { 448,	0x2A },	{ 480,	0x27 }, { 512,	0x2B },
	{ 576,	0x2C },	{ 640,	0x2D },	{ 768,	0x31 }, { 896,	0x32 },
	{ 960,	0x2F },	{ 1024,	0x33 },	{ 1152,	0x34 }, { 1280,	0x35 },
	{ 1536,	0x36 }, { 1792,	0x3A },	{ 1920,	0x37 },	{ 2048,	0x3B },
	{ 2304,	0x3C },	{ 2560,	0x3D },	{ 3072,	0x3E }, { 3584,	0x7A },
	{ 3840,	0x3F }, { 4096,	0x7B }, { 5120,	0x7D },	{ 6144,	0x7E },
};
#else
static u16 i2c_clk_div[50][2] = {
	{ 22,	0x20 }, { 24,	0x21 }, { 26,	0x22 }, { 28,	0x23 },
	{ 30,	0x00 }, { 32,	0x24 }, { 36,	0x25 }, { 40,	0x26 },
	{ 42,	0x03 }, { 44,	0x27 }, { 48,	0x28 }, { 52,	0x05 },
	{ 56,	0x29 }, { 60,	0x06 }, { 64,	0x2A }, { 72,	0x2B },
	{ 80,	0x2C }, { 88,	0x09 }, { 96,	0x2D }, { 104,	0x0A },
	{ 112,	0x2E }, { 128,	0x2F }, { 144,	0x0C }, { 160,	0x30 },
	{ 192,	0x31 }, { 224,	0x32 }, { 240,	0x0F }, { 256,	0x33 },
	{ 288,	0x10 }, { 320,	0x34 }, { 384,	0x35 }, { 448,	0x36 },
	{ 480,	0x13 }, { 512,	0x37 }, { 576,	0x14 }, { 640,	0x38 },
	{ 768,	0x39 }, { 896,	0x3A }, { 960,	0x17 }, { 1024,	0x3B },
	{ 1152,	0x18 }, { 1280,	0x3C }, { 1536,	0x3D }, { 1792,	0x3E },
	{ 1920,	0x1B }, { 2048,	0x3F }, { 2304,	0x1C }, { 2560,	0x1D },
	{ 3072,	0x1E }, { 3840,	0x1F }
};
#endif

#ifndef CONFIG_SYS_MXC_I2C1_SPEED
#define CONFIG_SYS_MXC_I2C1_SPEED 100000
#endif
#ifndef CONFIG_SYS_MXC_I2C2_SPEED
#define CONFIG_SYS_MXC_I2C2_SPEED 100000
#endif
#ifndef CONFIG_SYS_MXC_I2C3_SPEED
#define CONFIG_SYS_MXC_I2C3_SPEED 100000
#endif
#ifndef CONFIG_SYS_MXC_I2C4_SPEED
#define CONFIG_SYS_MXC_I2C4_SPEED 100000
#endif

#ifndef CONFIG_SYS_MXC_I2C1_SLAVE
#define CONFIG_SYS_MXC_I2C1_SLAVE 0
#endif
#ifndef CONFIG_SYS_MXC_I2C2_SLAVE
#define CONFIG_SYS_MXC_I2C2_SLAVE 0
#endif
#ifndef CONFIG_SYS_MXC_I2C3_SLAVE
#define CONFIG_SYS_MXC_I2C3_SLAVE 0
#endif
#ifndef CONFIG_SYS_MXC_I2C4_SLAVE
#define CONFIG_SYS_MXC_I2C4_SLAVE 0
#endif


/*
 * Calculate and set proper clock divider
 */
static uint8_t i2c_imx_get_clk(struct mxc_i2c_bus *i2c_bus, unsigned int rate)
{
	unsigned int i2c_clk_rate;
	unsigned int div;
	u8 clk_div;

#if defined(CONFIG_MX31)
	struct clock_control_regs *sc_regs =
		(struct clock_control_regs *)CCM_BASE;

	/* start the required I2C clock */
	writel(readl(&sc_regs->cgr0) | (3 << CONFIG_SYS_I2C_CLK_OFFSET),
		&sc_regs->cgr0);
#endif

	/* Divider value calculation */
	i2c_clk_rate = mxc_get_clock(MXC_I2C_CLK);
	div = (i2c_clk_rate + rate - 1) / rate;
	if (div < i2c_clk_div[0][0])
		clk_div = 0;
	else if (div > i2c_clk_div[ARRAY_SIZE(i2c_clk_div) - 1][0])
		clk_div = ARRAY_SIZE(i2c_clk_div) - 1;
	else
		for (clk_div = 0; i2c_clk_div[clk_div][0] < div; clk_div++)
			;

	/* Store divider value */
	return clk_div;
}

/*
 * Set I2C Bus speed
 */
static int bus_i2c_set_bus_speed(struct mxc_i2c_bus *i2c_bus, int speed)
{
	ulong base = i2c_bus->base;
	bool quirk = i2c_bus->driver_data & I2C_QUIRK_FLAG ? true : false;
	u8 clk_idx = i2c_imx_get_clk(i2c_bus, speed);
	u8 idx = i2c_clk_div[clk_idx][1];
	int reg_shift = quirk ? VF610_I2C_REGSHIFT : IMX_I2C_REGSHIFT;

	if (!base)
		return -EINVAL;

	/* Store divider value */
	writeb(idx, base + (IFDR << reg_shift));

	/* Reset module */
	writeb(I2CR_IDIS, base + (I2CR << reg_shift));
	writeb(0, base + (I2SR << reg_shift));
	return 0;
}

#define ST_BUS_IDLE (0 | (I2SR_IBB << 8))
#define ST_BUS_BUSY (I2SR_IBB | (I2SR_IBB << 8))
#define ST_IIF (I2SR_IIF | (I2SR_IIF << 8))

static int wait_for_sr_state(struct mxc_i2c_bus *i2c_bus, unsigned state)
{
	unsigned sr;
	ulong elapsed;
	bool quirk = i2c_bus->driver_data & I2C_QUIRK_FLAG ? true : false;
	int reg_shift = quirk ? VF610_I2C_REGSHIFT : IMX_I2C_REGSHIFT;
	ulong base = i2c_bus->base;
	ulong start_time = get_timer(0);
	for (;;) {
		sr = readb(base + (I2SR << reg_shift));
		if (sr & I2SR_IAL) {
			if (quirk)
				writeb(sr | I2SR_IAL, base +
				       (I2SR << reg_shift));
			else
				writeb(sr & ~I2SR_IAL, base +
				       (I2SR << reg_shift));
			printf("%s: Arbitration lost sr=%x cr=%x state=%x\n",
				__func__, sr, readb(base + (I2CR << reg_shift)),
				state);
			return -ERESTART;
		}
		if ((sr & (state >> 8)) == (unsigned char)state)
			return sr;
		WATCHDOG_RESET();
		elapsed = get_timer(start_time);
		if (elapsed > (CONFIG_SYS_HZ / 10))	/* .1 seconds */
			break;
	}
	printf("%s: failed sr=%x cr=%x state=%x\n", __func__,
	       sr, readb(base + (I2CR << reg_shift)), state);
	return -ETIMEDOUT;
}

static int tx_byte(struct mxc_i2c_bus *i2c_bus, u8 byte)
{
	int ret;
	int reg_shift = i2c_bus->driver_data & I2C_QUIRK_FLAG ?
			VF610_I2C_REGSHIFT : IMX_I2C_REGSHIFT;
	ulong base = i2c_bus->base;

	writeb(I2SR_IIF_CLEAR, base + (I2SR << reg_shift));
	writeb(byte, base + (I2DR << reg_shift));

	ret = wait_for_sr_state(i2c_bus, ST_IIF);
	if (ret < 0)
		return ret;
	if (ret & I2SR_RX_NO_AK)
		return -EREMOTEIO;
	return 0;
}

/*
 * Stub implementations for outer i2c slave operations.
 */
void __i2c_force_reset_slave(void)
{
}
void i2c_force_reset_slave(void)
	__attribute__((weak, alias("__i2c_force_reset_slave")));

/*
 * Stop I2C transaction
 */
static void i2c_imx_stop(struct mxc_i2c_bus *i2c_bus)
{
	int ret;
	int reg_shift = i2c_bus->driver_data & I2C_QUIRK_FLAG ?
			VF610_I2C_REGSHIFT : IMX_I2C_REGSHIFT;
	ulong base = i2c_bus->base;
	unsigned int temp = readb(base + (I2CR << reg_shift));

	temp &= ~(I2CR_MSTA | I2CR_MTX);
	writeb(temp, base + (I2CR << reg_shift));
	ret = wait_for_sr_state(i2c_bus, ST_BUS_IDLE);
	if (ret < 0)
		printf("%s:trigger stop failed\n", __func__);
}

/*
 * Send start signal, chip address and
 * write register address
 */
static int i2c_init_transfer_(struct mxc_i2c_bus *i2c_bus, u8 chip,
			      u32 addr, int alen)
{
	unsigned int temp;
	int ret;
	bool quirk = i2c_bus->driver_data & I2C_QUIRK_FLAG ? true : false;
	ulong base = i2c_bus->base;
	int reg_shift = quirk ? VF610_I2C_REGSHIFT : IMX_I2C_REGSHIFT;

	/* Reset i2c slave */
	i2c_force_reset_slave();

	/* Enable I2C controller */
	if (quirk)
		ret = readb(base + (I2CR << reg_shift)) & I2CR_IDIS;
	else
		ret = !(readb(base + (I2CR << reg_shift)) & I2CR_IEN);

	if (ret) {
		writeb(I2CR_IEN, base + (I2CR << reg_shift));
		/* Wait for controller to be stable */
		udelay(50);
	}

	if (readb(base + (IADR << reg_shift)) == (chip << 1))
		writeb((chip << 1) ^ 2, base + (IADR << reg_shift));
	writeb(I2SR_IIF_CLEAR, base + (I2SR << reg_shift));
	ret = wait_for_sr_state(i2c_bus, ST_BUS_IDLE);
	if (ret < 0)
		return ret;

	/* Start I2C transaction */
	temp = readb(base + (I2CR << reg_shift));
	temp |= I2CR_MSTA;
	writeb(temp, base + (I2CR << reg_shift));

	ret = wait_for_sr_state(i2c_bus, ST_BUS_BUSY);
	if (ret < 0)
		return ret;

	temp |= I2CR_MTX | I2CR_TX_NO_AK;
	writeb(temp, base + (I2CR << reg_shift));

	if (alen >= 0)	{
		/* write slave address */
		ret = tx_byte(i2c_bus, chip << 1);
		if (ret < 0)
			return ret;

		while (alen--) {
			ret = tx_byte(i2c_bus, (addr >> (alen * 8)) & 0xff);
			if (ret < 0)
				return ret;
		}
	}

	return 0;
}

#ifndef CONFIG_DM_I2C
int i2c_idle_bus(struct mxc_i2c_bus *i2c_bus)
{
	if (i2c_bus && i2c_bus->idle_bus_fn)
		return i2c_bus->idle_bus_fn(i2c_bus->idle_bus_data);
	return 0;
}
#else
/*
 * See Linux Documentation/devicetree/bindings/i2c/i2c-imx.txt
 * "
 *  scl-gpios: specify the gpio related to SCL pin
 *  sda-gpios: specify the gpio related to SDA pin
 *  add pinctrl to configure i2c pins to gpio function for i2c
 *  bus recovery, call it "gpio" state
 * "
 *
 * The i2c_idle_bus is an implementation following Linux Kernel.
 */
int i2c_idle_bus(struct mxc_i2c_bus *i2c_bus)
{
	struct udevice *bus = i2c_bus->bus;
	struct gpio_desc *scl_gpio = &i2c_bus->scl_gpio;
	struct gpio_desc *sda_gpio = &i2c_bus->sda_gpio;
	int sda, scl;
	int i, ret = 0;
	ulong elapsed, start_time;

	if (pinctrl_select_state(bus, "gpio")) {
		dev_dbg(bus, "Can not to switch to use gpio pinmux\n");
		/*
		 * GPIO pinctrl for i2c force idle is not a must,
		 * but it is strongly recommended to be used.
		 * Because it can help you to recover from bad
		 * i2c bus state. Do not return failure, because
		 * it is not a must.
		 */
		return 0;
	}

	dm_gpio_set_dir_flags(scl_gpio, GPIOD_IS_IN);
	dm_gpio_set_dir_flags(sda_gpio, GPIOD_IS_IN);
	scl = dm_gpio_get_value(scl_gpio);
	sda = dm_gpio_get_value(sda_gpio);

	if ((sda & scl) == 1)
		goto exit;		/* Bus is idle already */

	/* Send high and low on the SCL line */
	for (i = 0; i < 9; i++) {
		dm_gpio_set_dir_flags(scl_gpio, GPIOD_IS_OUT);
		dm_gpio_set_value(scl_gpio, 0);
		udelay(50);
		dm_gpio_set_dir_flags(scl_gpio, GPIOD_IS_IN);
		udelay(50);
	}
	start_time = get_timer(0);
	for (;;) {
		dm_gpio_set_dir_flags(scl_gpio, GPIOD_IS_IN);
		dm_gpio_set_dir_flags(sda_gpio, GPIOD_IS_IN);
		scl = dm_gpio_get_value(scl_gpio);
		sda = dm_gpio_get_value(sda_gpio);
		if ((sda & scl) == 1)
			break;
		WATCHDOG_RESET();
		elapsed = get_timer(start_time);
		if (elapsed > (CONFIG_SYS_HZ / 5)) {	/* .2 seconds */
			ret = -EBUSY;
			printf("%s: failed to clear bus, sda=%d scl=%d\n", __func__, sda, scl);
			break;
		}
	}

exit:
	pinctrl_select_state(bus, "default");
	return ret;
}
#endif

static int i2c_init_transfer(struct mxc_i2c_bus *i2c_bus, u8 chip,
			     u32 addr, int alen)
{
	int retry;
	int ret;
	int reg_shift = i2c_bus->driver_data & I2C_QUIRK_FLAG ?
			VF610_I2C_REGSHIFT : IMX_I2C_REGSHIFT;

	if (!i2c_bus->base)
		return -EINVAL;

	for (retry = 0; retry < 3; retry++) {
		ret = i2c_init_transfer_(i2c_bus, chip, addr, alen);
		if (ret >= 0)
			return 0;
		i2c_imx_stop(i2c_bus);
		if (ret == -EREMOTEIO)
			return ret;

		printf("%s: failed for chip 0x%x retry=%d\n", __func__, chip,
				retry);
		if (ret != -ERESTART)
			/* Disable controller */
			writeb(I2CR_IDIS, i2c_bus->base + (I2CR << reg_shift));
		udelay(100);
		if (i2c_idle_bus(i2c_bus) < 0)
			break;
	}
	printf("%s: give up i2c_regs=0x%lx\n", __func__, i2c_bus->base);
	return ret;
}


static int i2c_write_data(struct mxc_i2c_bus *i2c_bus, u8 chip, const u8 *buf,
			  int len)
{
	int i, ret = 0;

	debug("i2c_write_data: chip=0x%x, len=0x%x\n", chip, len);
	debug("write_data: ");
	/* use rc for counter */
	for (i = 0; i < len; ++i)
		debug(" 0x%02x", buf[i]);
	debug("\n");

	for (i = 0; i < len; i++) {
		ret = tx_byte(i2c_bus, buf[i]);
		if (ret < 0) {
			debug("i2c_write_data(): rc=%d\n", ret);
			break;
		}
	}

	return ret;
}

static int i2c_read_data(struct mxc_i2c_bus *i2c_bus, uchar chip, uchar *buf,
			 int len)
{
	int ret;
	unsigned int temp;
	int i;
	int reg_shift = i2c_bus->driver_data & I2C_QUIRK_FLAG ?
			VF610_I2C_REGSHIFT : IMX_I2C_REGSHIFT;
	ulong base = i2c_bus->base;

	debug("i2c_read_data: chip=0x%x, len=0x%x\n", chip, len);

	/* setup bus to read data */
	temp = readb(base + (I2CR << reg_shift));
	temp &= ~(I2CR_MTX | I2CR_TX_NO_AK);
	if (len == 1)
		temp |= I2CR_TX_NO_AK;
	writeb(temp, base + (I2CR << reg_shift));
	writeb(I2SR_IIF_CLEAR, base + (I2SR << reg_shift));
	/* dummy read to clear ICF */
	readb(base + (I2DR << reg_shift));

	/* read data */
	for (i = 0; i < len; i++) {
		ret = wait_for_sr_state(i2c_bus, ST_IIF);
		if (ret < 0) {
			debug("i2c_read_data(): ret=%d\n", ret);
			i2c_imx_stop(i2c_bus);
			return ret;
		}

		/*
		 * It must generate STOP before read I2DR to prevent
		 * controller from generating another clock cycle
		 */
		if (i == (len - 1)) {
			i2c_imx_stop(i2c_bus);
		} else if (i == (len - 2)) {
			temp = readb(base + (I2CR << reg_shift));
			temp |= I2CR_TX_NO_AK;
			writeb(temp, base + (I2CR << reg_shift));
		}
		writeb(I2SR_IIF_CLEAR, base + (I2SR << reg_shift));
		buf[i] = readb(base + (I2DR << reg_shift));
	}

	/* reuse ret for counter*/
	for (ret = 0; ret < len; ++ret)
		debug(" 0x%02x", buf[ret]);
	debug("\n");

	i2c_imx_stop(i2c_bus);
	return 0;
}

#ifndef CONFIG_DM_I2C
/*
 * Read data from I2C device
 */
static int bus_i2c_read(struct mxc_i2c_bus *i2c_bus, u8 chip, u32 addr,
			int alen, u8 *buf, int len)
{
	int ret = 0;
	u32 temp;
	int reg_shift = i2c_bus->driver_data & I2C_QUIRK_FLAG ?
		VF610_I2C_REGSHIFT : IMX_I2C_REGSHIFT;
	ulong base = i2c_bus->base;

	ret = i2c_init_transfer(i2c_bus, chip, addr, alen);
	if (ret < 0)
		return ret;

	if (alen >= 0) {
		temp = readb(base + (I2CR << reg_shift));
		temp |= I2CR_RSTA;
		writeb(temp, base + (I2CR << reg_shift));
	}

	ret = tx_byte(i2c_bus, (chip << 1) | 1);
	if (ret < 0) {
		i2c_imx_stop(i2c_bus);
		return ret;
	}

	ret = i2c_read_data(i2c_bus, chip, buf, len);

	i2c_imx_stop(i2c_bus);
	return ret;
}

/*
 * Write data to I2C device
 */
static int bus_i2c_write(struct mxc_i2c_bus *i2c_bus, u8 chip, u32 addr,
			 int alen, const u8 *buf, int len)
{
	int ret = 0;

	ret = i2c_init_transfer(i2c_bus, chip, addr, alen);
	if (ret < 0)
		return ret;

	ret = i2c_write_data(i2c_bus, chip, buf, len);

	i2c_imx_stop(i2c_bus);

	return ret;
}

#if !defined(I2C2_BASE_ADDR)
#define I2C2_BASE_ADDR	0
#endif

#if !defined(I2C3_BASE_ADDR)
#define I2C3_BASE_ADDR	0
#endif

#if !defined(I2C4_BASE_ADDR)
#define I2C4_BASE_ADDR	0
#endif

#if !defined(I2C5_BASE_ADDR)
#define I2C5_BASE_ADDR 0
#endif

#if !defined(I2C6_BASE_ADDR)
#define I2C6_BASE_ADDR 0
#endif

#if !defined(I2C7_BASE_ADDR)
#define I2C7_BASE_ADDR 0
#endif

#if !defined(I2C8_BASE_ADDR)
#define I2C8_BASE_ADDR 0
#endif

static struct mxc_i2c_bus mxc_i2c_buses[] = {
<<<<<<< HEAD
#if defined(CONFIG_LS102XA) || defined(CONFIG_VF610) || \
	defined(CONFIG_FSL_LAYERSCAPE) || defined(CONFIG_S32V234)
=======
#if defined(CONFIG_ARCH_LS1021A) || defined(CONFIG_VF610) || \
	defined(CONFIG_FSL_LAYERSCAPE)
>>>>>>> 8c5d4fd0
	{ 0, I2C1_BASE_ADDR, I2C_QUIRK_FLAG },
	{ 1, I2C2_BASE_ADDR, I2C_QUIRK_FLAG },
	{ 2, I2C3_BASE_ADDR, I2C_QUIRK_FLAG },
	{ 3, I2C4_BASE_ADDR, I2C_QUIRK_FLAG },
	{ 4, I2C5_BASE_ADDR, I2C_QUIRK_FLAG },
	{ 5, I2C6_BASE_ADDR, I2C_QUIRK_FLAG },
	{ 6, I2C7_BASE_ADDR, I2C_QUIRK_FLAG },
	{ 7, I2C8_BASE_ADDR, I2C_QUIRK_FLAG },
#else
	{ 0, I2C1_BASE_ADDR, 0 },
	{ 1, I2C2_BASE_ADDR, 0 },
	{ 2, I2C3_BASE_ADDR, 0 },
	{ 3, I2C4_BASE_ADDR, 0 },
	{ 4, I2C5_BASE_ADDR, 0 },
	{ 5, I2C6_BASE_ADDR, 0 },
	{ 6, I2C7_BASE_ADDR, 0 },
	{ 7, I2C8_BASE_ADDR, 0 },
#endif
};

struct mxc_i2c_bus *i2c_get_base(struct i2c_adapter *adap)
{
	return &mxc_i2c_buses[adap->hwadapnr];
}

static int mxc_i2c_read(struct i2c_adapter *adap, uint8_t chip,
				uint addr, int alen, uint8_t *buffer,
				int len)
{
	return bus_i2c_read(i2c_get_base(adap), chip, addr, alen, buffer, len);
}

static int mxc_i2c_write(struct i2c_adapter *adap, uint8_t chip,
				uint addr, int alen, uint8_t *buffer,
				int len)
{
	return bus_i2c_write(i2c_get_base(adap), chip, addr, alen, buffer, len);
}

/*
 * Test if a chip at a given address responds (probe the chip)
 */
static int mxc_i2c_probe(struct i2c_adapter *adap, uint8_t chip)
{
	return bus_i2c_write(i2c_get_base(adap), chip, 0, 0, NULL, 0);
}

int __enable_i2c_clk(unsigned char enable, unsigned i2c_num)
{
	return 1;
}
int enable_i2c_clk(unsigned char enable, unsigned i2c_num)
	__attribute__((weak, alias("__enable_i2c_clk")));

void bus_i2c_init(int index, int speed, int unused,
		  int (*idle_bus_fn)(void *p), void *idle_bus_data)
{
	int ret;

	if (index >= ARRAY_SIZE(mxc_i2c_buses)) {
		debug("Error i2c index\n");
		return;
	}

	/*
	 * Warning: Be careful to allow the assignment to a static
	 * variable here. This function could be called while U-Boot is
	 * still running in flash memory. So such assignment is equal
	 * to write data to flash without erasing.
	 */
	if (idle_bus_fn)
		mxc_i2c_buses[index].idle_bus_fn = idle_bus_fn;
	if (idle_bus_data)
		mxc_i2c_buses[index].idle_bus_data = idle_bus_data;

	ret = enable_i2c_clk(1, index);
	if (ret < 0) {
		debug("I2C-%d clk fail to enable.\n", index);
		return;
	}

	bus_i2c_set_bus_speed(&mxc_i2c_buses[index], speed);
}

/*
 * Early init I2C for prepare read the clk through I2C.
 */
void i2c_early_init_f(void)
{
	ulong base = mxc_i2c_buses[I2C_EARLY_INIT_INDEX].base;
	bool quirk = mxc_i2c_buses[I2C_EARLY_INIT_INDEX].driver_data
					& I2C_QUIRK_FLAG ? true : false;
	int reg_shift = quirk ? VF610_I2C_REGSHIFT : IMX_I2C_REGSHIFT;

	/* Set I2C divider value */
	writeb(I2C_IFDR_DIV_CONSERVATIVE, base + (IFDR << reg_shift));
	/* Reset module */
	writeb(I2CR_IDIS, base + (I2CR << reg_shift));
	writeb(0, base + (I2SR << reg_shift));
	/* Enable I2C */
	writeb(I2CR_IEN, base + (I2CR << reg_shift));
}

/*
 * Init I2C Bus
 */
static void mxc_i2c_init(struct i2c_adapter *adap, int speed, int slaveaddr)
{
	bus_i2c_init(adap->hwadapnr, speed, slaveaddr, NULL, NULL);
}

/*
 * Set I2C Speed
 */
static u32 mxc_i2c_set_bus_speed(struct i2c_adapter *adap, uint speed)
{
	return bus_i2c_set_bus_speed(i2c_get_base(adap), speed);
}

/*
 * Register mxc i2c adapters
 */
#ifdef CONFIG_SYS_I2C_MXC_I2C1
U_BOOT_I2C_ADAP_COMPLETE(mxc0, mxc_i2c_init, mxc_i2c_probe,
			 mxc_i2c_read, mxc_i2c_write,
			 mxc_i2c_set_bus_speed,
			 CONFIG_SYS_MXC_I2C1_SPEED,
			 CONFIG_SYS_MXC_I2C1_SLAVE, 0)
#endif

#ifdef CONFIG_SYS_I2C_MXC_I2C2
U_BOOT_I2C_ADAP_COMPLETE(mxc1, mxc_i2c_init, mxc_i2c_probe,
			 mxc_i2c_read, mxc_i2c_write,
			 mxc_i2c_set_bus_speed,
			 CONFIG_SYS_MXC_I2C2_SPEED,
			 CONFIG_SYS_MXC_I2C2_SLAVE, 1)
#endif

#ifdef CONFIG_SYS_I2C_MXC_I2C3
U_BOOT_I2C_ADAP_COMPLETE(mxc2, mxc_i2c_init, mxc_i2c_probe,
			 mxc_i2c_read, mxc_i2c_write,
			 mxc_i2c_set_bus_speed,
			 CONFIG_SYS_MXC_I2C3_SPEED,
			 CONFIG_SYS_MXC_I2C3_SLAVE, 2)
#endif

#ifdef CONFIG_SYS_I2C_MXC_I2C4
U_BOOT_I2C_ADAP_COMPLETE(mxc3, mxc_i2c_init, mxc_i2c_probe,
			 mxc_i2c_read, mxc_i2c_write,
			 mxc_i2c_set_bus_speed,
			 CONFIG_SYS_MXC_I2C4_SPEED,
			 CONFIG_SYS_MXC_I2C4_SLAVE, 3)
#endif

#ifdef CONFIG_SYS_I2C_MXC_I2C5
U_BOOT_I2C_ADAP_COMPLETE(mxc4, mxc_i2c_init, mxc_i2c_probe,
			 mxc_i2c_read, mxc_i2c_write,
			 mxc_i2c_set_bus_speed,
			 CONFIG_SYS_MXC_I2C5_SPEED,
			 CONFIG_SYS_MXC_I2C5_SLAVE, 4)
#endif

#ifdef CONFIG_SYS_I2C_MXC_I2C6
U_BOOT_I2C_ADAP_COMPLETE(mxc5, mxc_i2c_init, mxc_i2c_probe,
			 mxc_i2c_read, mxc_i2c_write,
			 mxc_i2c_set_bus_speed,
			 CONFIG_SYS_MXC_I2C6_SPEED,
			 CONFIG_SYS_MXC_I2C6_SLAVE, 5)
#endif

#ifdef CONFIG_SYS_I2C_MXC_I2C7
U_BOOT_I2C_ADAP_COMPLETE(mxc6, mxc_i2c_init, mxc_i2c_probe,
			 mxc_i2c_read, mxc_i2c_write,
			 mxc_i2c_set_bus_speed,
			 CONFIG_SYS_MXC_I2C7_SPEED,
			 CONFIG_SYS_MXC_I2C7_SLAVE, 6)
#endif

#ifdef CONFIG_SYS_I2C_MXC_I2C8
U_BOOT_I2C_ADAP_COMPLETE(mxc7, mxc_i2c_init, mxc_i2c_probe,
			 mxc_i2c_read, mxc_i2c_write,
			 mxc_i2c_set_bus_speed,
			 CONFIG_SYS_MXC_I2C8_SPEED,
			 CONFIG_SYS_MXC_I2C8_SLAVE, 7)
#endif

#else

static int mxc_i2c_set_bus_speed(struct udevice *bus, unsigned int speed)
{
	struct mxc_i2c_bus *i2c_bus = dev_get_priv(bus);

	return bus_i2c_set_bus_speed(i2c_bus, speed);
}

static int mxc_i2c_probe(struct udevice *bus)
{
	struct mxc_i2c_bus *i2c_bus = dev_get_priv(bus);
	const void *fdt = gd->fdt_blob;
	int node = dev_of_offset(bus);
	fdt_addr_t addr;
	int ret, ret2;

	i2c_bus->driver_data = dev_get_driver_data(bus);

	addr = devfdt_get_addr(bus);
	if (addr == FDT_ADDR_T_NONE)
		return -EINVAL;

	i2c_bus->base = addr;
	i2c_bus->index = bus->seq;
	i2c_bus->bus = bus;

	/* Enable clk */
	ret = enable_i2c_clk(1, bus->seq);
	if (ret < 0)
		return ret;

	/*
	 * See Documentation/devicetree/bindings/i2c/i2c-imx.txt
	 * Use gpio to force bus idle when necessary.
	 */
	ret = fdt_stringlist_search(fdt, node, "pinctrl-names", "gpio");
	if (ret < 0) {
		debug("i2c bus %d at 0x%2lx, no gpio pinctrl state.\n", bus->seq, i2c_bus->base);
	} else {
		ret = gpio_request_by_name_nodev(offset_to_ofnode(node),
				"scl-gpios", 0, &i2c_bus->scl_gpio,
				GPIOD_IS_OUT);
		ret2 = gpio_request_by_name_nodev(offset_to_ofnode(node),
				"sda-gpios", 0, &i2c_bus->sda_gpio,
				GPIOD_IS_OUT);
		if (!dm_gpio_is_valid(&i2c_bus->sda_gpio) ||
		    !dm_gpio_is_valid(&i2c_bus->scl_gpio) ||
		    ret || ret2) {
			dev_err(dev, "i2c bus %d at %lu, fail to request scl/sda gpio\n", bus->seq, i2c_bus->base);
			return -EINVAL;
		}
	}

	ret = i2c_idle_bus(i2c_bus);
	if (ret < 0) {
		/* Disable clk */
		enable_i2c_clk(0, bus->seq);
		return ret;
	}

	/*
	 * Pinmux settings are in board file now, until pinmux is supported,
	 * we can set pinmux here in probe function.
	 */

	debug("i2c : controller bus %d at %lu , speed %d: ",
	      bus->seq, i2c_bus->base,
	      i2c_bus->speed);

	return 0;
}

static int mxc_i2c_probe_chip(struct udevice *bus, u32 chip_addr,
			      u32 chip_flags)
{
	int ret;
	struct mxc_i2c_bus *i2c_bus = dev_get_priv(bus);

	ret = i2c_init_transfer(i2c_bus, chip_addr, 0, 0);
	if (ret < 0) {
		debug("%s failed, ret = %d\n", __func__, ret);
		return ret;
	}

	i2c_imx_stop(i2c_bus);

	return 0;
}

static int mxc_i2c_xfer(struct udevice *bus, struct i2c_msg *msg, int nmsgs)
{
	struct mxc_i2c_bus *i2c_bus = dev_get_priv(bus);
	int ret = 0;
	ulong base = i2c_bus->base;
	int reg_shift = i2c_bus->driver_data & I2C_QUIRK_FLAG ?
		VF610_I2C_REGSHIFT : IMX_I2C_REGSHIFT;

	/*
	 * Here the 3rd parameter addr and the 4th one alen are set to 0,
	 * because here we only want to send out chip address. The register
	 * address is wrapped in msg.
	 */
	ret = i2c_init_transfer(i2c_bus, msg->addr, 0, 0);
	if (ret < 0) {
		debug("i2c_init_transfer error: %d\n", ret);
		return ret;
	}

	for (; nmsgs > 0; nmsgs--, msg++) {
		bool next_is_read = nmsgs > 1 && (msg[1].flags & I2C_M_RD);
		debug("i2c_xfer: chip=0x%x, len=0x%x\n", msg->addr, msg->len);
		if (msg->flags & I2C_M_RD)
			ret = i2c_read_data(i2c_bus, msg->addr, msg->buf,
					    msg->len);
		else {
			ret = i2c_write_data(i2c_bus, msg->addr, msg->buf,
					     msg->len);
			if (ret)
				break;
			if (next_is_read) {
				/* Reuse ret */
				ret = readb(base + (I2CR << reg_shift));
				ret |= I2CR_RSTA;
				writeb(ret, base + (I2CR << reg_shift));

				ret = tx_byte(i2c_bus, (msg->addr << 1) | 1);
				if (ret < 0) {
					i2c_imx_stop(i2c_bus);
					break;
				}
			}
		}
	}

	if (ret)
		debug("i2c_write: error sending\n");

	i2c_imx_stop(i2c_bus);

	return ret;
}

static const struct dm_i2c_ops mxc_i2c_ops = {
	.xfer		= mxc_i2c_xfer,
	.probe_chip	= mxc_i2c_probe_chip,
	.set_bus_speed	= mxc_i2c_set_bus_speed,
};

static const struct udevice_id mxc_i2c_ids[] = {
	{ .compatible = "fsl,imx21-i2c", },
	{ .compatible = "fsl,vf610-i2c", .data = I2C_QUIRK_FLAG, },
	{}
};

U_BOOT_DRIVER(i2c_mxc) = {
	.name = "i2c_mxc",
	.id = UCLASS_I2C,
	.of_match = mxc_i2c_ids,
	.probe = mxc_i2c_probe,
	.priv_auto_alloc_size = sizeof(struct mxc_i2c_bus),
	.ops = &mxc_i2c_ops,
};
#endif<|MERGE_RESOLUTION|>--- conflicted
+++ resolved
@@ -606,13 +606,8 @@
 #endif
 
 static struct mxc_i2c_bus mxc_i2c_buses[] = {
-<<<<<<< HEAD
-#if defined(CONFIG_LS102XA) || defined(CONFIG_VF610) || \
+#if defined(CONFIG_LS1021A) || defined(CONFIG_VF610) || \
 	defined(CONFIG_FSL_LAYERSCAPE) || defined(CONFIG_S32V234)
-=======
-#if defined(CONFIG_ARCH_LS1021A) || defined(CONFIG_VF610) || \
-	defined(CONFIG_FSL_LAYERSCAPE)
->>>>>>> 8c5d4fd0
 	{ 0, I2C1_BASE_ADDR, I2C_QUIRK_FLAG },
 	{ 1, I2C2_BASE_ADDR, I2C_QUIRK_FLAG },
 	{ 2, I2C3_BASE_ADDR, I2C_QUIRK_FLAG },
