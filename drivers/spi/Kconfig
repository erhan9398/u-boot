menuconfig SPI
	bool "SPI Support"
	help
	  The "Serial Peripheral Interface" is a low level synchronous
          protocol.  Chips that support SPI can have data transfer rates
          up to several tens of Mbit/sec.  Chips are addressed with a
          controller and a chipselect.  Most SPI slaves don't support
          dynamic device discovery; some are even write-only or read-only.

          SPI is widely used by microcontrollers to talk with sensors,
          eeprom and flash memory, codecs and various other controller
          chips, analog to digital (and d-to-a) converters, and more.
          MMC and SD cards can be accessed using SPI protocol; and for
          DataFlash cards used in MMC sockets, SPI must always be used.

          SPI is one of a family of similar protocols using a four wire
          interface (select, clock, data in, data out) including Microwire
          (half duplex), SSP, SSI, and PSP.  This driver framework should
          work with most such devices and controllers.

if SPI

config DM_SPI
	bool "Enable Driver Model for SPI drivers"
	depends on DM
	help
	  Enable driver model for SPI. The SPI slave interface
	  (spi_setup_slave(), spi_xfer(), etc.) is then implemented by
	  the SPI uclass. Drivers provide methods to access the SPI
	  buses that they control. The uclass interface is defined in
	  include/spi.h. The existing spi_slave structure is attached
	  as 'parent data' to every slave on each bus. Slaves
	  typically use driver-private data instead of extending the
	  spi_slave structure.

config SPI_MEM
	bool "SPI memory extension"
	help
	  Enable this option if you want to enable the SPI memory extension.
	  This extension is meant to simplify interaction with SPI memories
	  by providing an high-level interface to send memory-like commands.

if DM_SPI

config ALTERA_SPI
	bool "Altera SPI driver"
	help
	  Enable the Altera SPI driver. This driver can be used to
	  access the SPI NOR flash on platforms embedding this Altera
	  IP core. Please find details on the "Embedded Peripherals IP
	  User Guide" of Altera.

config ATCSPI200_SPI
	bool "Andestech ATCSPI200 SPI driver"
	help
	  Enable the Andestech ATCSPI200 SPI driver. This driver can be
	  used to access the SPI flash on AE3XX and AE250 platforms embedding
	  this Andestech IP core.

config ATH79_SPI
	bool "Atheros SPI driver"
	depends on ARCH_ATH79
	help
	  Enable the Atheros ar7xxx/ar9xxx SoC SPI driver, it was used
	  to access SPI NOR flash and other SPI peripherals. This driver
	  uses driver model and requires a device tree binding to operate.
	  please refer to doc/device-tree-bindings/spi/spi-ath79.txt.

config ATMEL_QSPI
	bool "Atmel Quad SPI Controller"
	depends on ARCH_AT91
	help
	  Enable the Atmel Quad SPI controller in master mode. This driver
	  does not support generic SPI. The implementation supports only the
	  spi-mem interface.

config ATMEL_SPI
	bool "Atmel SPI driver"
	default y if ARCH_AT91
	help
	  This enables driver for the Atmel SPI Controller, present on
	  many AT91 (ARM) chips. This driver can be used to access
	  the SPI Flash, such as AT25DF321.

config BCM63XX_HSSPI
	bool "BCM63XX HSSPI driver"
	depends on (ARCH_BMIPS || ARCH_BCM68360 || \
		    ARCH_BCM6858 || ARCH_BCM63158)
	help
	  Enable the BCM6328 HSSPI driver. This driver can be used to
	  access the SPI NOR flash on platforms embedding this Broadcom
	  SPI core.

config BCM63XX_SPI
	bool "BCM6348 SPI driver"
	depends on ARCH_BMIPS
	help
	  Enable the BCM6348/BCM6358 SPI driver. This driver can be used to
	  access the SPI NOR flash on platforms embedding these Broadcom
	  SPI cores.

config BCMSTB_SPI
	bool "BCMSTB SPI driver"
	help
	  Enable the Broadcom set-top box SPI driver. This driver can
	  be used to access the SPI flash on platforms embedding this
	  Broadcom SPI core.

config CADENCE_QSPI
	bool "Cadence QSPI driver"
	help
	  Enable the Cadence Quad-SPI (QSPI) driver. This driver can be
	  used to access the SPI NOR flash on platforms embedding this
	  Cadence IP core.

config CF_SPI
        bool "ColdFire SPI driver"
        help
          Enable the ColdFire SPI driver. This driver can be used on
          some m68k SoCs.

config DESIGNWARE_SPI
	bool "Designware SPI driver"
	help
	  Enable the Designware SPI driver. This driver can be used to
	  access the SPI NOR flash on platforms embedding this Designware
	  IP core.

config EXYNOS_SPI
	bool "Samsung Exynos SPI driver"
	help
	  Enable the Samsung Exynos SPI driver. This driver can be used to
	  access the SPI NOR flash on platforms embedding this Samsung
	  Exynos IP core.

config ICH_SPI
	bool "Intel ICH SPI driver"
	help
	  Enable the Intel ICH SPI driver. This driver can be used to
	  access the SPI NOR flash on platforms embedding this Intel
	  ICH IP core.

config MESON_SPIFC
	bool "Amlogic Meson SPI Flash Controller driver"
	depends on ARCH_MESON
	help
	  Enable the Amlogic Meson SPI Flash Controller SPIFC) driver.
	  This driver can be used to access the SPI NOR flash chips on
	  Amlogic Meson SoCs.

config MPC8XX_SPI
	bool "MPC8XX SPI Driver"
	depends on MPC8xx
	help
	  Enable support for SPI on MPC8XX

config MPC8XXX_SPI
	bool "MPC8XXX SPI Driver"
	help
	  Enable support for SPI on the MPC8XXX PowerPC SoCs.

config MT7621_SPI
	bool "MediaTek MT7621 SPI driver"
	depends on SOC_MT7628
	help
	  Enable the MT7621 SPI driver. This driver can be used to access
	  the SPI NOR flash on platforms embedding this Ralink / MediaTek
	  SPI core, like MT7621/7628/7688.

config MTK_SNFI_SPI
	bool "Mediatek SPI memory controller driver"
	depends on SPI_MEM
	help
	  Enable the Mediatek SPI memory controller driver. This driver is
	  originally based on the MediaTek SNFI IP core. It can only be
	  used to access SPI memory devices like SPI-NOR or SPI-NAND on
	  platforms embedding this IP core, like MT7622/M7629.

config MVEBU_A3700_SPI
	bool "Marvell Armada 3700 SPI driver"
	select CLK_ARMADA_3720
	help
	  Enable the Marvell Armada 3700 SPI driver. This driver can be
	  used to access the SPI NOR flash on platforms embedding this
	  Marvell IP core.

config NXP_FSPI
	bool "NXP FlexSPI driver"
	depends on SPI_MEM
	help
	  Enable the NXP FlexSPI (FSPI) driver. This driver can be used to
	  access the SPI NOR flash on platforms embedding this NXP IP core.

config PIC32_SPI
	bool "Microchip PIC32 SPI driver"
	depends on MACH_PIC32
	help
	  Enable the Microchip PIC32 SPI driver. This driver can be used
	  to access the SPI NOR flash, MMC-over-SPI on platforms based on
	  Microchip PIC32 family devices.

config PL022_SPI
	bool "ARM AMBA PL022 SSP controller driver"
	depends on ARM
	help
	  This selects the ARM(R) AMBA(R) PrimeCell PL022 SSP
	  controller. If you have an embedded system with an AMBA(R)
	  bus and a PL022 controller, say Y or M here.

config RENESAS_RPC_SPI
	bool "Renesas RPC SPI driver"
	depends on RCAR_GEN3 || RZA1
	imply SPI_FLASH_BAR
	help
	  Enable the Renesas RPC SPI driver, used to access SPI NOR flash
	  on Renesas RCar Gen3 SoCs. This uses driver model and requires a
	  device tree binding to operate.

config ROCKCHIP_SPI
	bool "Rockchip SPI driver"
	help
	  Enable the Rockchip SPI driver, used to access SPI NOR flash and
	  other SPI peripherals (such as the Chrome OS EC) on Rockchip SoCs.
	  This uses driver model and requires a device tree binding to
	  operate.

config SANDBOX_SPI
	bool "Sandbox SPI driver"
	depends on SANDBOX && DM
	help
	  Enable SPI support for sandbox. This is an emulation of a real SPI
	  bus. Devices can be attached to the bus using the device tree
	  which specifies the driver to use. As an example, see this device
	  tree fragment from sandbox.dts. It shows that the SPI bus has a
	  single flash device on chip select 0 which is emulated by the driver
	  for "sandbox,spi-flash", which is in drivers/mtd/spi/sandbox.c.

	  spi@0 {
		#address-cells = <1>;
		#size-cells = <0>;
		reg = <0>;
		compatible = "sandbox,spi";
		cs-gpios = <0>, <&gpio_a 0>;
		flash@0 {
			reg = <0>;
			compatible = "spansion,m25p16", "jedec,spi-nor";
			spi-max-frequency = <40000000>;
			sandbox,filename = "spi.bin";
		};
	  };

config SPI_SIFIVE
	bool "SiFive SPI driver"
	help
	  This driver supports the SiFive SPI IP. If unsure say N.
	  Enable the SiFive SPI controller driver.

	  The SiFive SPI controller driver is found on various SiFive SoCs.

config SPI_SUNXI
	bool "Allwinner SoC SPI controllers"
	default ARCH_SUNXI
	help
	  Enable the Allwinner SoC SPi controller driver.

	  Same controller driver can reuse in all Allwinner SoC variants.

config STM32_QSPI
	bool "STM32F7 QSPI driver"
	depends on STM32F4 || STM32F7 || ARCH_STM32MP
	help
	  Enable the STM32F7 Quad-SPI (QSPI) driver. This driver can be
	  used to access the SPI NOR flash chips on platforms embedding
	  this ST IP core.

config STM32_SPI
	bool "STM32 SPI driver"
	depends on ARCH_STM32MP
	help
	  Enable the STM32 Serial Peripheral Interface (SPI) driver for STM32MP
	  SoCs. This uses driver model and requires a device tree binding to
	  operate.

config TEGRA114_SPI
	bool "nVidia Tegra114 SPI driver"
	help
	  Enable the nVidia Tegra114 SPI driver. This driver can be used to
	  access the SPI NOR flash on platforms embedding this nVidia Tegra114
	  IP core.

	  This controller is different than the older SoCs SPI controller and
	  also register interface get changed with this controller.

config TEGRA20_SFLASH
	bool "nVidia Tegra20 Serial Flash controller driver"
	help
	  Enable the nVidia Tegra20 Serial Flash controller driver. This driver
	  can be used to access the SPI NOR flash on platforms embedding this
	  nVidia Tegra20 IP core.

config TEGRA20_SLINK
	bool "nVidia Tegra20/Tegra30 SLINK driver"
	help
	  Enable the nVidia Tegra20/Tegra30 SLINK driver. This driver can
	  be used to access the SPI NOR flash on platforms embedding this
	  nVidia Tegra20/Tegra30 IP cores.

config TEGRA210_QSPI
	bool "nVidia Tegra210 QSPI driver"
	help
	  Enable the Tegra Quad-SPI (QSPI) driver for T210. This driver
	  be used to access SPI chips on platforms embedding this
	  NVIDIA Tegra210 IP core.

config TI_QSPI
	bool "TI QSPI driver"
	imply TI_EDMA3
	help
	  Enable the TI Quad-SPI (QSPI) driver for DRA7xx and AM43xx evms.
	  This driver support spi flash single, quad and memory reads.

config UNIPHIER_SPI
	bool "Socionext UniPhier SPI driver"
	depends on ARCH_UNIPHIER
	help
	  Enable the Socionext UniPhier SPI driver. This driver can
	  be used to access SPI chips on platforms embedding this
	  UniPhier IP core.

config XILINX_SPI
	bool "Xilinx SPI driver"
	help
	  Enable the Xilinx SPI driver from the Xilinx EDK. This SPI
	  controller support 8 bit SPI transfers only, with or w/o FIFO.
	  For more info on Xilinx SPI Register Definitions and Overview
	  see driver file - drivers/spi/xilinx_spi.c

config ZYNQ_SPI
	bool "Zynq SPI driver"
	depends on ARCH_ZYNQ || ARCH_ZYNQMP || ARCH_VERSAL
	help
	  Enable the Zynq SPI driver. This driver can be used to
	  access the SPI NOR flash on platforms embedding this Zynq
	  SPI IP core.

config ZYNQ_QSPI
	bool "Zynq QSPI driver"
	depends on ARCH_ZYNQ
	imply SPI_FLASH_BAR
	help
	  Enable the Zynq Quad-SPI (QSPI) driver. This driver can be
	  used to access the SPI NOR flash on platforms embedding this
	  Zynq QSPI IP core. This IP is used to connect the flash in
	  4-bit qspi, 8-bit dual stacked and shared 4-bit dual parallel.

config ZYNQMP_GQSPI
	bool "Configure ZynqMP Generic QSPI"
	depends on ARCH_ZYNQMP || ARCH_VERSAL
	help
	  This option is used to enable ZynqMP QSPI controller driver which
	  is used to communicate with qspi flash devices.

endif # if DM_SPI

config SOFT_SPI
	bool "Soft SPI driver"
	depends on DM_SPI || (DEPRECATED && !DM_SPI)
	help
	 Enable Soft SPI driver. This driver is to use GPIO simulate
	 the SPI protocol.

config MSCC_BB_SPI
	bool "MSCC bitbang SPI driver"
	depends on SOC_VCOREIII
	help
	  Enable MSCC bitbang SPI driver. This driver can be used on
	  MSCC SOCs.

config CF_SPI
	bool "ColdFire SPI driver"
	help
	  Enable the ColdFire SPI driver. This driver can be used on
	  some m68k SoCs.

config FSL_ESPI
	bool "Freescale eSPI driver"
	imply SPI_FLASH_BAR
	help
	  Enable the Freescale eSPI driver. This driver can be used to
	  access the SPI interface and SPI NOR flash on platforms embedding
	  this Freescale eSPI IP core.

config FSL_DSPI
	bool "Freescale DSPI driver"
	help
	  Enable the Freescale DSPI driver. This driver can be used to
	  access the SPI NOR flash and SPI Data flash on platforms embedding
	  this Freescale DSPI IP core. LS102xA and Colibri VF50/VF61 platforms
	  use this driver.

config FSL_QSPI
	bool "Freescale QSPI driver"
	imply SPI_FLASH_BAR
	help
	  Enable the Freescale Quad-SPI (QSPI) driver. This driver can be
	  used to access the SPI NOR flash on platforms embedding this
	  Freescale IP core.

config DAVINCI_SPI
	bool "Davinci & Keystone SPI driver"
	depends on ARCH_DAVINCI || ARCH_KEYSTONE
	help
	  Enable the Davinci SPI driver

config SH_SPI
	bool "SuperH SPI driver"
	depends on DEPRECATED
	help
	  Enable the SuperH SPI controller driver. This driver can be used
	  on various SuperH SoCs, such as SH7757.

config SH_QSPI
	bool "Renesas Quad SPI driver"
	help
	  Enable the Renesas Quad SPI controller driver. This driver can be
	  used on Renesas SoCs.

<<<<<<< HEAD
config TI_QSPI
	bool "TI QSPI driver"
	help
	  Enable the TI Quad-SPI (QSPI) driver for DRA7xx and AM43xx evms.
	  This driver support spi flash single, quad and memory reads.

config SJA1105
	bool "NXP SJA1105x driver"
	depends on FSL_DSPI
	help
	  Enable the NXP SJA1105x driver.
	  The NXP SJA1105x switch is used on several boards, such as S32V234EVB.

=======
>>>>>>> 36fec02b
config KIRKWOOD_SPI
	bool "Marvell Kirkwood SPI Driver"
	help
	  Enable support for SPI on various Marvell SoCs, such as
	  Kirkwood and Armada 375.

config LPC32XX_SSP
	bool "LPC32XX SPI Driver"
	depends on DEPRECATED
	help
	  Enable support for SPI on LPC32xx

config MXC_SPI
	bool "MXC SPI Driver"
	help
	  Enable the MXC SPI controller driver. This driver can be used
	  on various i.MX SoCs such as i.MX31/35/51/6/7.

config MXS_SPI
	bool "MXS SPI Driver"
	help
	  Enable the MXS SPI controller driver. This driver can be used
	  on the i.MX23 and i.MX28 SoCs.

config OMAP3_SPI
	bool "McSPI driver for OMAP"
	help
	  SPI master controller for OMAP24XX and later Multichannel SPI
	  (McSPI). This driver be used to access SPI chips on platforms
	  embedding this OMAP3 McSPI IP core.

endif # menu "SPI Support"<|MERGE_RESOLUTION|>--- conflicted
+++ resolved
@@ -425,13 +425,6 @@
 	  Enable the Renesas Quad SPI controller driver. This driver can be
 	  used on Renesas SoCs.
 
-<<<<<<< HEAD
-config TI_QSPI
-	bool "TI QSPI driver"
-	help
-	  Enable the TI Quad-SPI (QSPI) driver for DRA7xx and AM43xx evms.
-	  This driver support spi flash single, quad and memory reads.
-
 config SJA1105
 	bool "NXP SJA1105x driver"
 	depends on FSL_DSPI
@@ -439,8 +432,6 @@
 	  Enable the NXP SJA1105x driver.
 	  The NXP SJA1105x switch is used on several boards, such as S32V234EVB.
 
-=======
->>>>>>> 36fec02b
 config KIRKWOOD_SPI
 	bool "Marvell Kirkwood SPI Driver"
 	help
