// SPDX-License-Identifier: GPL-2.0+
/*
 * (C) Copyright 2000-2003
 * Wolfgang Denk, DENX Software Engineering, wd@denx.de.
 *
 * Copyright (C) 2004-2009, 2015 Freescale Semiconductor, Inc.
 * TsiChung Liew (Tsi-Chung.Liew@freescale.com)
 * Chao Fu (B44548@freescale.com)
 * Haikun Wang (B53464@freescale.com)
<<<<<<< HEAD
 *
 * Copyright 2017 NXP
 *
 * SPDX-License-Identifier:	GPL-2.0+
=======
>>>>>>> 8c5d4fd0
 */

#include <common.h>
#include <dm.h>
#include <errno.h>
#include <common.h>
#include <spi.h>
#include <malloc.h>
#include <asm/io.h>
#include <fdtdec.h>
#ifndef CONFIG_M68K
#include <asm/arch/clock.h>
#endif
#include <fsl_dspi.h>
#include <linux/math64.h>
#include <linux/time.h>

DECLARE_GLOBAL_DATA_PTR;

/* fsl_dspi_platdata flags */
#define DSPI_FLAG_REGMAP_ENDIAN_BIG	BIT(0)

/* idle data value */
#define DSPI_IDLE_VAL			0x0

/* max chipselect signals number */
#define FSL_DSPI_MAX_CHIPSELECT		6

/* default SCK frequency, unit: HZ */
#define FSL_DSPI_DEFAULT_SCK_FREQ	10000000

/* tx/rx data wait timeout value, unit: us */
#define DSPI_TXRX_WAIT_TIMEOUT		1000000

/* CTAR register pre-configure value */
#define DSPI_CTAR_DEFAULT_VALUE		(DSPI_CTAR_TRSZ(7) | \
					DSPI_CTAR_PCSSCK_1CLK | \
					DSPI_CTAR_PASC(0) | \
					DSPI_CTAR_PDT(0) | \
					DSPI_CTAR_CSSCK(0) | \
					DSPI_CTAR_ASC(0) | \
					DSPI_CTAR_DT(0))

/* CTAR register pre-configure mask */
#define DSPI_CTAR_SET_MODE_MASK		(DSPI_CTAR_TRSZ(15) | \
					DSPI_CTAR_PCSSCK(3) | \
					DSPI_CTAR_PASC(3) | \
					DSPI_CTAR_PDT(3) | \
					DSPI_CTAR_CSSCK(15) | \
					DSPI_CTAR_ASC(15) | \
					DSPI_CTAR_DT(15))

#ifndef CONFIG_DSPI_CS_SCK_DELAY
#define CONFIG_DSPI_CS_SCK_DELAY 0
#endif

#ifndef CONFIG_DSPI_SCK_CS_DELAY
#define CONFIG_DSPI_SCK_CS_DELAY 0
#endif

/**
 * struct fsl_dspi_platdata - platform data for Freescale DSPI
 *
 * @flags: Flags for DSPI DSPI_FLAG_...
 * @speed_hz: Default SCK frequency
 * @num_chipselect: Number of DSPI chipselect signals
 * @regs_addr: Base address of DSPI registers
 */
struct fsl_dspi_platdata {
	uint flags;
	uint speed_hz;
	uint num_chipselect;
	fdt_addr_t regs_addr;
};

/**
 * struct fsl_dspi_priv - private data for Freescale DSPI
 *
 * @flags: Flags for DSPI DSPI_FLAG_...
 * @mode: SPI mode to use for slave device (see SPI mode flags)
 * @mcr_val: MCR register configure value
 * @bus_clk: DSPI input clk frequency
 * @speed_hz: Default SCK frequency
 * @charbit: How many bits in every transfer
 * @num_chipselect: Number of DSPI chipselect signals
 * @ctar_val: CTAR register configure value of per chipselect slave device
 * @regs: Point to DSPI register structure for I/O access
 */
struct fsl_dspi_priv {
	uint flags;
	uint mode;
	uint mcr_val;
	uint bus_clk;
	uint speed_hz;
	uint charbit;
	uint num_chipselect;
	uint ctar_val[FSL_DSPI_MAX_CHIPSELECT];
	struct dspi *regs;
};

#ifndef CONFIG_DM_SPI
struct fsl_dspi {
	struct spi_slave slave;
	struct fsl_dspi_priv priv;
};
#endif

static void ns_delay_scale(char *psc, char *sc, int delay_ns,
		unsigned long clkrate)
{
	int pscale_tbl[4] = {1, 3, 5, 7};
	int scale_needed, scale, minscale = INT_MAX;
	int i, j;
	u32 remainder;

	scale_needed = div_u64_rem((u64)delay_ns * clkrate, NSEC_PER_SEC,
			&remainder);
	if (remainder)
		scale_needed++;

	for (i = 0; i < ARRAY_SIZE(pscale_tbl); i++)
		for (j = 0; j <= DSPI_CTAR_SCALE_BITS; j++) {
			scale = pscale_tbl[i] * (2 << j);
			if (scale >= scale_needed) {
				if (scale < minscale) {
					minscale = scale;
					*psc = i;
					*sc = j;
				}
				break;
			}
		}

	if (minscale == INT_MAX) {
		debug("Cannot find correct scale values for %dns delay at clkrate %ld, using max prescaler value",
		      delay_ns, clkrate);
		*psc = ARRAY_SIZE(pscale_tbl) - 1;
		*sc = DSPI_CTAR_SCALE_BITS;
	}
}

__weak void cpu_dspi_port_conf(void)
{
}

__weak int cpu_dspi_claim_bus(uint bus, uint cs)
{
	return 0;
}

__weak void cpu_dspi_release_bus(uint bus, uint cs)
{
}

static uint dspi_read32(uint flags, uint *addr)
{
	return flags & DSPI_FLAG_REGMAP_ENDIAN_BIG ?
		in_be32(addr) : in_le32(addr);
}

static void dspi_write32(uint flags, uint *addr, uint val)
{
	flags & DSPI_FLAG_REGMAP_ENDIAN_BIG ?
		out_be32(addr, val) : out_le32(addr, val);
}

static void dspi_halt(struct fsl_dspi_priv *priv, u8 halt)
{
	uint mcr_val;

	mcr_val = dspi_read32(priv->flags, &priv->regs->mcr);

	if (halt)
		mcr_val |= DSPI_MCR_HALT;
	else
		mcr_val &= ~DSPI_MCR_HALT;

	dspi_write32(priv->flags, &priv->regs->mcr, mcr_val);
}

static void fsl_dspi_init_mcr(struct fsl_dspi_priv *priv, uint cfg_val)
{
	/* halt DSPI module */
	dspi_halt(priv, 1);

	dspi_write32(priv->flags, &priv->regs->mcr, cfg_val);

	/* resume module */
	dspi_halt(priv, 0);

	priv->mcr_val = cfg_val;
}

static void fsl_dspi_cfg_cs_active_state(struct fsl_dspi_priv *priv,
		uint cs, uint state)
{
	uint mcr_val;

	dspi_halt(priv, 1);

	mcr_val = dspi_read32(priv->flags, &priv->regs->mcr);
	if (state & SPI_CS_HIGH)
		/* CSx inactive state is low */
		mcr_val &= ~DSPI_MCR_PCSIS(cs);
	else
		/* CSx inactive state is high */
		mcr_val |= DSPI_MCR_PCSIS(cs);
	dspi_write32(priv->flags, &priv->regs->mcr, mcr_val);

	dspi_halt(priv, 0);
}

static int fsl_dspi_cfg_ctar_mode(struct fsl_dspi_priv *priv,
		uint cs, uint mode)
{
	uint bus_setup;
	char pcssck = 0, cssck = 0;
	char pasc = 0, asc = 0;

	bus_setup = dspi_read32(priv->flags, &priv->regs->ctar[0]);

	bus_setup &= ~DSPI_CTAR_SET_MODE_MASK;
	bus_setup |= priv->ctar_val[cs];
	bus_setup &= ~(DSPI_CTAR_CPOL | DSPI_CTAR_CPHA | DSPI_CTAR_LSBFE);

	if (mode & SPI_CPOL)
		bus_setup |= DSPI_CTAR_CPOL;
	if (mode & SPI_CPHA)
		bus_setup |= DSPI_CTAR_CPHA;
	if (mode & SPI_LSB_FIRST)
		bus_setup |= DSPI_CTAR_LSBFE;
	if (mode & SPI_FMSZ_8)
		bus_setup |= DSPI_CTAR_TRSZ(7);
	if (mode & SPI_FMSZ_16)
		bus_setup |= DSPI_CTAR_TRSZ(15);

	ns_delay_scale(&pcssck, &cssck, CONFIG_DSPI_CS_SCK_DELAY,
		       priv->bus_clk);
	ns_delay_scale(&pasc, &asc, CONFIG_DSPI_SCK_CS_DELAY, priv->bus_clk);

	bus_setup |= DSPI_CTAR_PCSSCK(pcssck);
	bus_setup |= DSPI_CTAR_PASC(pasc);
	bus_setup |= DSPI_CTAR_CSSCK(cssck);
	bus_setup |= DSPI_CTAR_ASC(asc);

	dspi_write32(priv->flags, &priv->regs->ctar[0], bus_setup);

	priv->charbit =
		((dspi_read32(priv->flags, &priv->regs->ctar[0]) &
		  DSPI_CTAR_TRSZ(15)) == DSPI_CTAR_TRSZ(15)) ? 16 : 8;

	return 0;
}

static void fsl_dspi_clr_fifo(struct fsl_dspi_priv *priv)
{
	uint mcr_val;

	dspi_halt(priv, 1);
	mcr_val = dspi_read32(priv->flags, &priv->regs->mcr);
	/* flush RX and TX FIFO */
	mcr_val |= (DSPI_MCR_CTXF | DSPI_MCR_CRXF);
	dspi_write32(priv->flags, &priv->regs->mcr, mcr_val);
	dspi_halt(priv, 0);
}

static void dspi_tx(struct fsl_dspi_priv *priv, u32 ctrl, u16 data)
{
	int timeout = DSPI_TXRX_WAIT_TIMEOUT;

	/* wait for empty entries in TXFIFO or timeout */
	while (DSPI_SR_TXCTR(dspi_read32(priv->flags, &priv->regs->sr)) >= 4 &&
			timeout--)
		udelay(1);

	if (timeout >= 0)
		dspi_write32(priv->flags, &priv->regs->tfr, (ctrl | data));
	else
		debug("dspi_tx: waiting timeout!\n");
}

static u16 dspi_rx(struct fsl_dspi_priv *priv)
{
	int timeout = DSPI_TXRX_WAIT_TIMEOUT;

	/* wait for valid entries in RXFIFO or timeout */
	while (DSPI_SR_RXCTR(dspi_read32(priv->flags, &priv->regs->sr)) == 0 &&
			timeout--)
		udelay(1);

	if (timeout >= 0)
		return (u16)DSPI_RFR_RXDATA(
				dspi_read32(priv->flags, &priv->regs->rfr));
	else {
		debug("dspi_rx: waiting timeout!\n");
		return (u16)(~0);
	}
}

static int dspi_xfer(struct fsl_dspi_priv *priv, uint cs, unsigned int bitlen,
		const void *dout, void *din, unsigned long flags)
{
	u16 *spi_rd16 = NULL, *spi_wr16 = NULL;
	u8 *spi_rd = NULL, *spi_wr = NULL;
	static u32 ctrl;
	uint len = bitlen >> 3;

	if (priv->charbit == 16) {
		len >>= 1;
		spi_wr16 = (u16 *)dout;
		spi_rd16 = (u16 *)din;
	} else {
		spi_wr = (u8 *)dout;
		spi_rd = (u8 *)din;
	}

	if ((flags & SPI_XFER_BEGIN) == SPI_XFER_BEGIN)
		ctrl |= DSPI_TFR_CONT;

	ctrl = ctrl & DSPI_TFR_CONT;
	ctrl = ctrl | DSPI_TFR_CTAS(0) | DSPI_TFR_PCS(cs);

	if (len > 1) {
		int tmp_len = len - 1;
		while (tmp_len--) {
			if (dout != NULL) {
				if (priv->charbit == 16)
					dspi_tx(priv, ctrl, *spi_wr16++);
				else
					dspi_tx(priv, ctrl, *spi_wr++);
			} else
				dspi_tx(priv, ctrl, DSPI_IDLE_VAL);

			if (din != NULL) {
				if (priv->charbit == 16)
					*spi_rd16++ = dspi_rx(priv);
				else
					*spi_rd++ = dspi_rx(priv);
			} else
				dspi_rx(priv);
		}

		len = 1;	/* remaining byte */
	}

	if ((flags & SPI_XFER_END) == SPI_XFER_END)
		ctrl &= ~DSPI_TFR_CONT;

	if (len) {
		if (dout != NULL) {
			if (priv->charbit == 16)
				dspi_tx(priv, ctrl, *spi_wr16);
			else
				dspi_tx(priv, ctrl, *spi_wr);
		} else
			dspi_tx(priv, ctrl, DSPI_IDLE_VAL);

		if (din != NULL) {
			if (priv->charbit == 16)
				*spi_rd16 = dspi_rx(priv);
			else
				*spi_rd = dspi_rx(priv);
		} else
			dspi_rx(priv);
	} else {
		/* dummy read */
		dspi_tx(priv, ctrl, DSPI_IDLE_VAL);
		dspi_rx(priv);
	}

	return 0;
}

/**
 * Calculate the divide value between input clk frequency and expected SCK frequency
 * Formula: SCK = (clkrate/pbr) x ((1+dbr)/br)
 * Dbr: use default value 0
 *
 * @pbr: return Baud Rate Prescaler value
 * @br: return Baud Rate Scaler value
 * @speed_hz: expected SCK frequency
 * @clkrate: input clk frequency
 */
static int fsl_dspi_hz_to_spi_baud(int *pbr, int *br,
		int speed_hz, uint clkrate)
{
	/* Valid baud rate pre-scaler values */
	int pbr_tbl[4] = {2, 3, 5, 7};
	int brs[16] = {2, 4, 6, 8,
		16, 32, 64, 128,
		256, 512, 1024, 2048,
		4096, 8192, 16384, 32768};
	int temp, minscale = INT_MAX, i = 0, j = 0;

	temp = clkrate / speed_hz;

	for (i = 0; i < ARRAY_SIZE(pbr_tbl); i++)
		for (j = 0; j < ARRAY_SIZE(brs); j++) {
			if (pbr_tbl[i] * brs[j] >= temp) {
				if (pbr_tbl[i] * brs[j] < minscale) {
					*pbr = i;
					*br = j;
					minscale = pbr_tbl[i] * brs[j];
				}
				break;
			}
		}

	if (minscale == INT_MAX) {
		debug("Can not find valid baud rate,speed_hz is %d, ", speed_hz);
		debug("clkrate is %d, we use the max prescaler value.\n", clkrate);

		*pbr = ARRAY_SIZE(pbr_tbl) - 1;
		*br =  ARRAY_SIZE(brs) - 1;
		return -EINVAL;
	}

	return 0;
}

static int fsl_dspi_cfg_speed(struct fsl_dspi_priv *priv, uint speed)
{
	int ret;
	uint bus_setup;
	int best_i, best_j, bus_clk;

	bus_clk = priv->bus_clk;

	debug("DSPI set_speed: expected SCK speed %u, bus_clk %u.\n",
	      speed, bus_clk);

	bus_setup = dspi_read32(priv->flags, &priv->regs->ctar[0]);
	bus_setup &= ~(DSPI_CTAR_DBR | DSPI_CTAR_PBR(0x3) | DSPI_CTAR_BR(0xf));

	ret = fsl_dspi_hz_to_spi_baud(&best_i, &best_j, speed, bus_clk);
	if (ret) {
		speed = priv->speed_hz;
		debug("DSPI set_speed use default SCK rate %u.\n", speed);
		fsl_dspi_hz_to_spi_baud(&best_i, &best_j, speed, bus_clk);
	}

	bus_setup |= (DSPI_CTAR_PBR(best_i) | DSPI_CTAR_BR(best_j));
	dspi_write32(priv->flags, &priv->regs->ctar[0], bus_setup);

	priv->speed_hz = speed;

	return 0;
}

#ifndef CONFIG_DM_SPI
void spi_init(void)
{
	/* Nothing to do */
}

int spi_cs_is_valid(unsigned int bus, unsigned int cs)
{
	if (((cs >= 0) && (cs < 8)) && ((bus >= 0) && (bus < 8)))
		return 1;
	else
		return 0;
}

struct spi_slave *spi_setup_slave(unsigned int bus, unsigned int cs,
				  unsigned int max_hz, unsigned int mode)
{
	struct fsl_dspi *dspi;
	uint mcr_cfg_val;
	int i;

	dspi = spi_alloc_slave(struct fsl_dspi, bus, cs);
	if (!dspi)
		return NULL;

	cpu_dspi_port_conf();

#ifdef CONFIG_SYS_FSL_DSPI_BE
	dspi->priv.flags |= DSPI_FLAG_REGMAP_ENDIAN_BIG;
#endif

	dspi->priv.regs = (struct dspi *)MMAP_DSPI;

#ifdef CONFIG_M68K
	dspi->priv.bus_clk = gd->bus_clk;
#else
	dspi->priv.bus_clk = mxc_get_clock(MXC_DSPI_CLK);
#endif
	dspi->priv.speed_hz = FSL_DSPI_DEFAULT_SCK_FREQ;

	/* default: all CS signals inactive state is high */
	mcr_cfg_val = DSPI_MCR_MSTR | DSPI_MCR_PCSIS_MASK |
		DSPI_MCR_CRXF | DSPI_MCR_CTXF;
	fsl_dspi_init_mcr(&dspi->priv, mcr_cfg_val);

	for (i = 0; i < FSL_DSPI_MAX_CHIPSELECT; i++)
		dspi->priv.ctar_val[i] = DSPI_CTAR_DEFAULT_VALUE;

#ifdef CONFIG_SYS_DSPI_CTAR0
	if (FSL_DSPI_MAX_CHIPSELECT > 0)
		dspi->priv.ctar_val[0] = CONFIG_SYS_DSPI_CTAR0;
#endif
#ifdef CONFIG_SYS_DSPI_CTAR1
	if (FSL_DSPI_MAX_CHIPSELECT > 1)
		dspi->priv.ctar_val[1] = CONFIG_SYS_DSPI_CTAR1;
#endif
#ifdef CONFIG_SYS_DSPI_CTAR2
	if (FSL_DSPI_MAX_CHIPSELECT > 2)
		dspi->priv.ctar_val[2] = CONFIG_SYS_DSPI_CTAR2;
#endif
#ifdef CONFIG_SYS_DSPI_CTAR3
	if (FSL_DSPI_MAX_CHIPSELECT > 3)
		dspi->priv.ctar_val[3] = CONFIG_SYS_DSPI_CTAR3;
#endif
#ifdef CONFIG_SYS_DSPI_CTAR4
	if (FSL_DSPI_MAX_CHIPSELECT > 4)
		dspi->priv.ctar_val[4] = CONFIG_SYS_DSPI_CTAR4;
#endif
#ifdef CONFIG_SYS_DSPI_CTAR5
	if (FSL_DSPI_MAX_CHIPSELECT > 5)
		dspi->priv.ctar_val[5] = CONFIG_SYS_DSPI_CTAR5;
#endif
#ifdef CONFIG_SYS_DSPI_CTAR6
	if (FSL_DSPI_MAX_CHIPSELECT > 6)
		dspi->priv.ctar_val[6] = CONFIG_SYS_DSPI_CTAR6;
#endif
#ifdef CONFIG_SYS_DSPI_CTAR7
	if (FSL_DSPI_MAX_CHIPSELECT > 7)
		dspi->priv.ctar_val[7] = CONFIG_SYS_DSPI_CTAR7;
#endif

	fsl_dspi_cfg_speed(&dspi->priv, max_hz);

	/* configure transfer mode */
	fsl_dspi_cfg_ctar_mode(&dspi->priv, cs, mode);

	/* configure active state of CSX */
	fsl_dspi_cfg_cs_active_state(&dspi->priv, cs, mode);

	return &dspi->slave;
}

void spi_free_slave(struct spi_slave *slave)
{
	free(slave);
}

int spi_claim_bus(struct spi_slave *slave)
{
	uint sr_val;
	struct fsl_dspi *dspi = (struct fsl_dspi *)slave;

	cpu_dspi_claim_bus(slave->bus, slave->cs);

	fsl_dspi_clr_fifo(&dspi->priv);

	/* check module TX and RX status */
	sr_val = dspi_read32(dspi->priv.flags, &dspi->priv.regs->sr);
	if ((sr_val & DSPI_SR_TXRXS) != DSPI_SR_TXRXS) {
		debug("DSPI RX/TX not ready!\n");
		return -EIO;
	}

	return 0;
}

void spi_release_bus(struct spi_slave *slave)
{
	struct fsl_dspi *dspi = (struct fsl_dspi *)slave;

	dspi_halt(&dspi->priv, 1);
	cpu_dspi_release_bus(slave->bus, slave->cs);
}

int spi_xfer(struct spi_slave *slave, unsigned int bitlen, const void *dout,
	     void *din, unsigned long flags)
{
	struct fsl_dspi *dspi = (struct fsl_dspi *)slave;
	return dspi_xfer(&dspi->priv, slave->cs, bitlen, dout, din, flags);
}
#else
static int fsl_dspi_child_pre_probe(struct udevice *dev)
{
	struct dm_spi_slave_platdata *slave_plat = dev_get_parent_platdata(dev);
	struct fsl_dspi_priv *priv = dev_get_priv(dev->parent);

	if (slave_plat->cs >= priv->num_chipselect) {
		debug("DSPI invalid chipselect number %d(max %d)!\n",
		      slave_plat->cs, priv->num_chipselect - 1);
		return -EINVAL;
	}

	priv->ctar_val[slave_plat->cs] = DSPI_CTAR_DEFAULT_VALUE;

	debug("DSPI pre_probe slave device on CS %u, max_hz %u, mode 0x%x.\n",
	      slave_plat->cs, slave_plat->max_hz, slave_plat->mode);

	return 0;
}

static int fsl_dspi_probe(struct udevice *bus)
{
	struct fsl_dspi_platdata *plat = dev_get_platdata(bus);
	struct fsl_dspi_priv *priv = dev_get_priv(bus);
	struct dm_spi_bus *dm_spi_bus;
	uint mcr_cfg_val;

	dm_spi_bus = bus->uclass_priv;

	/* cpu speical pin muxing configure */
	cpu_dspi_port_conf();

	/* get input clk frequency */
	priv->regs = (struct dspi *)plat->regs_addr;
	priv->flags = plat->flags;
#ifdef CONFIG_M68K
	priv->bus_clk = gd->bus_clk;
#else
	priv->bus_clk = mxc_get_clock(MXC_DSPI_CLK);
#endif
	priv->num_chipselect = plat->num_chipselect;
	priv->speed_hz = plat->speed_hz;
	/* frame data length in bits, default 8bits */
	priv->charbit = 8;

	dm_spi_bus->max_hz = plat->speed_hz;

	/* default: all CS signals inactive state is high */
	mcr_cfg_val = DSPI_MCR_MSTR | DSPI_MCR_PCSIS_MASK |
		DSPI_MCR_CRXF | DSPI_MCR_CTXF;
	fsl_dspi_init_mcr(priv, mcr_cfg_val);

	debug("%s probe done, bus-num %d.\n", bus->name, bus->seq);

	return 0;
}

static int fsl_dspi_claim_bus(struct udevice *dev)
{
	uint sr_val;
	struct fsl_dspi_priv *priv;
	struct udevice *bus = dev->parent;
	struct dm_spi_slave_platdata *slave_plat =
		dev_get_parent_platdata(dev);

	priv = dev_get_priv(bus);

	/* processor special preparation work */
	cpu_dspi_claim_bus(bus->seq, slave_plat->cs);

	/* configure transfer mode */
	fsl_dspi_cfg_ctar_mode(priv, slave_plat->cs, priv->mode);

	/* configure active state of CSX */
	fsl_dspi_cfg_cs_active_state(priv, slave_plat->cs,
				     priv->mode);

	fsl_dspi_clr_fifo(priv);

	/* check module TX and RX status */
	sr_val = dspi_read32(priv->flags, &priv->regs->sr);
	if ((sr_val & DSPI_SR_TXRXS) != DSPI_SR_TXRXS) {
		debug("DSPI RX/TX not ready!\n");
		return -EIO;
	}

	return 0;
}

static int fsl_dspi_release_bus(struct udevice *dev)
{
	struct udevice *bus = dev->parent;
	struct fsl_dspi_priv *priv = dev_get_priv(bus);
	struct dm_spi_slave_platdata *slave_plat =
		dev_get_parent_platdata(dev);

	/* halt module */
	dspi_halt(priv, 1);

	/* processor special release work */
	cpu_dspi_release_bus(bus->seq, slave_plat->cs);

	return 0;
}

/**
 * This function doesn't do anything except help with debugging
 */
static int fsl_dspi_bind(struct udevice *bus)
{
	debug("%s assigned req_seq %d.\n", bus->name, bus->req_seq);
	return 0;
}

static int fsl_dspi_ofdata_to_platdata(struct udevice *bus)
{
	fdt_addr_t addr;
	struct fsl_dspi_platdata *plat = bus->platdata;
	const void *blob = gd->fdt_blob;
	int node = dev_of_offset(bus);

	if (fdtdec_get_bool(blob, node, "big-endian"))
		plat->flags |= DSPI_FLAG_REGMAP_ENDIAN_BIG;

	plat->num_chipselect =
		fdtdec_get_int(blob, node, "num-cs", FSL_DSPI_MAX_CHIPSELECT);

	addr = devfdt_get_addr(bus);
	if (addr == FDT_ADDR_T_NONE) {
		debug("DSPI: Can't get base address or size\n");
		return -ENOMEM;
	}
	plat->regs_addr = addr;

	plat->speed_hz = fdtdec_get_int(blob,
			node, "spi-max-frequency", FSL_DSPI_DEFAULT_SCK_FREQ);

	debug("DSPI: regs=%pa, max-frequency=%d, endianess=%s, num-cs=%d\n",
	      &plat->regs_addr, plat->speed_hz,
	      plat->flags & DSPI_FLAG_REGMAP_ENDIAN_BIG ? "be" : "le",
	      plat->num_chipselect);

	return 0;
}

static int fsl_dspi_xfer(struct udevice *dev, unsigned int bitlen,
		const void *dout, void *din, unsigned long flags)
{
	struct fsl_dspi_priv *priv;
	struct dm_spi_slave_platdata *slave_plat = dev_get_parent_platdata(dev);
	struct udevice *bus;

	bus = dev->parent;
	priv = dev_get_priv(bus);

	return dspi_xfer(priv, slave_plat->cs, bitlen, dout, din, flags);
}

static int fsl_dspi_set_speed(struct udevice *bus, uint speed)
{
	struct fsl_dspi_priv *priv = dev_get_priv(bus);

	return fsl_dspi_cfg_speed(priv, speed);
}

static int fsl_dspi_set_mode(struct udevice *bus, uint mode)
{
	struct fsl_dspi_priv *priv = dev_get_priv(bus);

	debug("DSPI set_mode: mode 0x%x.\n", mode);

	/*
	 * We store some chipselect special configure value in priv->ctar_val,
	 * and we can't get the correct chipselect number here,
	 * so just store mode value.
	 * Do really configuration when claim_bus.
	 */
	priv->mode = mode;

	return 0;
}

static const struct dm_spi_ops fsl_dspi_ops = {
	.claim_bus	= fsl_dspi_claim_bus,
	.release_bus	= fsl_dspi_release_bus,
	.xfer		= fsl_dspi_xfer,
	.set_speed	= fsl_dspi_set_speed,
	.set_mode	= fsl_dspi_set_mode,
};

static const struct udevice_id fsl_dspi_ids[] = {
	{ .compatible = "fsl,vf610-dspi" },
	{ .compatible = "fsl,s32v234-dspi" },
	{ }
};

U_BOOT_DRIVER(fsl_dspi) = {
	.name	= "fsl_dspi",
	.id	= UCLASS_SPI,
	.of_match = fsl_dspi_ids,
	.ops	= &fsl_dspi_ops,
	.ofdata_to_platdata = fsl_dspi_ofdata_to_platdata,
	.platdata_auto_alloc_size = sizeof(struct fsl_dspi_platdata),
	.priv_auto_alloc_size = sizeof(struct fsl_dspi_priv),
	.probe	= fsl_dspi_probe,
	.child_pre_probe = fsl_dspi_child_pre_probe,
	.bind = fsl_dspi_bind,
};
#endif<|MERGE_RESOLUTION|>--- conflicted
+++ resolved
@@ -7,13 +7,6 @@
  * TsiChung Liew (Tsi-Chung.Liew@freescale.com)
  * Chao Fu (B44548@freescale.com)
  * Haikun Wang (B53464@freescale.com)
-<<<<<<< HEAD
- *
- * Copyright 2017 NXP
- *
- * SPDX-License-Identifier:	GPL-2.0+
-=======
->>>>>>> 8c5d4fd0
  */
 
 #include <common.h>
@@ -28,8 +21,6 @@
 #include <asm/arch/clock.h>
 #endif
 #include <fsl_dspi.h>
-#include <linux/math64.h>
-#include <linux/time.h>
 
 DECLARE_GLOBAL_DATA_PTR;
 
@@ -65,14 +56,6 @@
 					DSPI_CTAR_CSSCK(15) | \
 					DSPI_CTAR_ASC(15) | \
 					DSPI_CTAR_DT(15))
-
-#ifndef CONFIG_DSPI_CS_SCK_DELAY
-#define CONFIG_DSPI_CS_SCK_DELAY 0
-#endif
-
-#ifndef CONFIG_DSPI_SCK_CS_DELAY
-#define CONFIG_DSPI_SCK_CS_DELAY 0
-#endif
 
 /**
  * struct fsl_dspi_platdata - platform data for Freescale DSPI
@@ -121,40 +104,6 @@
 };
 #endif
 
-static void ns_delay_scale(char *psc, char *sc, int delay_ns,
-		unsigned long clkrate)
-{
-	int pscale_tbl[4] = {1, 3, 5, 7};
-	int scale_needed, scale, minscale = INT_MAX;
-	int i, j;
-	u32 remainder;
-
-	scale_needed = div_u64_rem((u64)delay_ns * clkrate, NSEC_PER_SEC,
-			&remainder);
-	if (remainder)
-		scale_needed++;
-
-	for (i = 0; i < ARRAY_SIZE(pscale_tbl); i++)
-		for (j = 0; j <= DSPI_CTAR_SCALE_BITS; j++) {
-			scale = pscale_tbl[i] * (2 << j);
-			if (scale >= scale_needed) {
-				if (scale < minscale) {
-					minscale = scale;
-					*psc = i;
-					*sc = j;
-				}
-				break;
-			}
-		}
-
-	if (minscale == INT_MAX) {
-		debug("Cannot find correct scale values for %dns delay at clkrate %ld, using max prescaler value",
-		      delay_ns, clkrate);
-		*psc = ARRAY_SIZE(pscale_tbl) - 1;
-		*sc = DSPI_CTAR_SCALE_BITS;
-	}
-}
-
 __weak void cpu_dspi_port_conf(void)
 {
 }
@@ -230,8 +179,6 @@
 		uint cs, uint mode)
 {
 	uint bus_setup;
-	char pcssck = 0, cssck = 0;
-	char pasc = 0, asc = 0;
 
 	bus_setup = dspi_read32(priv->flags, &priv->regs->ctar[0]);
 
@@ -245,19 +192,6 @@
 		bus_setup |= DSPI_CTAR_CPHA;
 	if (mode & SPI_LSB_FIRST)
 		bus_setup |= DSPI_CTAR_LSBFE;
-	if (mode & SPI_FMSZ_8)
-		bus_setup |= DSPI_CTAR_TRSZ(7);
-	if (mode & SPI_FMSZ_16)
-		bus_setup |= DSPI_CTAR_TRSZ(15);
-
-	ns_delay_scale(&pcssck, &cssck, CONFIG_DSPI_CS_SCK_DELAY,
-		       priv->bus_clk);
-	ns_delay_scale(&pasc, &asc, CONFIG_DSPI_SCK_CS_DELAY, priv->bus_clk);
-
-	bus_setup |= DSPI_CTAR_PCSSCK(pcssck);
-	bus_setup |= DSPI_CTAR_PASC(pasc);
-	bus_setup |= DSPI_CTAR_CSSCK(cssck);
-	bus_setup |= DSPI_CTAR_ASC(asc);
 
 	dspi_write32(priv->flags, &priv->regs->ctar[0], bus_setup);
 
@@ -322,7 +256,7 @@
 	uint len = bitlen >> 3;
 
 	if (priv->charbit == 16) {
-		len >>= 1;
+		bitlen >>= 1;
 		spi_wr16 = (u16 *)dout;
 		spi_rd16 = (u16 *)din;
 	} else {
@@ -344,16 +278,16 @@
 					dspi_tx(priv, ctrl, *spi_wr16++);
 				else
 					dspi_tx(priv, ctrl, *spi_wr++);
-			} else
+				dspi_rx(priv);
+			}
+
+			if (din != NULL) {
 				dspi_tx(priv, ctrl, DSPI_IDLE_VAL);
-
-			if (din != NULL) {
 				if (priv->charbit == 16)
 					*spi_rd16++ = dspi_rx(priv);
 				else
 					*spi_rd++ = dspi_rx(priv);
-			} else
-				dspi_rx(priv);
+			}
 		}
 
 		len = 1;	/* remaining byte */
@@ -368,16 +302,16 @@
 				dspi_tx(priv, ctrl, *spi_wr16);
 			else
 				dspi_tx(priv, ctrl, *spi_wr);
-		} else
+			dspi_rx(priv);
+		}
+
+		if (din != NULL) {
 			dspi_tx(priv, ctrl, DSPI_IDLE_VAL);
-
-		if (din != NULL) {
 			if (priv->charbit == 16)
 				*spi_rd16 = dspi_rx(priv);
 			else
 				*spi_rd = dspi_rx(priv);
-		} else
-			dspi_rx(priv);
+		}
 	} else {
 		/* dummy read */
 		dspi_tx(priv, ctrl, DSPI_IDLE_VAL);
@@ -406,32 +340,25 @@
 		16, 32, 64, 128,
 		256, 512, 1024, 2048,
 		4096, 8192, 16384, 32768};
-	int temp, minscale = INT_MAX, i = 0, j = 0;
+	int temp, i = 0, j = 0;
 
 	temp = clkrate / speed_hz;
 
 	for (i = 0; i < ARRAY_SIZE(pbr_tbl); i++)
 		for (j = 0; j < ARRAY_SIZE(brs); j++) {
 			if (pbr_tbl[i] * brs[j] >= temp) {
-				if (pbr_tbl[i] * brs[j] < minscale) {
-					*pbr = i;
-					*br = j;
-					minscale = pbr_tbl[i] * brs[j];
-				}
-				break;
+				*pbr = i;
+				*br = j;
+				return 0;
 			}
 		}
 
-	if (minscale == INT_MAX) {
-		debug("Can not find valid baud rate,speed_hz is %d, ", speed_hz);
-		debug("clkrate is %d, we use the max prescaler value.\n", clkrate);
-
-		*pbr = ARRAY_SIZE(pbr_tbl) - 1;
-		*br =  ARRAY_SIZE(brs) - 1;
-		return -EINVAL;
-	}
-
-	return 0;
+	debug("Can not find valid baud rate,speed_hz is %d, ", speed_hz);
+	debug("clkrate is %d, we use the max prescaler value.\n", clkrate);
+
+	*pbr = ARRAY_SIZE(pbr_tbl) - 1;
+	*br =  ARRAY_SIZE(brs) - 1;
+	return -EINVAL;
 }
 
 static int fsl_dspi_cfg_speed(struct fsl_dspi_priv *priv, uint speed)
@@ -462,7 +389,6 @@
 
 	return 0;
 }
-
 #ifndef CONFIG_DM_SPI
 void spi_init(void)
 {
@@ -482,7 +408,6 @@
 {
 	struct fsl_dspi *dspi;
 	uint mcr_cfg_val;
-	int i;
 
 	dspi = spi_alloc_slave(struct fsl_dspi, bus, cs);
 	if (!dspi)
@@ -584,7 +509,7 @@
 	struct fsl_dspi *dspi = (struct fsl_dspi *)slave;
 
 	dspi_halt(&dspi->priv, 1);
-	cpu_dspi_release_bus(slave->bus, slave->cs);
+	cpu_dspi_release_bus(slave->bus.slave->cs);
 }
 
 int spi_xfer(struct spi_slave *slave, unsigned int bitlen, const void *dout,
@@ -785,7 +710,6 @@
 
 static const struct udevice_id fsl_dspi_ids[] = {
 	{ .compatible = "fsl,vf610-dspi" },
-	{ .compatible = "fsl,s32v234-dspi" },
 	{ }
 };
 
