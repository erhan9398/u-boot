// SPDX-License-Identifier: GPL-2.0+
/*
 * Copyright 2013-2015 Freescale Semiconductor, Inc.
 *
 * Freescale Quad Serial Peripheral Interface (QSPI) driver
 */

#include <common.h>
#include <malloc.h>
#include <spi.h>
#include <asm/io.h>
#include <linux/sizes.h>
#include <dm.h>
#include <errno.h>
#include <watchdog.h>
#include <wait_bit.h>
#include "fsl_qspi.h"

DECLARE_GLOBAL_DATA_PTR;

#define RX_BUFFER_SIZE		0x80
#if defined(CONFIG_MX6SX) || defined(CONFIG_MX6UL) || \
	defined(CONFIG_MX6ULL) || defined(CONFIG_MX7D)
#define TX_BUFFER_SIZE		0x200
#else
#define TX_BUFFER_SIZE		0x40
#endif

#define OFFSET_BITS_MASK	((FSL_QSPI_FLASH_SIZE  > SZ_16M) ? \
					GENMASK(27, 0) :  GENMASK(23, 0))

#define FLASH_STATUS_WEL	0x02

/* SEQID */
#define SEQID_WREN		1
#define SEQID_FAST_READ		2
#define SEQID_RDSR		3
#define SEQID_SE		4
#define SEQID_CHIP_ERASE	5
#define SEQID_PP		6
#define SEQID_RDID		7
#define SEQID_BE_4K		8
#ifdef CONFIG_SPI_FLASH_BAR
#define SEQID_BRRD		9
#define SEQID_BRWR		10
#define SEQID_RDEAR		11
#define SEQID_WREAR		12
#endif
#define SEQID_WRAR		13
#define SEQID_RDAR		14

/* QSPI CMD */
#define QSPI_CMD_PP		0x02	/* Page program (up to 256 bytes) */
#define QSPI_CMD_RDSR		0x05	/* Read status register */
#define QSPI_CMD_WREN		0x06	/* Write enable */
#define QSPI_CMD_FAST_READ	0x0b	/* Read data bytes (high frequency) */
#define QSPI_CMD_BE_4K		0x20    /* 4K erase */
#define QSPI_CMD_CHIP_ERASE	0xc7	/* Erase whole flash chip */
#define QSPI_CMD_SE		0xd8	/* Sector erase (usually 64KiB) */
#define QSPI_CMD_RDID		0x9f	/* Read JEDEC ID */

/* Used for Micron, winbond and Macronix flashes */
#define	QSPI_CMD_WREAR		0xc5	/* EAR register write */
#define	QSPI_CMD_RDEAR		0xc8	/* EAR reigster read */

/* Used for Spansion flashes only. */
#define	QSPI_CMD_BRRD		0x16	/* Bank register read */
#define	QSPI_CMD_BRWR		0x17	/* Bank register write */

/* Used for Spansion S25FS-S family flash only. */
#define QSPI_CMD_RDAR		0x65	/* Read any device register */
#define QSPI_CMD_WRAR		0x71	/* Write any device register */

/* 4-byte address QSPI CMD - used on Spansion and some Macronix flashes */
#define QSPI_CMD_FAST_READ_4B	0x0c    /* Read data bytes (high frequency) */
#define QSPI_CMD_PP_4B		0x12    /* Page program (up to 256 bytes) */
#define QSPI_CMD_SE_4B		0xdc    /* Sector erase (usually 64KiB) */

/* fsl_qspi_platdata flags */
#define QSPI_FLAG_REGMAP_ENDIAN_BIG	BIT(0)

/* default SCK frequency, unit: HZ */
#define FSL_QSPI_DEFAULT_SCK_FREQ	50000000

/* QSPI max chipselect signals number */
#define FSL_QSPI_MAX_CHIPSELECT_NUM     4

#ifdef CONFIG_DM_SPI
/**
 * struct fsl_qspi_platdata - platform data for Freescale QSPI
 *
 * @flags: Flags for QSPI QSPI_FLAG_...
 * @speed_hz: Default SCK frequency
 * @reg_base: Base address of QSPI registers
 * @amba_base: Base address of QSPI memory mapping
 * @amba_total_size: size of QSPI memory mapping
 * @flash_num: Number of active slave devices
 * @num_chipselect: Number of QSPI chipselect signals
 */
struct fsl_qspi_platdata {
	u32 flags;
	u32 speed_hz;
	fdt_addr_t reg_base;
	fdt_addr_t amba_base;
	fdt_size_t amba_total_size;
	u32 flash_num;
	u32 num_chipselect;
};
#endif

/**
 * struct fsl_qspi_priv - private data for Freescale QSPI
 *
 * @flags: Flags for QSPI QSPI_FLAG_...
 * @bus_clk: QSPI input clk frequency
 * @speed_hz: Default SCK frequency
 * @cur_seqid: current LUT table sequence id
 * @sf_addr: flash access offset
 * @amba_base: Base address of QSPI memory mapping of every CS
 * @amba_total_size: size of QSPI memory mapping
 * @cur_amba_base: Base address of QSPI memory mapping of current CS
 * @flash_num: Number of active slave devices
 * @num_chipselect: Number of QSPI chipselect signals
 * @regs: Point to QSPI register structure for I/O access
 */
struct fsl_qspi_priv {
	u32 flags;
	u32 bus_clk;
	u32 speed_hz;
	u32 cur_seqid;
	u32 sf_addr;
	u32 amba_base[FSL_QSPI_MAX_CHIPSELECT_NUM];
	u32 amba_total_size;
	u32 cur_amba_base;
	u32 flash_num;
	u32 num_chipselect;
	struct fsl_qspi_regs *regs;
};

#ifndef CONFIG_DM_SPI
struct fsl_qspi {
	struct spi_slave slave;
	struct fsl_qspi_priv priv;
};
#endif

static u32 qspi_read32(u32 flags, u32 *addr)
{
	return flags & QSPI_FLAG_REGMAP_ENDIAN_BIG ?
		in_be32(addr) : in_le32(addr);
}

static void qspi_write32(u32 flags, u32 *addr, u32 val)
{
	flags & QSPI_FLAG_REGMAP_ENDIAN_BIG ?
		out_be32(addr, val) : out_le32(addr, val);
}

static inline int is_controller_busy(const struct fsl_qspi_priv *priv)
{
	u32 val;
	const u32 mask = QSPI_SR_BUSY_MASK | QSPI_SR_AHB_ACC_MASK |
			 QSPI_SR_IP_ACC_MASK;
	unsigned int retry = 5;

	do {
		val = qspi_read32(priv->flags, &priv->regs->sr);

		if ((~val & mask) == mask)
			return 0;

		udelay(1);
	} while (--retry);

	return -ETIMEDOUT;
}

/* QSPI support swapping the flash read/write data
 * in hardware for LS102xA, but not for VF610 */
static inline u32 qspi_endian_xchg(u32 data)
{
#ifdef CONFIG_VF610
	return swab32(data);
#else
	return data;
#endif
}

static void qspi_set_lut(struct fsl_qspi_priv *priv)
{
	struct fsl_qspi_regs *regs = priv->regs;
	u32 lut_base;

	/* Unlock the LUT */
	qspi_write32(priv->flags, &regs->lutkey, LUT_KEY_VALUE);
	qspi_write32(priv->flags, &regs->lckcr, QSPI_LCKCR_UNLOCK);

	/* Write Enable */
	lut_base = SEQID_WREN * 4;
	qspi_write32(priv->flags, &regs->lut[lut_base], OPRND0(QSPI_CMD_WREN) |
		PAD0(LUT_PAD1) | INSTR0(LUT_CMD));
	qspi_write32(priv->flags, &regs->lut[lut_base + 1], 0);
	qspi_write32(priv->flags, &regs->lut[lut_base + 2], 0);
	qspi_write32(priv->flags, &regs->lut[lut_base + 3], 0);

	/* Fast Read */
	lut_base = SEQID_FAST_READ * 4;
#ifdef CONFIG_SPI_FLASH_BAR
	qspi_write32(priv->flags, &regs->lut[lut_base],
		     OPRND0(QSPI_CMD_FAST_READ) | PAD0(LUT_PAD1) |
		     INSTR0(LUT_CMD) | OPRND1(ADDR24BIT) |
		     PAD1(LUT_PAD1) | INSTR1(LUT_ADDR));
#else
	if (FSL_QSPI_FLASH_SIZE  <= SZ_16M)
		qspi_write32(priv->flags, &regs->lut[lut_base],
			     OPRND0(QSPI_CMD_FAST_READ) | PAD0(LUT_PAD1) |
			     INSTR0(LUT_CMD) | OPRND1(ADDR24BIT) |
			     PAD1(LUT_PAD1) | INSTR1(LUT_ADDR));
	else
		qspi_write32(priv->flags, &regs->lut[lut_base],
			     OPRND0(QSPI_CMD_FAST_READ_4B) |
			     PAD0(LUT_PAD1) | INSTR0(LUT_CMD) |
			     OPRND1(ADDR32BIT) | PAD1(LUT_PAD1) |
			     INSTR1(LUT_ADDR));
#endif
	qspi_write32(priv->flags, &regs->lut[lut_base + 1],
		     OPRND0(8) | PAD0(LUT_PAD1) | INSTR0(LUT_DUMMY) |
		     OPRND1(RX_BUFFER_SIZE) | PAD1(LUT_PAD1) |
		     INSTR1(LUT_READ));
	qspi_write32(priv->flags, &regs->lut[lut_base + 2], 0);
	qspi_write32(priv->flags, &regs->lut[lut_base + 3], 0);

	/* Read Status */
	lut_base = SEQID_RDSR * 4;
	qspi_write32(priv->flags, &regs->lut[lut_base], OPRND0(QSPI_CMD_RDSR) |
		PAD0(LUT_PAD1) | INSTR0(LUT_CMD) | OPRND1(1) |
		PAD1(LUT_PAD1) | INSTR1(LUT_READ));
	qspi_write32(priv->flags, &regs->lut[lut_base + 1], 0);
	qspi_write32(priv->flags, &regs->lut[lut_base + 2], 0);
	qspi_write32(priv->flags, &regs->lut[lut_base + 3], 0);

	/* Erase a sector */
	lut_base = SEQID_SE * 4;
#ifdef CONFIG_SPI_FLASH_BAR
	qspi_write32(priv->flags, &regs->lut[lut_base], OPRND0(QSPI_CMD_SE) |
		     PAD0(LUT_PAD1) | INSTR0(LUT_CMD) | OPRND1(ADDR24BIT) |
		     PAD1(LUT_PAD1) | INSTR1(LUT_ADDR));
#else
	if (FSL_QSPI_FLASH_SIZE  <= SZ_16M)
		qspi_write32(priv->flags, &regs->lut[lut_base],
			     OPRND0(QSPI_CMD_SE) | PAD0(LUT_PAD1) |
			     INSTR0(LUT_CMD) | OPRND1(ADDR24BIT) |
			     PAD1(LUT_PAD1) | INSTR1(LUT_ADDR));
	else
		qspi_write32(priv->flags, &regs->lut[lut_base],
			     OPRND0(QSPI_CMD_SE_4B) | PAD0(LUT_PAD1) |
			     INSTR0(LUT_CMD) | OPRND1(ADDR32BIT) |
			     PAD1(LUT_PAD1) | INSTR1(LUT_ADDR));
#endif
	qspi_write32(priv->flags, &regs->lut[lut_base + 1], 0);
	qspi_write32(priv->flags, &regs->lut[lut_base + 2], 0);
	qspi_write32(priv->flags, &regs->lut[lut_base + 3], 0);

	/* Erase the whole chip */
	lut_base = SEQID_CHIP_ERASE * 4;
	qspi_write32(priv->flags, &regs->lut[lut_base],
		     OPRND0(QSPI_CMD_CHIP_ERASE) |
		     PAD0(LUT_PAD1) | INSTR0(LUT_CMD));
	qspi_write32(priv->flags, &regs->lut[lut_base + 1], 0);
	qspi_write32(priv->flags, &regs->lut[lut_base + 2], 0);
	qspi_write32(priv->flags, &regs->lut[lut_base + 3], 0);

	/* Page Program */
	lut_base = SEQID_PP * 4;
#ifdef CONFIG_SPI_FLASH_BAR
	qspi_write32(priv->flags, &regs->lut[lut_base], OPRND0(QSPI_CMD_PP) |
		     PAD0(LUT_PAD1) | INSTR0(LUT_CMD) | OPRND1(ADDR24BIT) |
		     PAD1(LUT_PAD1) | INSTR1(LUT_ADDR));
#else
	if (FSL_QSPI_FLASH_SIZE  <= SZ_16M)
		qspi_write32(priv->flags, &regs->lut[lut_base],
			     OPRND0(QSPI_CMD_PP) | PAD0(LUT_PAD1) |
			     INSTR0(LUT_CMD) | OPRND1(ADDR24BIT) |
			     PAD1(LUT_PAD1) | INSTR1(LUT_ADDR));
	else
		qspi_write32(priv->flags, &regs->lut[lut_base],
			     OPRND0(QSPI_CMD_PP_4B) | PAD0(LUT_PAD1) |
			     INSTR0(LUT_CMD) | OPRND1(ADDR32BIT) |
			     PAD1(LUT_PAD1) | INSTR1(LUT_ADDR));
#endif
#if defined(CONFIG_MX6SX) || defined(CONFIG_MX6UL) || \
	defined(CONFIG_MX6ULL) || defined(CONFIG_MX7D)
	/*
	 * To MX6SX, OPRND0(TX_BUFFER_SIZE) can not work correctly.
	 * So, Use IDATSZ in IPCR to determine the size and here set 0.
	 */
	qspi_write32(priv->flags, &regs->lut[lut_base + 1], OPRND0(0) |
		     PAD0(LUT_PAD1) | INSTR0(LUT_WRITE));
#else
	qspi_write32(priv->flags, &regs->lut[lut_base + 1],
		     OPRND0(TX_BUFFER_SIZE) |
		     PAD0(LUT_PAD1) | INSTR0(LUT_WRITE));
#endif
	qspi_write32(priv->flags, &regs->lut[lut_base + 2], 0);
	qspi_write32(priv->flags, &regs->lut[lut_base + 3], 0);

	/* READ ID */
	lut_base = SEQID_RDID * 4;
	qspi_write32(priv->flags, &regs->lut[lut_base], OPRND0(QSPI_CMD_RDID) |
		PAD0(LUT_PAD1) | INSTR0(LUT_CMD) | OPRND1(8) |
		PAD1(LUT_PAD1) | INSTR1(LUT_READ));
	qspi_write32(priv->flags, &regs->lut[lut_base + 1], 0);
	qspi_write32(priv->flags, &regs->lut[lut_base + 2], 0);
	qspi_write32(priv->flags, &regs->lut[lut_base + 3], 0);

	/* SUB SECTOR 4K ERASE */
	lut_base = SEQID_BE_4K * 4;
	qspi_write32(priv->flags, &regs->lut[lut_base], OPRND0(QSPI_CMD_BE_4K) |
		     PAD0(LUT_PAD1) | INSTR0(LUT_CMD) | OPRND1(ADDR24BIT) |
		     PAD1(LUT_PAD1) | INSTR1(LUT_ADDR));

#ifdef CONFIG_SPI_FLASH_BAR
	/*
	 * BRRD BRWR RDEAR WREAR are all supported, because it is hard to
	 * dynamically check whether to set BRRD BRWR or RDEAR WREAR during
	 * initialization.
	 */
	lut_base = SEQID_BRRD * 4;
	qspi_write32(priv->flags, &regs->lut[lut_base], OPRND0(QSPI_CMD_BRRD) |
		     PAD0(LUT_PAD1) | INSTR0(LUT_CMD) | OPRND1(1) |
		     PAD1(LUT_PAD1) | INSTR1(LUT_READ));

	lut_base = SEQID_BRWR * 4;
	qspi_write32(priv->flags, &regs->lut[lut_base], OPRND0(QSPI_CMD_BRWR) |
		     PAD0(LUT_PAD1) | INSTR0(LUT_CMD) | OPRND1(1) |
		     PAD1(LUT_PAD1) | INSTR1(LUT_WRITE));

	lut_base = SEQID_RDEAR * 4;
	qspi_write32(priv->flags, &regs->lut[lut_base], OPRND0(QSPI_CMD_RDEAR) |
		     PAD0(LUT_PAD1) | INSTR0(LUT_CMD) | OPRND1(1) |
		     PAD1(LUT_PAD1) | INSTR1(LUT_READ));

	lut_base = SEQID_WREAR * 4;
	qspi_write32(priv->flags, &regs->lut[lut_base], OPRND0(QSPI_CMD_WREAR) |
		     PAD0(LUT_PAD1) | INSTR0(LUT_CMD) | OPRND1(1) |
		     PAD1(LUT_PAD1) | INSTR1(LUT_WRITE));
#endif

	/*
	 * Read any device register.
	 * Used for Spansion S25FS-S family flash only.
	 */
	lut_base = SEQID_RDAR * 4;
	qspi_write32(priv->flags, &regs->lut[lut_base],
		     OPRND0(QSPI_CMD_RDAR) | PAD0(LUT_PAD1) |
		     INSTR0(LUT_CMD) | OPRND1(ADDR24BIT) |
		     PAD1(LUT_PAD1) | INSTR1(LUT_ADDR));
	qspi_write32(priv->flags, &regs->lut[lut_base + 1],
		     OPRND0(8) | PAD0(LUT_PAD1) | INSTR0(LUT_DUMMY) |
		     OPRND1(1) | PAD1(LUT_PAD1) |
		     INSTR1(LUT_READ));

	/*
	 * Write any device register.
	 * Used for Spansion S25FS-S family flash only.
	 */
	lut_base = SEQID_WRAR * 4;
	qspi_write32(priv->flags, &regs->lut[lut_base],
		     OPRND0(QSPI_CMD_WRAR) | PAD0(LUT_PAD1) |
		     INSTR0(LUT_CMD) | OPRND1(ADDR24BIT) |
		     PAD1(LUT_PAD1) | INSTR1(LUT_ADDR));
	qspi_write32(priv->flags, &regs->lut[lut_base + 1],
		     OPRND0(1) | PAD0(LUT_PAD1) | INSTR0(LUT_WRITE));

	/* Lock the LUT */
	qspi_write32(priv->flags, &regs->lutkey, LUT_KEY_VALUE);
	qspi_write32(priv->flags, &regs->lckcr, QSPI_LCKCR_LOCK);
}

#if defined(CONFIG_SYS_FSL_QSPI_AHB)
/*
 * If we have changed the content of the flash by writing or erasing,
 * we need to invalidate the AHB buffer. If we do not do so, we may read out
 * the wrong data. The spec tells us reset the AHB domain and Serial Flash
 * domain at the same time.
 */
static inline void qspi_ahb_invalid(struct fsl_qspi_priv *priv)
{
	struct fsl_qspi_regs *regs = priv->regs;
	u32 reg;

	reg = qspi_read32(priv->flags, &regs->mcr);
	reg |= QSPI_MCR_SWRSTHD_MASK | QSPI_MCR_SWRSTSD_MASK;
	qspi_write32(priv->flags, &regs->mcr, reg);

	/*
	 * The minimum delay : 1 AHB + 2 SFCK clocks.
	 * Delay 1 us is enough.
	 */
	udelay(1);

	reg &= ~(QSPI_MCR_SWRSTHD_MASK | QSPI_MCR_SWRSTSD_MASK);
	qspi_write32(priv->flags, &regs->mcr, reg);
}

/* Read out the data from the AHB buffer. */
static inline void qspi_ahb_read(struct fsl_qspi_priv *priv, u8 *rxbuf, int len)
{
	struct fsl_qspi_regs *regs = priv->regs;
	u32 mcr_reg;
	void *rx_addr;

	mcr_reg = qspi_read32(priv->flags, &regs->mcr);

	qspi_write32(priv->flags, &regs->mcr,
		     QSPI_MCR_CLR_RXF_MASK | QSPI_MCR_CLR_TXF_MASK |
		     QSPI_MCR_RESERVED_MASK | QSPI_MCR_END_CFD_LE);

	rx_addr = (void *)(uintptr_t)(priv->cur_amba_base + priv->sf_addr);
	/* Read out the data directly from the AHB buffer. */
	memcpy(rxbuf, rx_addr, len);

	qspi_write32(priv->flags, &regs->mcr, mcr_reg);
}

static void qspi_enable_ddr_mode(struct fsl_qspi_priv *priv)
{
	u32 reg, reg2;
	struct fsl_qspi_regs *regs = priv->regs;

	reg = qspi_read32(priv->flags, &regs->mcr);
	/* Disable the module */
	qspi_write32(priv->flags, &regs->mcr, reg | QSPI_MCR_MDIS_MASK);

	/* Set the Sampling Register for DDR */
	reg2 = qspi_read32(priv->flags, &regs->smpr);
	reg2 &= ~QSPI_SMPR_DDRSMP_MASK;
	reg2 |= (2 << QSPI_SMPR_DDRSMP_SHIFT);
	qspi_write32(priv->flags, &regs->smpr, reg2);

	/* Enable the module again (enable the DDR too) */
	reg |= QSPI_MCR_DDR_EN_MASK;
	/* Enable bit 29 for imx6sx */
	reg |= BIT(29);

	qspi_write32(priv->flags, &regs->mcr, reg);
}

/*
 * There are two different ways to read out the data from the flash:
 *  the "IP Command Read" and the "AHB Command Read".
 *
 * The IC guy suggests we use the "AHB Command Read" which is faster
 * then the "IP Command Read". (What's more is that there is a bug in
 * the "IP Command Read" in the Vybrid.)
 *
 * After we set up the registers for the "AHB Command Read", we can use
 * the memcpy to read the data directly. A "missed" access to the buffer
 * causes the controller to clear the buffer, and use the sequence pointed
 * by the QUADSPI_BFGENCR[SEQID] to initiate a read from the flash.
 */
static void qspi_init_ahb_read(struct fsl_qspi_priv *priv)
{
	struct fsl_qspi_regs *regs = priv->regs;

	/* AHB configuration for access buffer 0/1/2 .*/
	qspi_write32(priv->flags, &regs->buf0cr, QSPI_BUFXCR_INVALID_MSTRID);
	qspi_write32(priv->flags, &regs->buf1cr, QSPI_BUFXCR_INVALID_MSTRID);
	qspi_write32(priv->flags, &regs->buf2cr, QSPI_BUFXCR_INVALID_MSTRID);
	qspi_write32(priv->flags, &regs->buf3cr, QSPI_BUF3CR_ALLMST_MASK |
		     (0x80 << QSPI_BUF3CR_ADATSZ_SHIFT));

	/* We only use the buffer3 */
	qspi_write32(priv->flags, &regs->buf0ind, 0);
	qspi_write32(priv->flags, &regs->buf1ind, 0);
	qspi_write32(priv->flags, &regs->buf2ind, 0);

	/*
	 * Set the default lut sequence for AHB Read.
	 * Parallel mode is disabled.
	 */
	qspi_write32(priv->flags, &regs->bfgencr,
		     SEQID_FAST_READ << QSPI_BFGENCR_SEQID_SHIFT);

	/*Enable DDR Mode*/
	qspi_enable_ddr_mode(priv);
}
#endif

#ifdef CONFIG_SPI_FLASH_BAR
/* Bank register read/write, EAR register read/write */
static void qspi_op_rdbank(struct fsl_qspi_priv *priv, u8 *rxbuf, u32 len)
{
	struct fsl_qspi_regs *regs = priv->regs;
	u32 reg, mcr_reg, data, seqid;

	mcr_reg = qspi_read32(priv->flags, &regs->mcr);
	qspi_write32(priv->flags, &regs->mcr,
		     QSPI_MCR_CLR_RXF_MASK | QSPI_MCR_CLR_TXF_MASK |
		     QSPI_MCR_RESERVED_MASK | QSPI_MCR_END_CFD_LE);
	qspi_write32(priv->flags, &regs->rbct, QSPI_RBCT_RXBRD_USEIPS);

	qspi_write32(priv->flags, &regs->sfar, priv->cur_amba_base);

	if (priv->cur_seqid == QSPI_CMD_BRRD)
		seqid = SEQID_BRRD;
	else
		seqid = SEQID_RDEAR;

	qspi_write32(priv->flags, &regs->ipcr,
		     (seqid << QSPI_IPCR_SEQID_SHIFT) | len);

	/* Wait previous command complete */
	while (qspi_read32(priv->flags, &regs->sr) & QSPI_SR_BUSY_MASK)
		;

	while (1) {
		WATCHDOG_RESET();

		reg = qspi_read32(priv->flags, &regs->rbsr);
		if (reg & QSPI_RBSR_RDBFL_MASK) {
			data = qspi_read32(priv->flags, &regs->rbdr[0]);
			data = qspi_endian_xchg(data);
			memcpy(rxbuf, &data, len);
			qspi_write32(priv->flags, &regs->mcr,
				     qspi_read32(priv->flags, &regs->mcr) |
				     QSPI_MCR_CLR_RXF_MASK);
			break;
		}
	}

	qspi_write32(priv->flags, &regs->mcr, mcr_reg);
}
#endif

static void qspi_op_rdid(struct fsl_qspi_priv *priv, u32 *rxbuf, u32 len)
{
	struct fsl_qspi_regs *regs = priv->regs;
	u32 mcr_reg, rbsr_reg, data, size;
	int i;

	mcr_reg = qspi_read32(priv->flags, &regs->mcr);
	qspi_write32(priv->flags, &regs->mcr,
		     QSPI_MCR_CLR_RXF_MASK | QSPI_MCR_CLR_TXF_MASK |
		     QSPI_MCR_RESERVED_MASK | QSPI_MCR_END_CFD_LE);
	qspi_write32(priv->flags, &regs->rbct, QSPI_RBCT_RXBRD_USEIPS);

	qspi_write32(priv->flags, &regs->sfar, priv->cur_amba_base);

	qspi_write32(priv->flags, &regs->ipcr,
		     (SEQID_RDID << QSPI_IPCR_SEQID_SHIFT) | 0);
	while (qspi_read32(priv->flags, &regs->sr) & QSPI_SR_BUSY_MASK)
		;

	i = 0;
	while ((RX_BUFFER_SIZE >= len) && (len > 0)) {
		WATCHDOG_RESET();

		rbsr_reg = qspi_read32(priv->flags, &regs->rbsr);
		if (rbsr_reg & QSPI_RBSR_RDBFL_MASK) {
			data = qspi_read32(priv->flags, &regs->rbdr[i]);
			data = qspi_endian_xchg(data);
			size = (len < 4) ? len : 4;
			memcpy(rxbuf, &data, size);
			len -= size;
			rxbuf++;
			i++;
		}
	}

	qspi_write32(priv->flags, &regs->mcr, mcr_reg);
}

/* If not use AHB read, read data from ip interface */
static void qspi_op_read(struct fsl_qspi_priv *priv, u32 *rxbuf, u32 len)
{
	struct fsl_qspi_regs *regs = priv->regs;
	u32 mcr_reg, data;
	int i, size;
	u32 to_or_from;
	u32 seqid;

	if (priv->cur_seqid == QSPI_CMD_RDAR)
		seqid = SEQID_RDAR;
	else
		seqid = SEQID_FAST_READ;

	mcr_reg = qspi_read32(priv->flags, &regs->mcr);
	qspi_write32(priv->flags, &regs->mcr,
		     QSPI_MCR_CLR_RXF_MASK | QSPI_MCR_CLR_TXF_MASK |
		     QSPI_MCR_RESERVED_MASK | QSPI_MCR_END_CFD_LE);
	qspi_write32(priv->flags, &regs->rbct, QSPI_RBCT_RXBRD_USEIPS);

	to_or_from = priv->sf_addr + priv->cur_amba_base;

	while (len > 0) {
		WATCHDOG_RESET();

		qspi_write32(priv->flags, &regs->sfar, to_or_from);

		size = (len > RX_BUFFER_SIZE) ?
			RX_BUFFER_SIZE : len;

		qspi_write32(priv->flags, &regs->ipcr,
			     (seqid << QSPI_IPCR_SEQID_SHIFT) |
			     size);
		while (qspi_read32(priv->flags, &regs->sr) & QSPI_SR_BUSY_MASK)
			;

		to_or_from += size;
		len -= size;

		i = 0;
		while ((RX_BUFFER_SIZE >= size) && (size > 0)) {
			data = qspi_read32(priv->flags, &regs->rbdr[i]);
			data = qspi_endian_xchg(data);
			if (size < 4)
				memcpy(rxbuf, &data, size);
			else
				memcpy(rxbuf, &data, 4);
			rxbuf++;
			size -= 4;
			i++;
		}
		qspi_write32(priv->flags, &regs->mcr,
			     qspi_read32(priv->flags, &regs->mcr) |
			     QSPI_MCR_CLR_RXF_MASK);
	}

	qspi_write32(priv->flags, &regs->mcr, mcr_reg);
}

static void qspi_op_write(struct fsl_qspi_priv *priv, u8 *txbuf, u32 len)
{
	struct fsl_qspi_regs *regs = priv->regs;
	u32 mcr_reg, data, reg, status_reg, seqid;
	int i, size, tx_size;
	u32 to_or_from = 0;

	mcr_reg = qspi_read32(priv->flags, &regs->mcr);
	qspi_write32(priv->flags, &regs->mcr,
		     QSPI_MCR_CLR_RXF_MASK | QSPI_MCR_CLR_TXF_MASK |
		     QSPI_MCR_RESERVED_MASK | QSPI_MCR_END_CFD_LE);
	qspi_write32(priv->flags, &regs->rbct, QSPI_RBCT_RXBRD_USEIPS);

	status_reg = 0;
	while ((status_reg & FLASH_STATUS_WEL) != FLASH_STATUS_WEL) {
		WATCHDOG_RESET();

		qspi_write32(priv->flags, &regs->ipcr,
			     (SEQID_WREN << QSPI_IPCR_SEQID_SHIFT) | 0);
		while (qspi_read32(priv->flags, &regs->sr) & QSPI_SR_BUSY_MASK)
			;

		qspi_write32(priv->flags, &regs->ipcr,
			     (SEQID_RDSR << QSPI_IPCR_SEQID_SHIFT) | 1);
		while (qspi_read32(priv->flags, &regs->sr) & QSPI_SR_BUSY_MASK)
			;

		reg = qspi_read32(priv->flags, &regs->rbsr);
		if (reg & QSPI_RBSR_RDBFL_MASK) {
			status_reg = qspi_read32(priv->flags, &regs->rbdr[0]);
			status_reg = qspi_endian_xchg(status_reg);
		}
		qspi_write32(priv->flags, &regs->mcr,
			     qspi_read32(priv->flags, &regs->mcr) |
			     QSPI_MCR_CLR_RXF_MASK);
	}

	/* Default is page programming */
	seqid = SEQID_PP;
	if (priv->cur_seqid == QSPI_CMD_WRAR)
		seqid = SEQID_WRAR;
#ifdef CONFIG_SPI_FLASH_BAR
	if (priv->cur_seqid == QSPI_CMD_BRWR)
		seqid = SEQID_BRWR;
	else if (priv->cur_seqid == QSPI_CMD_WREAR)
		seqid = SEQID_WREAR;
#endif

	to_or_from = priv->sf_addr + priv->cur_amba_base;

	qspi_write32(priv->flags, &regs->sfar, to_or_from);

	tx_size = (len > TX_BUFFER_SIZE) ?
		TX_BUFFER_SIZE : len;

	size = tx_size / 16;
	/*
	 * There must be atleast 128bit data
	 * available in TX FIFO for any pop operation
	 */
	if (tx_size % 16)
		size++;
	for (i = 0; i < size * 4; i++) {
		memcpy(&data, txbuf, 4);
		data = qspi_endian_xchg(data);
		qspi_write32(priv->flags, &regs->tbdr, data);
		txbuf += 4;
	}

	qspi_write32(priv->flags, &regs->ipcr,
		     (seqid << QSPI_IPCR_SEQID_SHIFT) | tx_size);
	while (qspi_read32(priv->flags, &regs->sr) & QSPI_SR_BUSY_MASK)
		;

	qspi_write32(priv->flags, &regs->mcr, mcr_reg);
}

static void qspi_op_rdsr(struct fsl_qspi_priv *priv, void *rxbuf, u32 len)
{
	struct fsl_qspi_regs *regs = priv->regs;
	u32 mcr_reg, reg, data;

	mcr_reg = qspi_read32(priv->flags, &regs->mcr);
	qspi_write32(priv->flags, &regs->mcr,
		     QSPI_MCR_CLR_RXF_MASK | QSPI_MCR_CLR_TXF_MASK |
		     QSPI_MCR_RESERVED_MASK | QSPI_MCR_END_CFD_LE);
	qspi_write32(priv->flags, &regs->rbct, QSPI_RBCT_RXBRD_USEIPS);

	qspi_write32(priv->flags, &regs->sfar, priv->cur_amba_base);

	qspi_write32(priv->flags, &regs->ipcr,
		     (SEQID_RDSR << QSPI_IPCR_SEQID_SHIFT) | 0);
	while (qspi_read32(priv->flags, &regs->sr) & QSPI_SR_BUSY_MASK)
		;

	while (1) {
		WATCHDOG_RESET();

		reg = qspi_read32(priv->flags, &regs->rbsr);
		if (reg & QSPI_RBSR_RDBFL_MASK) {
			data = qspi_read32(priv->flags, &regs->rbdr[0]);
			data = qspi_endian_xchg(data);
			memcpy(rxbuf, &data, len);
			qspi_write32(priv->flags, &regs->mcr,
				     qspi_read32(priv->flags, &regs->mcr) |
				     QSPI_MCR_CLR_RXF_MASK);
			break;
		}
	}

	qspi_write32(priv->flags, &regs->mcr, mcr_reg);
}

static void qspi_op_erase(struct fsl_qspi_priv *priv)
{
	struct fsl_qspi_regs *regs = priv->regs;
	u32 mcr_reg;
	u32 to_or_from = 0;

	mcr_reg = qspi_read32(priv->flags, &regs->mcr);
	qspi_write32(priv->flags, &regs->mcr,
		     QSPI_MCR_CLR_RXF_MASK | QSPI_MCR_CLR_TXF_MASK |
		     QSPI_MCR_RESERVED_MASK | QSPI_MCR_END_CFD_LE);
	qspi_write32(priv->flags, &regs->rbct, QSPI_RBCT_RXBRD_USEIPS);

	to_or_from = priv->sf_addr + priv->cur_amba_base;
	qspi_write32(priv->flags, &regs->sfar, to_or_from);

	qspi_write32(priv->flags, &regs->ipcr,
		     (SEQID_WREN << QSPI_IPCR_SEQID_SHIFT) | 0);
	while (qspi_read32(priv->flags, &regs->sr) & QSPI_SR_BUSY_MASK)
		;

	if (priv->cur_seqid == QSPI_CMD_SE) {
		qspi_write32(priv->flags, &regs->ipcr,
			     (SEQID_SE << QSPI_IPCR_SEQID_SHIFT) | 0);
	} else if (priv->cur_seqid == QSPI_CMD_BE_4K) {
		qspi_write32(priv->flags, &regs->ipcr,
			     (SEQID_BE_4K << QSPI_IPCR_SEQID_SHIFT) | 0);
	}
	while (qspi_read32(priv->flags, &regs->sr) & QSPI_SR_BUSY_MASK)
		;

	qspi_write32(priv->flags, &regs->mcr, mcr_reg);
}

int qspi_xfer(struct fsl_qspi_priv *priv, unsigned int bitlen,
		const void *dout, void *din, unsigned long flags)
{
	u32 bytes = DIV_ROUND_UP(bitlen, 8);
	static u32 wr_sfaddr;
	u32 txbuf;

	WATCHDOG_RESET();

	if (dout) {
		if (flags & SPI_XFER_BEGIN) {
			priv->cur_seqid = *(u8 *)dout;
			if (FSL_QSPI_FLASH_SIZE  > SZ_16M && bytes > 4)
				memcpy(&txbuf, dout + 1, 4);
			else
				memcpy(&txbuf, dout, 4);
		}

		if (flags == SPI_XFER_END) {
			priv->sf_addr = wr_sfaddr;
			qspi_op_write(priv, (u8 *)dout, bytes);
			return 0;
		}

		if (priv->cur_seqid == QSPI_CMD_FAST_READ ||
		    priv->cur_seqid == QSPI_CMD_RDAR) {
			priv->sf_addr = swab32(txbuf) & OFFSET_BITS_MASK;
		} else if ((priv->cur_seqid == QSPI_CMD_SE) ||
			   (priv->cur_seqid == QSPI_CMD_BE_4K)) {
			priv->sf_addr = swab32(txbuf) & OFFSET_BITS_MASK;
			qspi_op_erase(priv);
		} else if (priv->cur_seqid == QSPI_CMD_PP ||
			   priv->cur_seqid == QSPI_CMD_WRAR) {
			wr_sfaddr = swab32(txbuf) & OFFSET_BITS_MASK;
		} else if ((priv->cur_seqid == QSPI_CMD_BRWR) ||
			 (priv->cur_seqid == QSPI_CMD_WREAR)) {
#ifdef CONFIG_SPI_FLASH_BAR
			wr_sfaddr = 0;
#endif
		}
	}

	if (din) {
		if (priv->cur_seqid == QSPI_CMD_FAST_READ) {
#ifdef CONFIG_SYS_FSL_QSPI_AHB
			qspi_ahb_read(priv, din, bytes);
#else
			qspi_op_read(priv, din, bytes);
#endif
		} else if (priv->cur_seqid == QSPI_CMD_RDAR) {
			qspi_op_read(priv, din, bytes);
		} else if (priv->cur_seqid == QSPI_CMD_RDID)
			qspi_op_rdid(priv, din, bytes);
		else if (priv->cur_seqid == QSPI_CMD_RDSR)
			qspi_op_rdsr(priv, din, bytes);
#ifdef CONFIG_SPI_FLASH_BAR
		else if ((priv->cur_seqid == QSPI_CMD_BRRD) ||
			 (priv->cur_seqid == QSPI_CMD_RDEAR)) {
			priv->sf_addr = 0;
			qspi_op_rdbank(priv, din, bytes);
		}
#endif
	}

#ifdef CONFIG_SYS_FSL_QSPI_AHB
	if ((priv->cur_seqid == QSPI_CMD_SE) ||
	    (priv->cur_seqid == QSPI_CMD_PP) ||
	    (priv->cur_seqid == QSPI_CMD_BE_4K) ||
	    (priv->cur_seqid == QSPI_CMD_WREAR) ||
	    (priv->cur_seqid == QSPI_CMD_BRWR))
		qspi_ahb_invalid(priv);
#endif

	return 0;
}

void qspi_module_disable(struct fsl_qspi_priv *priv, u8 disable)
{
	u32 mcr_val;

	mcr_val = qspi_read32(priv->flags, &priv->regs->mcr);
	if (disable)
		mcr_val |= QSPI_MCR_MDIS_MASK;
	else
		mcr_val &= ~QSPI_MCR_MDIS_MASK;
	qspi_write32(priv->flags, &priv->regs->mcr, mcr_val);
}

void qspi_cfg_smpr(struct fsl_qspi_priv *priv, u32 clear_bits, u32 set_bits)
{
	u32 smpr_val;

	smpr_val = qspi_read32(priv->flags, &priv->regs->smpr);
	smpr_val &= ~clear_bits;
	smpr_val |= set_bits;
	qspi_write32(priv->flags, &priv->regs->smpr, smpr_val);
}
#ifndef CONFIG_DM_SPI
static unsigned long spi_bases[] = {
	QSPI0_BASE_ADDR,
#ifdef CONFIG_MX6SX
	QSPI1_BASE_ADDR,
#endif
};

static unsigned long amba_bases[] = {
	QSPI0_AMBA_BASE,
#ifdef CONFIG_MX6SX
	QSPI1_AMBA_BASE,
#endif
};

static inline struct fsl_qspi *to_qspi_spi(struct spi_slave *slave)
{
	return container_of(slave, struct fsl_qspi, slave);
}

struct spi_slave *spi_setup_slave(unsigned int bus, unsigned int cs,
		unsigned int max_hz, unsigned int mode)
{
	u32 mcr_val;
	struct fsl_qspi *qspi;
	struct fsl_qspi_regs *regs;
	u32 total_size;

	if (bus >= ARRAY_SIZE(spi_bases))
		return NULL;

	if (cs >= FSL_QSPI_FLASH_NUM)
		return NULL;

	qspi = spi_alloc_slave(struct fsl_qspi, bus, cs);
	if (!qspi)
		return NULL;

#ifdef CONFIG_SYS_FSL_QSPI_BE
	qspi->priv.flags |= QSPI_FLAG_REGMAP_ENDIAN_BIG;
#endif

	regs = (struct fsl_qspi_regs *)spi_bases[bus];
	qspi->priv.regs = regs;
	/*
	 * According cs, use different amba_base to choose the
	 * corresponding flash devices.
	 *
	 * If not, only one flash device is used even if passing
	 * different cs using `sf probe`
	 */
	qspi->priv.cur_amba_base = amba_bases[bus] + cs * FSL_QSPI_FLASH_SIZE;

	qspi->slave.max_write_size = TX_BUFFER_SIZE;

	mcr_val = qspi_read32(qspi->priv.flags, &regs->mcr);
<<<<<<< HEAD
=======

	/* Set endianness to LE for i.mx */
	if (IS_ENABLED(CONFIG_MX6) || IS_ENABLED(CONFIG_MX7))
		mcr_val = QSPI_MCR_END_CFD_LE;

>>>>>>> 8c5d4fd0
	qspi_write32(qspi->priv.flags, &regs->mcr,
		     QSPI_MCR_RESERVED_MASK | QSPI_MCR_MDIS_MASK |
		     (mcr_val & QSPI_MCR_END_CFD_MASK));

	qspi_cfg_smpr(&qspi->priv,
		      ~(QSPI_SMPR_FSDLY_MASK | QSPI_SMPR_DDRSMP_MASK |
		      QSPI_SMPR_FSPHS_MASK | QSPI_SMPR_HSENA_MASK), 0);

	total_size = FSL_QSPI_FLASH_SIZE * FSL_QSPI_FLASH_NUM;
	/*
	 * Any read access to non-implemented addresses will provide
	 * undefined results.
	 *
	 * In case single die flash devices, TOP_ADDR_MEMA2 and
	 * TOP_ADDR_MEMB2 should be initialized/programmed to
	 * TOP_ADDR_MEMA1 and TOP_ADDR_MEMB1 respectively - in effect,
	 * setting the size of these devices to 0.  This would ensure
	 * that the complete memory map is assigned to only one flash device.
	 */
	qspi_write32(qspi->priv.flags, &regs->sfa1ad,
		     FSL_QSPI_FLASH_SIZE | amba_bases[bus]);
	qspi_write32(qspi->priv.flags, &regs->sfa2ad,
		     FSL_QSPI_FLASH_SIZE | amba_bases[bus]);
	qspi_write32(qspi->priv.flags, &regs->sfb1ad,
		     total_size | amba_bases[bus]);
	qspi_write32(qspi->priv.flags, &regs->sfb2ad,
		     total_size | amba_bases[bus]);

	qspi_set_lut(&qspi->priv);

#ifdef CONFIG_SYS_FSL_QSPI_AHB
	qspi_init_ahb_read(&qspi->priv);
#endif

	qspi_module_disable(&qspi->priv, 0);

	return &qspi->slave;
}

void spi_free_slave(struct spi_slave *slave)
{
	struct fsl_qspi *qspi = to_qspi_spi(slave);

	free(qspi);
}

int spi_claim_bus(struct spi_slave *slave)
{
	return 0;
}

void spi_release_bus(struct spi_slave *slave)
{
	/* Nothing to do */
}

int spi_xfer(struct spi_slave *slave, unsigned int bitlen,
		const void *dout, void *din, unsigned long flags)
{
	struct fsl_qspi *qspi = to_qspi_spi(slave);

	return qspi_xfer(&qspi->priv, bitlen, dout, din, flags);
}

void spi_init(void)
{
	/* Nothing to do */
}
#else
static int fsl_qspi_child_pre_probe(struct udevice *dev)
{
	struct spi_slave *slave = dev_get_parent_priv(dev);

	slave->max_write_size = TX_BUFFER_SIZE;

	return 0;
}

static int fsl_qspi_probe(struct udevice *bus)
{
<<<<<<< HEAD
	u32 total_size;
	u32 mcr_val;
=======
	u32 mcr_val;
	u32 amba_size_per_chip;
>>>>>>> 8c5d4fd0
	struct fsl_qspi_platdata *plat = dev_get_platdata(bus);
	struct fsl_qspi_priv *priv = dev_get_priv(bus);
	struct dm_spi_bus *dm_spi_bus;
	int i, ret;

	dm_spi_bus = bus->uclass_priv;

	dm_spi_bus->max_hz = plat->speed_hz;

	priv->regs = (struct fsl_qspi_regs *)(uintptr_t)plat->reg_base;
	priv->flags = plat->flags;

	priv->speed_hz = plat->speed_hz;
	/*
	 * QSPI SFADR width is 32bits, the max dest addr is 4GB-1.
	 * AMBA memory zone should be located on the 0~4GB space
	 * even on a 64bits cpu.
	 */
	priv->amba_base[0] = (u32)plat->amba_base;
	priv->amba_total_size = (u32)plat->amba_total_size;
	priv->flash_num = plat->flash_num;
	priv->num_chipselect = plat->num_chipselect;

<<<<<<< HEAD
	mcr_val = qspi_read32(priv->flags, &priv->regs->mcr);
=======
	/* make sure controller is not busy anywhere */
	ret = is_controller_busy(priv);

	if (ret) {
		debug("ERROR : The controller is busy\n");
		return ret;
	}

	mcr_val = qspi_read32(priv->flags, &priv->regs->mcr);

	/* Set endianness to LE for i.mx */
	if (IS_ENABLED(CONFIG_MX6) || IS_ENABLED(CONFIG_MX7))
		mcr_val = QSPI_MCR_END_CFD_LE;

>>>>>>> 8c5d4fd0
	qspi_write32(priv->flags, &priv->regs->mcr,
		     QSPI_MCR_RESERVED_MASK | QSPI_MCR_MDIS_MASK |
		     (mcr_val & QSPI_MCR_END_CFD_MASK));

	qspi_cfg_smpr(priv, ~(QSPI_SMPR_FSDLY_MASK | QSPI_SMPR_DDRSMP_MASK |
		QSPI_SMPR_FSPHS_MASK | QSPI_SMPR_HSENA_MASK), 0);

	/*
	 * Assign AMBA memory zone for every chipselect
	 * QuadSPI has two channels, every channel has two chipselects.
	 * If the property 'num-cs' in dts is 2, the AMBA memory will be divided
	 * into two parts and assign to every channel. This indicate that every
	 * channel only has one valid chipselect.
	 * If the property 'num-cs' in dts is 4, the AMBA memory will be divided
	 * into four parts and assign to every chipselect.
	 * Every channel will has two valid chipselects.
	 */
	amba_size_per_chip = priv->amba_total_size >>
			     (priv->num_chipselect >> 1);
	for (i = 1 ; i < priv->num_chipselect ; i++)
		priv->amba_base[i] =
			amba_size_per_chip + priv->amba_base[i - 1];

	/*
	 * Any read access to non-implemented addresses will provide
	 * undefined results.
	 *
	 * In case single die flash devices, TOP_ADDR_MEMA2 and
	 * TOP_ADDR_MEMB2 should be initialized/programmed to
	 * TOP_ADDR_MEMA1 and TOP_ADDR_MEMB1 respectively - in effect,
	 * setting the size of these devices to 0.  This would ensure
	 * that the complete memory map is assigned to only one flash device.
	 */
	qspi_write32(priv->flags, &priv->regs->sfa1ad,
		     priv->amba_base[0] + amba_size_per_chip);
	switch (priv->num_chipselect) {
	case 1:
		break;
	case 2:
		qspi_write32(priv->flags, &priv->regs->sfa2ad,
			     priv->amba_base[1]);
		qspi_write32(priv->flags, &priv->regs->sfb1ad,
			     priv->amba_base[1] + amba_size_per_chip);
		qspi_write32(priv->flags, &priv->regs->sfb2ad,
			     priv->amba_base[1] + amba_size_per_chip);
		break;
	case 4:
		qspi_write32(priv->flags, &priv->regs->sfa2ad,
			     priv->amba_base[2]);
		qspi_write32(priv->flags, &priv->regs->sfb1ad,
			     priv->amba_base[3]);
		qspi_write32(priv->flags, &priv->regs->sfb2ad,
			     priv->amba_base[3] + amba_size_per_chip);
		break;
	default:
		debug("Error: Unsupported chipselect number %u!\n",
		      priv->num_chipselect);
		qspi_module_disable(priv, 1);
		return -EINVAL;
	}

	qspi_set_lut(priv);

#ifdef CONFIG_SYS_FSL_QSPI_AHB
	qspi_init_ahb_read(priv);
#endif

	qspi_module_disable(priv, 0);

	return 0;
}

static int fsl_qspi_ofdata_to_platdata(struct udevice *bus)
{
	struct fdt_resource res_regs, res_mem;
	struct fsl_qspi_platdata *plat = bus->platdata;
	const void *blob = gd->fdt_blob;
	int node = dev_of_offset(bus);
	int ret, flash_num = 0, subnode;

	if (fdtdec_get_bool(blob, node, "big-endian"))
		plat->flags |= QSPI_FLAG_REGMAP_ENDIAN_BIG;

	ret = fdt_get_named_resource(blob, node, "reg", "reg-names",
				     "QuadSPI", &res_regs);
	if (ret) {
		debug("Error: can't get regs base addresses(ret = %d)!\n", ret);
		return -ENOMEM;
	}
	ret = fdt_get_named_resource(blob, node, "reg", "reg-names",
				     "QuadSPI-memory", &res_mem);
	if (ret) {
		debug("Error: can't get AMBA base addresses(ret = %d)!\n", ret);
		return -ENOMEM;
	}

	/* Count flash numbers */
	fdt_for_each_subnode(subnode, blob, node)
		++flash_num;

	if (flash_num == 0) {
		debug("Error: Missing flashes!\n");
		return -ENODEV;
	}

	plat->speed_hz = fdtdec_get_int(blob, node, "spi-max-frequency",
					FSL_QSPI_DEFAULT_SCK_FREQ);
	plat->num_chipselect = fdtdec_get_int(blob, node, "num-cs",
					      FSL_QSPI_MAX_CHIPSELECT_NUM);

	plat->reg_base = res_regs.start;
	plat->amba_base = res_mem.start;
	plat->amba_total_size = res_mem.end - res_mem.start + 1;
	plat->flash_num = flash_num;

	debug("%s: regs=<0x%llx> <0x%llx, 0x%llx>, max-frequency=%d, endianess=%s\n",
	      __func__,
	      (u64)plat->reg_base,
	      (u64)plat->amba_base,
	      (u64)plat->amba_total_size,
	      plat->speed_hz,
	      plat->flags & QSPI_FLAG_REGMAP_ENDIAN_BIG ? "be" : "le"
	      );

	return 0;
}

static int fsl_qspi_xfer(struct udevice *dev, unsigned int bitlen,
		const void *dout, void *din, unsigned long flags)
{
	struct fsl_qspi_priv *priv;
	struct udevice *bus;

	bus = dev->parent;
	priv = dev_get_priv(bus);

	return qspi_xfer(priv, bitlen, dout, din, flags);
}

static int fsl_qspi_claim_bus(struct udevice *dev)
{
	struct fsl_qspi_priv *priv;
	struct udevice *bus;
	struct dm_spi_slave_platdata *slave_plat = dev_get_parent_platdata(dev);
	int ret;

	bus = dev->parent;
	priv = dev_get_priv(bus);

	/* make sure controller is not busy anywhere */
	ret = is_controller_busy(priv);

	if (ret) {
		debug("ERROR : The controller is busy\n");
		return ret;
	}

	priv->cur_amba_base = priv->amba_base[slave_plat->cs];

	qspi_module_disable(priv, 0);

	return 0;
}

static int fsl_qspi_release_bus(struct udevice *dev)
{
	struct fsl_qspi_priv *priv;
	struct udevice *bus;

	bus = dev->parent;
	priv = dev_get_priv(bus);

	qspi_module_disable(priv, 1);

	return 0;
}

static int fsl_qspi_set_speed(struct udevice *bus, uint speed)
{
	/* Nothing to do */
	return 0;
}

static int fsl_qspi_set_mode(struct udevice *bus, uint mode)
{
	/* Nothing to do */
	return 0;
}

static const struct dm_spi_ops fsl_qspi_ops = {
	.claim_bus	= fsl_qspi_claim_bus,
	.release_bus	= fsl_qspi_release_bus,
	.xfer		= fsl_qspi_xfer,
	.set_speed	= fsl_qspi_set_speed,
	.set_mode	= fsl_qspi_set_mode,
};

static const struct udevice_id fsl_qspi_ids[] = {
	{ .compatible = "fsl,vf610-qspi" },
	{ .compatible = "fsl,imx6sx-qspi" },
	{ .compatible = "fsl,imx6ul-qspi" },
	{ .compatible = "fsl,imx7d-qspi" },
	{ }
};

U_BOOT_DRIVER(fsl_qspi) = {
	.name	= "fsl_qspi",
	.id	= UCLASS_SPI,
	.of_match = fsl_qspi_ids,
	.ops	= &fsl_qspi_ops,
	.ofdata_to_platdata = fsl_qspi_ofdata_to_platdata,
	.platdata_auto_alloc_size = sizeof(struct fsl_qspi_platdata),
	.priv_auto_alloc_size = sizeof(struct fsl_qspi_priv),
	.probe	= fsl_qspi_probe,
	.child_pre_probe = fsl_qspi_child_pre_probe,
};
#endif<|MERGE_RESOLUTION|>--- conflicted
+++ resolved
@@ -26,8 +26,7 @@
 #define TX_BUFFER_SIZE		0x40
 #endif
 
-#define OFFSET_BITS_MASK	((FSL_QSPI_FLASH_SIZE  > SZ_16M) ? \
-					GENMASK(27, 0) :  GENMASK(23, 0))
+#define OFFSET_BITS_MASK	GENMASK(23, 0)
 
 #define FLASH_STATUS_WEL	0x02
 
@@ -788,10 +787,7 @@
 	if (dout) {
 		if (flags & SPI_XFER_BEGIN) {
 			priv->cur_seqid = *(u8 *)dout;
-			if (FSL_QSPI_FLASH_SIZE  > SZ_16M && bytes > 4)
-				memcpy(&txbuf, dout + 1, 4);
-			else
-				memcpy(&txbuf, dout, 4);
+			memcpy(&txbuf, dout, 4);
 		}
 
 		if (flags == SPI_XFER_END) {
@@ -929,14 +925,11 @@
 	qspi->slave.max_write_size = TX_BUFFER_SIZE;
 
 	mcr_val = qspi_read32(qspi->priv.flags, &regs->mcr);
-<<<<<<< HEAD
-=======
 
 	/* Set endianness to LE for i.mx */
 	if (IS_ENABLED(CONFIG_MX6) || IS_ENABLED(CONFIG_MX7))
 		mcr_val = QSPI_MCR_END_CFD_LE;
 
->>>>>>> 8c5d4fd0
 	qspi_write32(qspi->priv.flags, &regs->mcr,
 		     QSPI_MCR_RESERVED_MASK | QSPI_MCR_MDIS_MASK |
 		     (mcr_val & QSPI_MCR_END_CFD_MASK));
@@ -1017,13 +1010,8 @@
 
 static int fsl_qspi_probe(struct udevice *bus)
 {
-<<<<<<< HEAD
-	u32 total_size;
-	u32 mcr_val;
-=======
 	u32 mcr_val;
 	u32 amba_size_per_chip;
->>>>>>> 8c5d4fd0
 	struct fsl_qspi_platdata *plat = dev_get_platdata(bus);
 	struct fsl_qspi_priv *priv = dev_get_priv(bus);
 	struct dm_spi_bus *dm_spi_bus;
@@ -1047,9 +1035,6 @@
 	priv->flash_num = plat->flash_num;
 	priv->num_chipselect = plat->num_chipselect;
 
-<<<<<<< HEAD
-	mcr_val = qspi_read32(priv->flags, &priv->regs->mcr);
-=======
 	/* make sure controller is not busy anywhere */
 	ret = is_controller_busy(priv);
 
@@ -1064,7 +1049,6 @@
 	if (IS_ENABLED(CONFIG_MX6) || IS_ENABLED(CONFIG_MX7))
 		mcr_val = QSPI_MCR_END_CFD_LE;
 
->>>>>>> 8c5d4fd0
 	qspi_write32(priv->flags, &priv->regs->mcr,
 		     QSPI_MCR_RESERVED_MASK | QSPI_MCR_MDIS_MASK |
 		     (mcr_val & QSPI_MCR_END_CFD_MASK));
