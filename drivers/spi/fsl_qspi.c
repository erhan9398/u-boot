--- conflicted
+++ resolved
@@ -88,8 +88,6 @@
 /* QSPI max chipselect signals number */
 #define FSL_QSPI_MAX_CHIPSELECT_NUM     4
 
-<<<<<<< HEAD
-=======
 #define QSPI_CMD_SIZE 5
 
 #ifdef CONFIG_S32_GEN1
@@ -98,8 +96,6 @@
 #define LUTS_PER_CONFIG 4
 #endif
 
-#ifdef CONFIG_DM_SPI
->>>>>>> b97d85a3
 /**
  * struct fsl_qspi_platdata - platform data for Freescale QSPI
  *
@@ -1055,117 +1051,6 @@
 	smpr_val |= set_bits;
 	qspi_write32(priv->flags, &priv->regs->smpr, smpr_val);
 }
-<<<<<<< HEAD
-=======
-#ifndef CONFIG_DM_SPI
-static unsigned long spi_bases[] = {
-	QSPI0_BASE_ADDR,
-#ifdef CONFIG_MX6SX
-	QSPI1_BASE_ADDR,
-#endif
-};
-
-static unsigned long amba_bases[] = {
-	QSPI0_AMBA_BASE,
-#ifdef CONFIG_MX6SX
-	QSPI1_AMBA_BASE,
-#endif
-};
-
-static inline struct fsl_qspi *to_qspi_spi(struct spi_slave *slave)
-{
-	return container_of(slave, struct fsl_qspi, slave);
-}
-
-struct spi_slave *spi_setup_slave(unsigned int bus, unsigned int cs,
-		unsigned int max_hz, unsigned int mode)
-{
-	u32 mcr_val;
-	struct fsl_qspi *qspi;
-	struct fsl_qspi_regs *regs;
-	u32 total_size;
-
-	if (bus >= ARRAY_SIZE(spi_bases))
-		return NULL;
-
-	if (cs >= FSL_QSPI_FLASH_NUM)
-		return NULL;
-
-	qspi = spi_alloc_slave(struct fsl_qspi, bus, cs);
-	if (!qspi)
-		return NULL;
-
-#ifdef CONFIG_SYS_FSL_QSPI_BE
-	qspi->priv.flags |= QSPI_FLAG_REGMAP_ENDIAN_BIG;
-#endif
-
-	regs = (struct fsl_qspi_regs *)spi_bases[bus];
-	qspi->priv.regs = regs;
-	/*
-	 * According cs, use different amba_base to choose the
-	 * corresponding flash devices.
-	 *
-	 * If not, only one flash device is used even if passing
-	 * different cs using `sf probe`
-	 */
-	qspi->priv.cur_amba_base = amba_bases[bus] + cs * FSL_QSPI_FLASH_SIZE;
-
-	qspi->slave.max_write_size = TX_BUFFER_SIZE + QSPI_CMD_SIZE;
-
-	mcr_val = qspi_read32(qspi->priv.flags, &regs->mcr);
-
-	/* Set endianness to LE for i.mx */
-	if (IS_ENABLED(CONFIG_MX6) || IS_ENABLED(CONFIG_MX7) ||
-	    IS_ENABLED(CONFIG_S32_GEN1))
-		mcr_val = QSPI_MCR_END_CFD_LE;
-
-	qspi_write32(qspi->priv.flags, &regs->mcr,
-		     QSPI_MCR_RESERVED_MASK |
-		     QSPI_MCR_MDIS_MASK |
-		     (mcr_val & QSPI_MCR_END_CFD_MASK));
-
-	qspi_cfg_smpr(&qspi->priv,
-		      ~(QSPI_SMPR_FSDLY_MASK | QSPI_SMPR_DDRSMP_MASK |
-		      QSPI_SMPR_FSPHS_MASK | QSPI_SMPR_HSENA_MASK), 0);
-
-	total_size = FSL_QSPI_FLASH_SIZE * FSL_QSPI_FLASH_NUM;
-	/*
-	 * Any read access to non-implemented addresses will provide
-	 * undefined results.
-	 *
-	 * In case single die flash devices, TOP_ADDR_MEMA2 and
-	 * TOP_ADDR_MEMB2 should be initialized/programmed to
-	 * TOP_ADDR_MEMA1 and TOP_ADDR_MEMB1 respectively - in effect,
-	 * setting the size of these devices to 0.  This would ensure
-	 * that the complete memory map is assigned to only one flash device.
-	 */
-	qspi_write32(qspi->priv.flags, &regs->sfa1ad,
-		     FSL_QSPI_FLASH_SIZE | amba_bases[bus]);
-	qspi_write32(qspi->priv.flags, &regs->sfa2ad,
-		     FSL_QSPI_FLASH_SIZE | amba_bases[bus]);
-	qspi_write32(qspi->priv.flags, &regs->sfb1ad,
-		     total_size | amba_bases[bus]);
-	qspi_write32(qspi->priv.flags, &regs->sfb2ad,
-		     total_size | amba_bases[bus]);
-
-	qspi_set_lut(&qspi->priv);
-
-#ifdef CONFIG_SYS_FSL_QSPI_AHB
-	qspi_init_ahb_read(&qspi->priv);
-#endif
-
-	qspi_module_disable(&qspi->priv, 0);
-
-	return &qspi->slave;
-}
-
-void spi_free_slave(struct spi_slave *slave)
-{
-	struct fsl_qspi *qspi = to_qspi_spi(slave);
-
-	free(qspi);
-}
->>>>>>> b97d85a3
 
 static int fsl_qspi_child_pre_probe(struct udevice *dev)
 {
