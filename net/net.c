// SPDX-License-Identifier: GPL-2.0
/*
 *	Copied from Linux Monitor (LiMon) - Networking.
 *
 *	Copyright 1994 - 2000 Neil Russell.
 *	(See License)
 *	Copyright 2000 Roland Borde
 *	Copyright 2000 Paolo Scaffardi
 *	Copyright 2000-2002 Wolfgang Denk, wd@denx.de
<<<<<<< HEAD
 *	Copyright 2017 NXP
 *	SPDX-License-Identifier:	GPL-2.0
=======
>>>>>>> 8c5d4fd0
 */

/*
 * General Desription:
 *
 * The user interface supports commands for BOOTP, RARP, and TFTP.
 * Also, we support ARP internally. Depending on available data,
 * these interact as follows:
 *
 * BOOTP:
 *
 *	Prerequisites:	- own ethernet address
 *	We want:	- own IP address
 *			- TFTP server IP address
 *			- name of bootfile
 *	Next step:	ARP
 *
 * LINK_LOCAL:
 *
 *	Prerequisites:	- own ethernet address
 *	We want:	- own IP address
 *	Next step:	ARP
 *
 * RARP:
 *
 *	Prerequisites:	- own ethernet address
 *	We want:	- own IP address
 *			- TFTP server IP address
 *	Next step:	ARP
 *
 * ARP:
 *
 *	Prerequisites:	- own ethernet address
 *			- own IP address
 *			- TFTP server IP address
 *	We want:	- TFTP server ethernet address
 *	Next step:	TFTP
 *
 * DHCP:
 *
 *     Prerequisites:	- own ethernet address
 *     We want:		- IP, Netmask, ServerIP, Gateway IP
 *			- bootfilename, lease time
 *     Next step:	- TFTP
 *
 * TFTP:
 *
 *	Prerequisites:	- own ethernet address
 *			- own IP address
 *			- TFTP server IP address
 *			- TFTP server ethernet address
 *			- name of bootfile (if unknown, we use a default name
 *			  derived from our own IP address)
 *	We want:	- load the boot file
 *	Next step:	none
 *
 * NFS:
 *
 *	Prerequisites:	- own ethernet address
 *			- own IP address
 *			- name of bootfile (if unknown, we use a default name
 *			  derived from our own IP address)
 *	We want:	- load the boot file
 *	Next step:	none
 *
 * SNTP:
 *
 *	Prerequisites:	- own ethernet address
 *			- own IP address
 *	We want:	- network time
 *	Next step:	none
 *
 * WOL:
 *
 *	Prerequisites:	- own ethernet address
 *	We want:	- magic packet or timeout
 *	Next step:	none
 */


#include <common.h>
#include <command.h>
#include <console.h>
#include <environment.h>
#include <errno.h>
#include <net.h>
#include <net/fastboot.h>
#include <net/tftp.h>
#if defined(CONFIG_LED_STATUS)
#include <miiphy.h>
#include <status_led.h>
#endif
#include <watchdog.h>
#include <linux/compiler.h>
#include "arp.h"
#include "bootp.h"
#include "cdp.h"
#if defined(CONFIG_CMD_DNS)
#include "dns.h"
#endif
#include "link_local.h"
#include "nfs.h"
#include "ping.h"
#include "rarp.h"
#if defined(CONFIG_CMD_SNTP)
#include "sntp.h"
#endif
#if defined(CONFIG_CMD_WOL)
#include "wol.h"
#endif

/** BOOTP EXTENTIONS **/

/* Our subnet mask (0=unknown) */
struct in_addr net_netmask;
/* Our gateways IP address */
struct in_addr net_gateway;
/* Our DNS IP address */
struct in_addr net_dns_server;
#if defined(CONFIG_BOOTP_DNS2)
/* Our 2nd DNS IP address */
struct in_addr net_dns_server2;
#endif

#ifdef CONFIG_MCAST_TFTP	/* Multicast TFTP */
struct in_addr net_mcast_addr;
#endif

/** END OF BOOTP EXTENTIONS **/

/* Our ethernet address */
u8 net_ethaddr[6];
/* Boot server enet address */
u8 net_server_ethaddr[6];
/* Our IP addr (0 = unknown) */
struct in_addr	net_ip;
/* Server IP addr (0 = unknown) */
struct in_addr	net_server_ip;
/* Current receive packet */
uchar *net_rx_packet;
/* Current rx packet length */
int		net_rx_packet_len;
/* IP packet ID */
static unsigned	net_ip_id;
/* Ethernet bcast address */
const u8 net_bcast_ethaddr[6] = { 0xff, 0xff, 0xff, 0xff, 0xff, 0xff };
const u8 net_null_ethaddr[6];
#if defined(CONFIG_API) || defined(CONFIG_EFI_LOADER)
void (*push_packet)(void *, int len) = 0;
#endif
/* Network loop state */
enum net_loop_state net_state;
/* Tried all network devices */
int		net_restart_wrap;
/* Network loop restarted */
static int	net_restarted;
/* At least one device configured */
static int	net_dev_exists;

/* XXX in both little & big endian machines 0xFFFF == ntohs(-1) */
/* default is without VLAN */
ushort		net_our_vlan = 0xFFFF;
/* ditto */
ushort		net_native_vlan = 0xFFFF;

/* Boot File name */
char net_boot_file_name[1024];
/* Indicates whether the file name was specified on the command line */
bool net_boot_file_name_explicit;
/* The actual transferred size of the bootfile (in bytes) */
u32 net_boot_file_size;
/* Boot file size in blocks as reported by the DHCP server */
u32 net_boot_file_expected_size_in_blocks;

#if defined(CONFIG_CMD_SNTP)
/* NTP server IP address */
struct in_addr	net_ntp_server;
/* offset time from UTC */
int		net_ntp_time_offset;
#endif

static uchar net_pkt_buf[(PKTBUFSRX+1) * PKTSIZE_ALIGN + PKTALIGN];
/* Receive packets */
uchar *net_rx_packets[PKTBUFSRX];
/* Current UDP RX packet handler */
static rxhand_f *udp_packet_handler;
/* Current ARP RX packet handler */
static rxhand_f *arp_packet_handler;
#ifdef CONFIG_CMD_TFTPPUT
/* Current ICMP rx handler */
static rxhand_icmp_f *packet_icmp_handler;
#endif
/* Current timeout handler */
static thand_f *time_handler;
/* Time base value */
static ulong	time_start;
/* Current timeout value */
static ulong	time_delta;
/* THE transmit packet */
uchar *net_tx_packet;

static int net_check_prereq(enum proto_t protocol);

static int net_try_count;

int __maybe_unused net_busy_flag;

/**********************************************************************/

static int on_bootfile(const char *name, const char *value, enum env_op op,
	int flags)
{
	if (flags & H_PROGRAMMATIC)
		return 0;

	switch (op) {
	case env_op_create:
	case env_op_overwrite:
		copy_filename(net_boot_file_name, value,
			      sizeof(net_boot_file_name));
		break;
	default:
		break;
	}

	return 0;
}
U_BOOT_ENV_CALLBACK(bootfile, on_bootfile);

static int on_ipaddr(const char *name, const char *value, enum env_op op,
	int flags)
{
	if (flags & H_PROGRAMMATIC)
		return 0;

	net_ip = string_to_ip(value);

	return 0;
}
U_BOOT_ENV_CALLBACK(ipaddr, on_ipaddr);

static int on_gatewayip(const char *name, const char *value, enum env_op op,
	int flags)
{
	if (flags & H_PROGRAMMATIC)
		return 0;

	net_gateway = string_to_ip(value);

	return 0;
}
U_BOOT_ENV_CALLBACK(gatewayip, on_gatewayip);

static int on_netmask(const char *name, const char *value, enum env_op op,
	int flags)
{
	if (flags & H_PROGRAMMATIC)
		return 0;

	net_netmask = string_to_ip(value);

	return 0;
}
U_BOOT_ENV_CALLBACK(netmask, on_netmask);

static int on_serverip(const char *name, const char *value, enum env_op op,
	int flags)
{
	if (flags & H_PROGRAMMATIC)
		return 0;

	net_server_ip = string_to_ip(value);

	return 0;
}
U_BOOT_ENV_CALLBACK(serverip, on_serverip);

static int on_nvlan(const char *name, const char *value, enum env_op op,
	int flags)
{
	if (flags & H_PROGRAMMATIC)
		return 0;

	net_native_vlan = string_to_vlan(value);

	return 0;
}
U_BOOT_ENV_CALLBACK(nvlan, on_nvlan);

static int on_vlan(const char *name, const char *value, enum env_op op,
	int flags)
{
	if (flags & H_PROGRAMMATIC)
		return 0;

	net_our_vlan = string_to_vlan(value);

	return 0;
}
U_BOOT_ENV_CALLBACK(vlan, on_vlan);

#if defined(CONFIG_CMD_DNS)
static int on_dnsip(const char *name, const char *value, enum env_op op,
	int flags)
{
	if (flags & H_PROGRAMMATIC)
		return 0;

	net_dns_server = string_to_ip(value);

	return 0;
}
U_BOOT_ENV_CALLBACK(dnsip, on_dnsip);
#endif

/*
 * Check if autoload is enabled. If so, use either NFS or TFTP to download
 * the boot file.
 */
void net_auto_load(void)
{
#if defined(CONFIG_CMD_NFS)
	const char *s = env_get("autoload");

	if (s != NULL && strcmp(s, "NFS") == 0) {
		/*
		 * Use NFS to load the bootfile.
		 */
		nfs_start();
		return;
	}
#endif
	if (env_get_yesno("autoload") == 0) {
		/*
		 * Just use BOOTP/RARP to configure system;
		 * Do not use TFTP to load the bootfile.
		 */
		net_set_state(NETLOOP_SUCCESS);
		return;
	}
	tftp_start(TFTPGET);
}

static void net_init_loop(void)
{
	if (eth_get_dev())
		memcpy(net_ethaddr, eth_get_ethaddr(), 6);

	return;
}

static void net_clear_handlers(void)
{
	net_set_udp_handler(NULL);
	net_set_arp_handler(NULL);
	net_set_timeout_handler(0, NULL);
}

static void net_cleanup_loop(void)
{
	net_clear_handlers();
}

void net_init(void)
{
	static int first_call = 1;

	if (first_call) {
		/*
		 *	Setup packet buffers, aligned correctly.
		 */
		int i;

		net_tx_packet = &net_pkt_buf[0] + (PKTALIGN - 1);
		net_tx_packet -= (ulong)net_tx_packet % PKTALIGN;
		for (i = 0; i < PKTBUFSRX; i++) {
			net_rx_packets[i] = net_tx_packet +
				(i + 1) * PKTSIZE_ALIGN;
		}
		arp_init();
		net_clear_handlers();

		/* Only need to setup buffer pointers once. */
		first_call = 0;
	}

	net_init_loop();
}

/*
 * Board specific function that is called upon any net related task.
 * Used to setup any needed board configuration before a network task can be
 * started.
 */
__weak void board_net_init(void)
{
}

/**********************************************************************/
/*
 *	Main network processing loop.
 */

int net_loop(enum proto_t protocol)
{
	int ret = -EINVAL;
	enum net_loop_state prev_net_state = net_state;

	net_restarted = 0;
	net_dev_exists = 0;
	net_try_count = 1;
	debug_cond(DEBUG_INT_STATE, "--- net_loop Entry\n");

	bootstage_mark_name(BOOTSTAGE_ID_ETH_START, "eth_start");
	net_init();
	if (eth_is_on_demand_init() || protocol != NETCONS) {
		eth_halt();
		eth_set_current();
		ret = eth_init();
		if (ret < 0) {
			eth_halt();
			return ret;
		}
	} else {
		eth_init_state_only();
	}

	board_net_init();

restart:
#ifdef CONFIG_USB_KEYBOARD
	net_busy_flag = 0;
#endif
	net_set_state(NETLOOP_CONTINUE);

	/*
	 *	Start the ball rolling with the given start function.  From
	 *	here on, this code is a state machine driven by received
	 *	packets and timer events.
	 */
	debug_cond(DEBUG_INT_STATE, "--- net_loop Init\n");
	net_init_loop();

	switch (net_check_prereq(protocol)) {
	case 1:
		/* network not configured */
		eth_halt();
		net_set_state(prev_net_state);
		return -ENODEV;

	case 2:
		/* network device not configured */
		break;

	case 0:
		net_dev_exists = 1;
		net_boot_file_size = 0;
		switch (protocol) {
		case TFTPGET:
#ifdef CONFIG_CMD_TFTPPUT
		case TFTPPUT:
#endif
			/* always use ARP to get server ethernet address */
			tftp_start(protocol);
			break;
#ifdef CONFIG_CMD_TFTPSRV
		case TFTPSRV:
			tftp_start_server();
			break;
#endif
#ifdef CONFIG_UDP_FUNCTION_FASTBOOT
		case FASTBOOT:
			fastboot_start_server();
			break;
#endif
#if defined(CONFIG_CMD_DHCP)
		case DHCP:
			bootp_reset();
			net_ip.s_addr = 0;
			dhcp_request();		/* Basically same as BOOTP */
			break;
#endif

		case BOOTP:
			bootp_reset();
			net_ip.s_addr = 0;
			bootp_request();
			break;

#if defined(CONFIG_CMD_RARP)
		case RARP:
			rarp_try = 0;
			net_ip.s_addr = 0;
			rarp_request();
			break;
#endif
#if defined(CONFIG_CMD_PING)
		case PING:
			ping_start();
			break;
#endif
#if defined(CONFIG_CMD_NFS)
		case NFS:
			nfs_start();
			break;
#endif
#if defined(CONFIG_CMD_CDP)
		case CDP:
			cdp_start();
			break;
#endif
#if defined(CONFIG_NETCONSOLE) && !defined(CONFIG_SPL_BUILD)
		case NETCONS:
			nc_start();
			break;
#endif
#if defined(CONFIG_CMD_SNTP)
		case SNTP:
			sntp_start();
			break;
#endif
#if defined(CONFIG_CMD_DNS)
		case DNS:
			dns_start();
			break;
#endif
#if defined(CONFIG_CMD_LINK_LOCAL)
		case LINKLOCAL:
			link_local_start();
			break;
#endif
#if defined(CONFIG_CMD_WOL)
		case WOL:
			wol_start();
			break;
#endif
		default:
			break;
		}

		break;
	}

#if defined(CONFIG_MII) || defined(CONFIG_CMD_MII)
#if	defined(CONFIG_SYS_FAULT_ECHO_LINK_DOWN)	&& \
	defined(CONFIG_LED_STATUS)			&& \
	defined(CONFIG_LED_STATUS_RED)
	/*
	 * Echo the inverted link state to the fault LED.
	 */
	if (miiphy_link(eth_get_dev()->name, CONFIG_SYS_FAULT_MII_ADDR))
		status_led_set(CONFIG_LED_STATUS_RED, CONFIG_LED_STATUS_OFF);
	else
		status_led_set(CONFIG_LED_STATUS_RED, CONFIG_LED_STATUS_ON);
#endif /* CONFIG_SYS_FAULT_ECHO_LINK_DOWN, ... */
#endif /* CONFIG_MII, ... */
#ifdef CONFIG_USB_KEYBOARD
	net_busy_flag = 1;
#endif

	/*
	 *	Main packet reception loop.  Loop receiving packets until
	 *	someone sets `net_state' to a state that terminates.
	 */
	for (;;) {
		WATCHDOG_RESET();
#ifdef CONFIG_SHOW_ACTIVITY
		show_activity(1);
#endif
		if (arp_timeout_check() > 0)
			time_start = get_timer(0);

		/*
		 *	Check the ethernet for a new packet.  The ethernet
		 *	receive routine will process it.
		 *	Most drivers return the most recent packet size, but not
		 *	errors that may have happened.
		 */
		eth_rx();

		/*
		 *	Abort if ctrl-c was pressed.
		 */
		if (ctrlc()) {
			/* cancel any ARP that may not have completed */
			net_arp_wait_packet_ip.s_addr = 0;

			net_cleanup_loop();
			eth_halt();
			/* Invalidate the last protocol */
			eth_set_last_protocol(BOOTP);

			puts("\nAbort\n");
			/* include a debug print as well incase the debug
			   messages are directed to stderr */
			debug_cond(DEBUG_INT_STATE, "--- net_loop Abort!\n");
			ret = -EINTR;
			goto done;
		}

		/*
		 *	Check for a timeout, and run the timeout handler
		 *	if we have one.
		 */
		if (time_handler &&
		    ((get_timer(0) - time_start) > time_delta)) {
			thand_f *x;

#if defined(CONFIG_MII) || defined(CONFIG_CMD_MII)
#if	defined(CONFIG_SYS_FAULT_ECHO_LINK_DOWN)	&& \
	defined(CONFIG_LED_STATUS)			&& \
	defined(CONFIG_LED_STATUS_RED)
			/*
			 * Echo the inverted link state to the fault LED.
			 */
			if (miiphy_link(eth_get_dev()->name,
					CONFIG_SYS_FAULT_MII_ADDR))
				status_led_set(CONFIG_LED_STATUS_RED,
					       CONFIG_LED_STATUS_OFF);
			else
				status_led_set(CONFIG_LED_STATUS_RED,
					       CONFIG_LED_STATUS_ON);
#endif /* CONFIG_SYS_FAULT_ECHO_LINK_DOWN, ... */
#endif /* CONFIG_MII, ... */
			debug_cond(DEBUG_INT_STATE, "--- net_loop timeout\n");
			x = time_handler;
			time_handler = (thand_f *)0;
			(*x)();
		}

		if (net_state == NETLOOP_FAIL)
			ret = net_start_again();

		switch (net_state) {
		case NETLOOP_RESTART:
			net_restarted = 1;
			goto restart;

		case NETLOOP_SUCCESS:
			net_cleanup_loop();
			if (net_boot_file_size > 0) {
				printf("Bytes transferred = %d (%x hex)\n",
				       net_boot_file_size, net_boot_file_size);
				env_set_hex("filesize", net_boot_file_size);
				env_set_hex("fileaddr", load_addr);
			}
			if (protocol != NETCONS)
				eth_halt();
			else
				eth_halt_state_only();

			eth_set_last_protocol(protocol);

			ret = net_boot_file_size;
			debug_cond(DEBUG_INT_STATE, "--- net_loop Success!\n");
			goto done;

		case NETLOOP_FAIL:
			net_cleanup_loop();
			/* Invalidate the last protocol */
			eth_set_last_protocol(BOOTP);
			debug_cond(DEBUG_INT_STATE, "--- net_loop Fail!\n");
			goto done;

		case NETLOOP_CONTINUE:
			continue;
		}
	}

done:
#ifdef CONFIG_USB_KEYBOARD
	net_busy_flag = 0;
#endif
#ifdef CONFIG_CMD_TFTPPUT
	/* Clear out the handlers */
	net_set_udp_handler(NULL);
	net_set_icmp_handler(NULL);
#endif
	net_set_state(prev_net_state);
	return ret;
}

/**********************************************************************/

static void start_again_timeout_handler(void)
{
	net_set_state(NETLOOP_RESTART);
}

int net_start_again(void)
{
	char *nretry;
	int retry_forever = 0;
	unsigned long retrycnt = 0;
	int ret;

	nretry = env_get("netretry");
	if (nretry) {
		if (!strcmp(nretry, "yes"))
			retry_forever = 1;
		else if (!strcmp(nretry, "no"))
			retrycnt = 0;
		else if (!strcmp(nretry, "once"))
			retrycnt = 1;
		else
			retrycnt = simple_strtoul(nretry, NULL, 0);
	} else {
		retrycnt = 0;
		retry_forever = 0;
	}

	if ((!retry_forever) && (net_try_count > retrycnt)) {
		eth_halt();
		net_set_state(NETLOOP_FAIL);
		/*
		 * We don't provide a way for the protocol to return an error,
		 * but this is almost always the reason.
		 */
		return -ETIMEDOUT;
	}

	net_try_count++;

	eth_halt();
#if !defined(CONFIG_NET_DO_NOT_TRY_ANOTHER)
	eth_try_another(!net_restarted);
#endif
	ret = eth_init();
	if (net_restart_wrap) {
		net_restart_wrap = 0;
		if (net_dev_exists) {
			net_set_timeout_handler(10000UL,
						start_again_timeout_handler);
			net_set_udp_handler(NULL);
		} else {
			net_set_state(NETLOOP_FAIL);
		}
	} else {
		net_set_state(NETLOOP_RESTART);
	}
	return ret;
}

/**********************************************************************/
/*
 *	Miscelaneous bits.
 */

static void dummy_handler(uchar *pkt, unsigned dport,
			struct in_addr sip, unsigned sport,
			unsigned len)
{
}

rxhand_f *net_get_udp_handler(void)
{
	return udp_packet_handler;
}

void net_set_udp_handler(rxhand_f *f)
{
	debug_cond(DEBUG_INT_STATE, "--- net_loop UDP handler set (%p)\n", f);
	if (f == NULL)
		udp_packet_handler = dummy_handler;
	else
		udp_packet_handler = f;
}

rxhand_f *net_get_arp_handler(void)
{
	return arp_packet_handler;
}

void net_set_arp_handler(rxhand_f *f)
{
	debug_cond(DEBUG_INT_STATE, "--- net_loop ARP handler set (%p)\n", f);
	if (f == NULL)
		arp_packet_handler = dummy_handler;
	else
		arp_packet_handler = f;
}

#ifdef CONFIG_CMD_TFTPPUT
void net_set_icmp_handler(rxhand_icmp_f *f)
{
	packet_icmp_handler = f;
}
#endif

void net_set_timeout_handler(ulong iv, thand_f *f)
{
	if (iv == 0) {
		debug_cond(DEBUG_INT_STATE,
			   "--- net_loop timeout handler cancelled\n");
		time_handler = (thand_f *)0;
	} else {
		debug_cond(DEBUG_INT_STATE,
			   "--- net_loop timeout handler set (%p)\n", f);
		time_handler = f;
		time_start = get_timer(0);
		time_delta = iv * CONFIG_SYS_HZ / 1000;
	}
}

int net_send_udp_packet(uchar *ether, struct in_addr dest, int dport, int sport,
		int payload_len)
{
	uchar *pkt;
	int eth_hdr_size;
	int pkt_hdr_size;

	/* make sure the net_tx_packet is initialized (net_init() was called) */
	assert(net_tx_packet != NULL);
	if (net_tx_packet == NULL)
		return -1;

	/* convert to new style broadcast */
	if (dest.s_addr == 0)
		dest.s_addr = 0xFFFFFFFF;

	/* if broadcast, make the ether address a broadcast and don't do ARP */
	if (dest.s_addr == 0xFFFFFFFF)
		ether = (uchar *)net_bcast_ethaddr;

	pkt = (uchar *)net_tx_packet;

	eth_hdr_size = net_set_ether(pkt, ether, PROT_IP);
	pkt += eth_hdr_size;
	net_set_udp_header(pkt, dest, dport, sport, payload_len);
	pkt_hdr_size = eth_hdr_size + IP_UDP_HDR_SIZE;

	/* if MAC address was not discovered yet, do an ARP request */
	if (memcmp(ether, net_null_ethaddr, 6) == 0) {
		debug_cond(DEBUG_DEV_PKT, "sending ARP for %pI4\n", &dest);

		/* save the ip and eth addr for the packet to send after arp */
		net_arp_wait_packet_ip = dest;
		arp_wait_packet_ethaddr = ether;

		/* size of the waiting packet */
		arp_wait_tx_packet_size = pkt_hdr_size + payload_len;

		/* and do the ARP request */
		arp_wait_try = 1;
		arp_wait_timer_start = get_timer(0);
		arp_request();
		return 1;	/* waiting */
	} else {
		debug_cond(DEBUG_DEV_PKT, "sending UDP to %pI4/%pM\n",
			   &dest, ether);
		net_send_packet(net_tx_packet, pkt_hdr_size + payload_len);
		return 0;	/* transmitted */
	}
}

#ifdef CONFIG_IP_DEFRAG
/*
 * This function collects fragments in a single packet, according
 * to the algorithm in RFC815. It returns NULL or the pointer to
 * a complete packet, in static storage
 */
#ifndef CONFIG_NET_MAXDEFRAG
#define CONFIG_NET_MAXDEFRAG 16384
#endif
#define IP_PKTSIZE (CONFIG_NET_MAXDEFRAG)

#define IP_MAXUDP (IP_PKTSIZE - IP_HDR_SIZE)

/*
 * this is the packet being assembled, either data or frag control.
 * Fragments go by 8 bytes, so this union must be 8 bytes long
 */
struct hole {
	/* first_byte is address of this structure */
	u16 last_byte;	/* last byte in this hole + 1 (begin of next hole) */
	u16 next_hole;	/* index of next (in 8-b blocks), 0 == none */
	u16 prev_hole;	/* index of prev, 0 == none */
	u16 unused;
};

static struct ip_udp_hdr *__net_defragment(struct ip_udp_hdr *ip, int *lenp)
{
	static uchar pkt_buff[IP_PKTSIZE] __aligned(PKTALIGN);
	static u16 first_hole, total_len;
	struct hole *payload, *thisfrag, *h, *newh;
	struct ip_udp_hdr *localip = (struct ip_udp_hdr *)pkt_buff;
	uchar *indata = (uchar *)ip;
	int offset8, start, len, done = 0;
	u16 ip_off = ntohs(ip->ip_off);

	/* payload starts after IP header, this fragment is in there */
	payload = (struct hole *)(pkt_buff + IP_HDR_SIZE);
	offset8 =  (ip_off & IP_OFFS);
	thisfrag = payload + offset8;
	start = offset8 * 8;
	len = ntohs(ip->ip_len) - IP_HDR_SIZE;

	if (start + len > IP_MAXUDP) /* fragment extends too far */
		return NULL;

	if (!total_len || localip->ip_id != ip->ip_id) {
		/* new (or different) packet, reset structs */
		total_len = 0xffff;
		payload[0].last_byte = ~0;
		payload[0].next_hole = 0;
		payload[0].prev_hole = 0;
		first_hole = 0;
		/* any IP header will work, copy the first we received */
		memcpy(localip, ip, IP_HDR_SIZE);
	}

	/*
	 * What follows is the reassembly algorithm. We use the payload
	 * array as a linked list of hole descriptors, as each hole starts
	 * at a multiple of 8 bytes. However, last byte can be whatever value,
	 * so it is represented as byte count, not as 8-byte blocks.
	 */

	h = payload + first_hole;
	while (h->last_byte < start) {
		if (!h->next_hole) {
			/* no hole that far away */
			return NULL;
		}
		h = payload + h->next_hole;
	}

	/* last fragment may be 1..7 bytes, the "+7" forces acceptance */
	if (offset8 + ((len + 7) / 8) <= h - payload) {
		/* no overlap with holes (dup fragment?) */
		return NULL;
	}

	if (!(ip_off & IP_FLAGS_MFRAG)) {
		/* no more fragmentss: truncate this (last) hole */
		total_len = start + len;
		h->last_byte = start + len;
	}

	/*
	 * There is some overlap: fix the hole list. This code doesn't
	 * deal with a fragment that overlaps with two different holes
	 * (thus being a superset of a previously-received fragment).
	 */

	if ((h >= thisfrag) && (h->last_byte <= start + len)) {
		/* complete overlap with hole: remove hole */
		if (!h->prev_hole && !h->next_hole) {
			/* last remaining hole */
			done = 1;
		} else if (!h->prev_hole) {
			/* first hole */
			first_hole = h->next_hole;
			payload[h->next_hole].prev_hole = 0;
		} else if (!h->next_hole) {
			/* last hole */
			payload[h->prev_hole].next_hole = 0;
		} else {
			/* in the middle of the list */
			payload[h->next_hole].prev_hole = h->prev_hole;
			payload[h->prev_hole].next_hole = h->next_hole;
		}

	} else if (h->last_byte <= start + len) {
		/* overlaps with final part of the hole: shorten this hole */
		h->last_byte = start;

	} else if (h >= thisfrag) {
		/* overlaps with initial part of the hole: move this hole */
		newh = thisfrag + (len / 8);
		*newh = *h;
		h = newh;
		if (h->next_hole)
			payload[h->next_hole].prev_hole = (h - payload);
		if (h->prev_hole)
			payload[h->prev_hole].next_hole = (h - payload);
		else
			first_hole = (h - payload);

	} else {
		/* fragment sits in the middle: split the hole */
		newh = thisfrag + (len / 8);
		*newh = *h;
		h->last_byte = start;
		h->next_hole = (newh - payload);
		newh->prev_hole = (h - payload);
		if (newh->next_hole)
			payload[newh->next_hole].prev_hole = (newh - payload);
	}

	/* finally copy this fragment and possibly return whole packet */
	memcpy((uchar *)thisfrag, indata + IP_HDR_SIZE, len);
	if (!done)
		return NULL;

	localip->ip_len = htons(total_len);
	*lenp = total_len + IP_HDR_SIZE;
	return localip;
}

static inline struct ip_udp_hdr *net_defragment(struct ip_udp_hdr *ip,
	int *lenp)
{
	u16 ip_off = ntohs(ip->ip_off);
	if (!(ip_off & (IP_OFFS | IP_FLAGS_MFRAG)))
		return ip; /* not a fragment */
	return __net_defragment(ip, lenp);
}

#else /* !CONFIG_IP_DEFRAG */

static inline struct ip_udp_hdr *net_defragment(struct ip_udp_hdr *ip,
	int *lenp)
{
	u16 ip_off = ntohs(ip->ip_off);
	if (!(ip_off & (IP_OFFS | IP_FLAGS_MFRAG)))
		return ip; /* not a fragment */
	return NULL;
}
#endif

/**
 * Receive an ICMP packet. We deal with REDIRECT and PING here, and silently
 * drop others.
 *
 * @parma ip	IP packet containing the ICMP
 */
static void receive_icmp(struct ip_udp_hdr *ip, int len,
			struct in_addr src_ip, struct ethernet_hdr *et)
{
	struct icmp_hdr *icmph = (struct icmp_hdr *)&ip->udp_src;

	switch (icmph->type) {
	case ICMP_REDIRECT:
		if (icmph->code != ICMP_REDIR_HOST)
			return;
		printf(" ICMP Host Redirect to %pI4 ",
		       &icmph->un.gateway);
		break;
	default:
#if defined(CONFIG_CMD_PING)
		ping_receive(et, ip, len);
#endif
#ifdef CONFIG_CMD_TFTPPUT
		if (packet_icmp_handler)
			packet_icmp_handler(icmph->type, icmph->code,
					    ntohs(ip->udp_dst), src_ip,
					    ntohs(ip->udp_src), icmph->un.data,
					    ntohs(ip->udp_len));
#endif
		break;
	}
}

void net_process_received_packet(uchar *in_packet, int len)
{
	struct ethernet_hdr *et;
	struct ip_udp_hdr *ip;
	struct in_addr dst_ip;
	struct in_addr src_ip;
	int eth_proto;
#if defined(CONFIG_CMD_CDP)
	int iscdp;
#endif
	ushort cti = 0, vlanid = VLAN_NONE, myvlanid, mynvlanid;

	debug_cond(DEBUG_NET_PKT, "packet received\n");

	net_rx_packet = in_packet;
	net_rx_packet_len = len;
	et = (struct ethernet_hdr *)in_packet;

	/* too small packet? */
	if (len < ETHER_HDR_SIZE)
		return;

#if defined(CONFIG_API) || defined(CONFIG_EFI_LOADER)
	if (push_packet) {
		(*push_packet)(in_packet, len);
		return;
	}
#endif

#if defined(CONFIG_CMD_CDP)
	/* keep track if packet is CDP */
	iscdp = is_cdp_packet(et->et_dest);
#endif

	myvlanid = ntohs(net_our_vlan);
	if (myvlanid == (ushort)-1)
		myvlanid = VLAN_NONE;
	mynvlanid = ntohs(net_native_vlan);
	if (mynvlanid == (ushort)-1)
		mynvlanid = VLAN_NONE;

	eth_proto = ntohs(et->et_protlen);

	if (eth_proto < 1514) {
		struct e802_hdr *et802 = (struct e802_hdr *)et;
		/*
		 *	Got a 802.2 packet.  Check the other protocol field.
		 *	XXX VLAN over 802.2+SNAP not implemented!
		 */
		eth_proto = ntohs(et802->et_prot);

		ip = (struct ip_udp_hdr *)(in_packet + E802_HDR_SIZE);
		len -= E802_HDR_SIZE;

	} else if (eth_proto != PROT_VLAN) {	/* normal packet */
		ip = (struct ip_udp_hdr *)(in_packet + ETHER_HDR_SIZE);
		len -= ETHER_HDR_SIZE;

	} else {			/* VLAN packet */
		struct vlan_ethernet_hdr *vet =
			(struct vlan_ethernet_hdr *)et;

		debug_cond(DEBUG_NET_PKT, "VLAN packet received\n");

		/* too small packet? */
		if (len < VLAN_ETHER_HDR_SIZE)
			return;

		/* if no VLAN active */
		if ((ntohs(net_our_vlan) & VLAN_IDMASK) == VLAN_NONE
#if defined(CONFIG_CMD_CDP)
				&& iscdp == 0
#endif
				)
			return;

		cti = ntohs(vet->vet_tag);
		vlanid = cti & VLAN_IDMASK;
		eth_proto = ntohs(vet->vet_type);

		ip = (struct ip_udp_hdr *)(in_packet + VLAN_ETHER_HDR_SIZE);
		len -= VLAN_ETHER_HDR_SIZE;
	}

	debug_cond(DEBUG_NET_PKT, "Receive from protocol 0x%x\n", eth_proto);

#if defined(CONFIG_CMD_CDP)
	if (iscdp) {
		cdp_receive((uchar *)ip, len);
		return;
	}
#endif

	if ((myvlanid & VLAN_IDMASK) != VLAN_NONE) {
		if (vlanid == VLAN_NONE)
			vlanid = (mynvlanid & VLAN_IDMASK);
		/* not matched? */
		if (vlanid != (myvlanid & VLAN_IDMASK))
			return;
	}

	switch (eth_proto) {
	case PROT_ARP:
		arp_receive(et, ip, len);
		break;

#ifdef CONFIG_CMD_RARP
	case PROT_RARP:
		rarp_receive(ip, len);
		break;
#endif
	case PROT_IP:
		debug_cond(DEBUG_NET_PKT, "Got IP\n");
		/* Before we start poking the header, make sure it is there */
		if (len < IP_UDP_HDR_SIZE) {
			debug("len bad %d < %lu\n", len,
			      (ulong)IP_UDP_HDR_SIZE);
			return;
		}
		/* Check the packet length */
		if (len < ntohs(ip->ip_len)) {
			debug("len bad %d < %d\n", len, ntohs(ip->ip_len));
			return;
		}
		len = ntohs(ip->ip_len);
		debug_cond(DEBUG_NET_PKT, "len=%d, v=%02x\n",
			   len, ip->ip_hl_v & 0xff);

		/* Can't deal with anything except IPv4 */
		if ((ip->ip_hl_v & 0xf0) != 0x40)
			return;
		/* Can't deal with IP options (headers != 20 bytes) */
		if ((ip->ip_hl_v & 0x0f) > 0x05)
			return;
		/* Check the Checksum of the header */
		if (!ip_checksum_ok((uchar *)ip, IP_HDR_SIZE)) {
			debug("checksum bad\n");
			return;
		}
		/* If it is not for us, ignore it */
		dst_ip = net_read_ip(&ip->ip_dst);
		if (net_ip.s_addr && dst_ip.s_addr != net_ip.s_addr &&
		    dst_ip.s_addr != 0xFFFFFFFF) {
#ifdef CONFIG_MCAST_TFTP
			if (net_mcast_addr != dst_ip)
#endif
				return;
		}
		/* Read source IP address for later use */
		src_ip = net_read_ip(&ip->ip_src);
		/*
		 * The function returns the unchanged packet if it's not
		 * a fragment, and either the complete packet or NULL if
		 * it is a fragment (if !CONFIG_IP_DEFRAG, it returns NULL)
		 */
		ip = net_defragment(ip, &len);
		if (!ip)
			return;
		/*
		 * watch for ICMP host redirects
		 *
		 * There is no real handler code (yet). We just watch
		 * for ICMP host redirect messages. In case anybody
		 * sees these messages: please contact me
		 * (wd@denx.de), or - even better - send me the
		 * necessary fixes :-)
		 *
		 * Note: in all cases where I have seen this so far
		 * it was a problem with the router configuration,
		 * for instance when a router was configured in the
		 * BOOTP reply, but the TFTP server was on the same
		 * subnet. So this is probably a warning that your
		 * configuration might be wrong. But I'm not really
		 * sure if there aren't any other situations.
		 *
		 * Simon Glass <sjg@chromium.org>: We get an ICMP when
		 * we send a tftp packet to a dead connection, or when
		 * there is no server at the other end.
		 */
		if (ip->ip_p == IPPROTO_ICMP) {
			receive_icmp(ip, len, src_ip, et);
			return;
		} else if (ip->ip_p != IPPROTO_UDP) {	/* Only UDP packets */
			return;
		}

		debug_cond(DEBUG_DEV_PKT,
			   "received UDP (to=%pI4, from=%pI4, len=%d)\n",
			   &dst_ip, &src_ip, len);

#ifdef CONFIG_UDP_CHECKSUM
		if (ip->udp_xsum != 0) {
			ulong   xsum;
			ushort *sumptr;
			ushort  sumlen;

			xsum  = ip->ip_p;
			xsum += (ntohs(ip->udp_len));
			xsum += (ntohl(ip->ip_src.s_addr) >> 16) & 0x0000ffff;
			xsum += (ntohl(ip->ip_src.s_addr) >>  0) & 0x0000ffff;
			xsum += (ntohl(ip->ip_dst.s_addr) >> 16) & 0x0000ffff;
			xsum += (ntohl(ip->ip_dst.s_addr) >>  0) & 0x0000ffff;

			sumlen = ntohs(ip->udp_len);
			sumptr = (ushort *)&(ip->udp_src);

			while (sumlen > 1) {
				ushort sumdata;

				sumdata = *sumptr++;
				xsum += ntohs(sumdata);
				sumlen -= 2;
			}
			if (sumlen > 0) {
				ushort sumdata;

				sumdata = *(unsigned char *)sumptr;
				sumdata = (sumdata << 8) & 0xff00;
				xsum += sumdata;
			}
			while ((xsum >> 16) != 0) {
				xsum = (xsum & 0x0000ffff) +
				       ((xsum >> 16) & 0x0000ffff);
			}
			if ((xsum != 0x00000000) && (xsum != 0x0000ffff)) {
				printf(" UDP wrong checksum %08lx %08x\n",
				       xsum, ntohs(ip->udp_xsum));
				return;
			}
		}
#endif

#if defined(CONFIG_NETCONSOLE) && !defined(CONFIG_SPL_BUILD)
		nc_input_packet((uchar *)ip + IP_UDP_HDR_SIZE,
				src_ip,
				ntohs(ip->udp_dst),
				ntohs(ip->udp_src),
				ntohs(ip->udp_len) - UDP_HDR_SIZE);
#endif
		/*
		 * IP header OK.  Pass the packet to the current handler.
		 */
		(*udp_packet_handler)((uchar *)ip + IP_UDP_HDR_SIZE,
				      ntohs(ip->udp_dst),
				      src_ip,
				      ntohs(ip->udp_src),
				      ntohs(ip->udp_len) - UDP_HDR_SIZE);
		break;
#ifdef CONFIG_CMD_WOL
	case PROT_WOL:
		wol_receive(ip, len);
		break;
#endif
	}
}

/**********************************************************************/

static int net_check_prereq(enum proto_t protocol)
{
	switch (protocol) {
		/* Fall through */
#if defined(CONFIG_CMD_PING)
	case PING:
		if (net_ping_ip.s_addr == 0) {
			puts("*** ERROR: ping address not given\n");
			return 1;
		}
		goto common;
#endif
#if defined(CONFIG_CMD_SNTP)
	case SNTP:
		if (net_ntp_server.s_addr == 0) {
			puts("*** ERROR: NTP server address not given\n");
			return 1;
		}
		goto common;
#endif
#if defined(CONFIG_CMD_DNS)
	case DNS:
		if (net_dns_server.s_addr == 0) {
			puts("*** ERROR: DNS server address not given\n");
			return 1;
		}
		goto common;
#endif
#if defined(CONFIG_CMD_NFS)
	case NFS:
#endif
		/* Fall through */
	case TFTPGET:
	case TFTPPUT:
		if (net_server_ip.s_addr == 0) {
			puts("*** ERROR: `serverip' not set\n");
			return 1;
		}
#if	defined(CONFIG_CMD_PING) || defined(CONFIG_CMD_SNTP) || \
	defined(CONFIG_CMD_DNS)
common:
#endif
		/* Fall through */

	case NETCONS:
	case FASTBOOT:
	case TFTPSRV:
		if (net_ip.s_addr == 0) {
			puts("*** ERROR: `ipaddr' not set\n");
			return 1;
		}
		/* Fall through */

#ifdef CONFIG_CMD_RARP
	case RARP:
#endif
	case BOOTP:
	case CDP:
	case DHCP:
	case LINKLOCAL:
		if (memcmp(net_ethaddr, "\0\0\0\0\0\0", 6) == 0) {
			int num = eth_get_dev_index();

			switch (num) {
			case -1:
				puts("*** ERROR: No ethernet found.\n");
				return 1;
			case 0:
				puts("*** ERROR: `ethaddr' not set\n");
				break;
			default:
				printf("*** ERROR: `eth%daddr' not set\n",
				       num);
				break;
			}

			net_start_again();
			return 2;
		}
		/* Fall through */
	default:
		return 0;
	}
	return 0;		/* OK */
}
/**********************************************************************/

int
net_eth_hdr_size(void)
{
	ushort myvlanid;

	myvlanid = ntohs(net_our_vlan);
	if (myvlanid == (ushort)-1)
		myvlanid = VLAN_NONE;

	return ((myvlanid & VLAN_IDMASK) == VLAN_NONE) ? ETHER_HDR_SIZE :
		VLAN_ETHER_HDR_SIZE;
}

int net_set_ether(uchar *xet, const uchar *dest_ethaddr, uint prot)
{
	struct ethernet_hdr *et = (struct ethernet_hdr *)xet;
	ushort myvlanid;

	myvlanid = ntohs(net_our_vlan);
	if (myvlanid == (ushort)-1)
		myvlanid = VLAN_NONE;

	memcpy(et->et_dest, dest_ethaddr, 6);
	memcpy(et->et_src, net_ethaddr, 6);
	if ((myvlanid & VLAN_IDMASK) == VLAN_NONE) {
		et->et_protlen = htons(prot);
		return ETHER_HDR_SIZE;
	} else {
		struct vlan_ethernet_hdr *vet =
			(struct vlan_ethernet_hdr *)xet;

		vet->vet_vlan_type = htons(PROT_VLAN);
		vet->vet_tag = htons((0 << 5) | (myvlanid & VLAN_IDMASK));
		vet->vet_type = htons(prot);
		return VLAN_ETHER_HDR_SIZE;
	}
}

int net_update_ether(struct ethernet_hdr *et, uchar *addr, uint prot)
{
	ushort protlen;

	memcpy(et->et_dest, addr, 6);
	memcpy(et->et_src, net_ethaddr, 6);
	protlen = ntohs(et->et_protlen);
	if (protlen == PROT_VLAN) {
		struct vlan_ethernet_hdr *vet =
			(struct vlan_ethernet_hdr *)et;
		vet->vet_type = htons(prot);
		return VLAN_ETHER_HDR_SIZE;
	} else if (protlen > 1514) {
		et->et_protlen = htons(prot);
		return ETHER_HDR_SIZE;
	} else {
		/* 802.2 + SNAP */
		struct e802_hdr *et802 = (struct e802_hdr *)et;
		et802->et_prot = htons(prot);
		return E802_HDR_SIZE;
	}
}

void net_set_ip_header(uchar *pkt, struct in_addr dest, struct in_addr source)
{
	struct ip_udp_hdr *ip = (struct ip_udp_hdr *)pkt;

	/*
	 *	Construct an IP header.
	 */
	/* IP_HDR_SIZE / 4 (not including UDP) */
	ip->ip_hl_v  = 0x45;
	ip->ip_tos   = 0;
	ip->ip_len   = htons(IP_HDR_SIZE);
	ip->ip_id    = htons(net_ip_id++);
	ip->ip_off   = htons(IP_FLAGS_DFRAG);	/* Don't fragment */
	ip->ip_ttl   = 255;
	ip->ip_sum   = 0;
	/* already in network byte order */
	net_copy_ip((void *)&ip->ip_src, &source);
	/* already in network byte order */
	net_copy_ip((void *)&ip->ip_dst, &dest);
}

void net_set_udp_header(uchar *pkt, struct in_addr dest, int dport, int sport,
			int len)
{
	struct ip_udp_hdr *ip = (struct ip_udp_hdr *)pkt;

	/*
	 *	If the data is an odd number of bytes, zero the
	 *	byte after the last byte so that the checksum
	 *	will work.
	 */
	if (len & 1)
		pkt[IP_UDP_HDR_SIZE + len] = 0;

	net_set_ip_header(pkt, dest, net_ip);
	ip->ip_len   = htons(IP_UDP_HDR_SIZE + len);
	ip->ip_p     = IPPROTO_UDP;
	ip->ip_sum   = compute_ip_checksum(ip, IP_HDR_SIZE);

	ip->udp_src  = htons(sport);
	ip->udp_dst  = htons(dport);
	ip->udp_len  = htons(UDP_HDR_SIZE + len);
	ip->udp_xsum = 0;
}

void copy_filename(char *dst, const char *src, int size)
{
	if (*src && (*src == '"')) {
		++src;
		--size;
	}

	while ((--size > 0) && *src && (*src != '"'))
		*dst++ = *src++;
	*dst = '\0';
}

#if	defined(CONFIG_CMD_NFS)		|| \
	defined(CONFIG_CMD_SNTP)	|| \
	defined(CONFIG_CMD_DNS)
/*
 * make port a little random (1024-17407)
 * This keeps the math somewhat trivial to compute, and seems to work with
 * all supported protocols/clients/servers
 */
unsigned int random_port(void)
{
	return 1024 + (get_timer(0) % 0x4000);
}
#endif

void ip_to_string(struct in_addr x, char *s)
{
	x.s_addr = ntohl(x.s_addr);
	sprintf(s, "%d.%d.%d.%d",
		(int) ((x.s_addr >> 24) & 0xff),
		(int) ((x.s_addr >> 16) & 0xff),
		(int) ((x.s_addr >> 8) & 0xff),
		(int) ((x.s_addr >> 0) & 0xff)
	);
}

void vlan_to_string(ushort x, char *s)
{
	x = ntohs(x);

	if (x == (ushort)-1)
		x = VLAN_NONE;

	if (x == VLAN_NONE)
		strcpy(s, "none");
	else
		sprintf(s, "%d", x & VLAN_IDMASK);
}

ushort string_to_vlan(const char *s)
{
	ushort id;

	if (s == NULL)
		return htons(VLAN_NONE);

	if (*s < '0' || *s > '9')
		id = VLAN_NONE;
	else
		id = (ushort)simple_strtoul(s, NULL, 10);

	return htons(id);
}

ushort env_get_vlan(char *var)
{
	return string_to_vlan(env_get(var));
}<|MERGE_RESOLUTION|>--- conflicted
+++ resolved
@@ -7,11 +7,7 @@
  *	Copyright 2000 Roland Borde
  *	Copyright 2000 Paolo Scaffardi
  *	Copyright 2000-2002 Wolfgang Denk, wd@denx.de
-<<<<<<< HEAD
  *	Copyright 2017 NXP
- *	SPDX-License-Identifier:	GPL-2.0
-=======
->>>>>>> 8c5d4fd0
  */
 
 /*
