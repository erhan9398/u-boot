--- conflicted
+++ resolved
@@ -1062,23 +1062,7 @@
 	@echo >&2 "See doc/README.fdt-control for more info."
 	@echo >&2 "===================================================="
 endif
-<<<<<<< HEAD
-endif
-ifeq (,$(CONFIG_S32))
-ifeq ($(CONFIG_SPI),y)
-ifneq ($(CONFIG_DM_SPI)$(CONFIG_OF_CONTROL),yy)
-	@echo >&2 "===================== WARNING ======================"
-	@echo >&2 "This board does not use CONFIG_DM_SPI. Please update"
-	@echo >&2 "the board before v2019.04 for no dm conversion"
-	@echo >&2 "and v2019.07 for partially dm converted drivers."
-	@echo >&2 "Failure to update can lead to driver/board removal"
-	@echo >&2 "See doc/driver-model/MIGRATION.txt for more info."
-	@echo >&2 "===================================================="
-endif
-endif
-endif
-=======
->>>>>>> 36fec02b
+endif
 ifeq ($(CONFIG_SPI_FLASH),y)
 ifneq ($(CONFIG_DM_SPI_FLASH)$(CONFIG_OF_CONTROL),yy)
 	@echo >&2 "===================== WARNING ======================"
